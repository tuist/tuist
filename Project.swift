--- conflicted
+++ resolved
@@ -13,424 +13,7 @@
     baseSettings
 }
 
-<<<<<<< HEAD
 func targets() -> [Target] {
-=======
-func modulesTargetsAndSchemes() -> [(targets: [Target], scheme: Scheme)] {
-    [
-        Target.module(
-            name: "TuistSupport",
-            hasIntegrationTests: true,
-            dependencies: [
-                .external(name: "ArgumentParser"),
-                .external(name: "Checksum"),
-                .external(name: "CombineExt"),
-                .external(name: "CryptoSwift"),
-                .external(name: "GraphViz"),
-                .external(name: "KeychainAccess"),
-                .external(name: "Logging"),
-                .external(name: "PathKit"),
-                .external(name: "Queuer"),
-                .external(name: "Stencil"),
-                .external(name: "StencilSwiftKit"),
-                .external(name: "Swifter"),
-                .external(name: "SwiftToolsSupport-auto"),
-                .external(name: "XcodeProj"),
-                .external(name: "Zip"),
-                .target(name: "ProjectDescription"),
-            ],
-            testingDependencies: [
-                .target(name: "TuistGraph"),
-            ]
-        ),
-        Target.module(
-            name: "TuistKit",
-            hasTesting: false,
-            hasIntegrationTests: true,
-            dependencies: [
-                .target(name: "TuistSupport"),
-                .target(name: "TuistGenerator"),
-                .target(name: "TuistCache"),
-                .target(name: "TuistAutomation"),
-                .target(name: "ProjectDescription"),
-                .target(name: "ProjectAutomation"),
-                .target(name: "TuistLoader"),
-                .target(name: "TuistScaffold"),
-                .target(name: "TuistSigning"),
-                .target(name: "TuistDependencies"),
-                .target(name: "TuistCloud"),
-                .target(name: "TuistMigration"),
-                .target(name: "TuistAsyncQueue"),
-                .target(name: "TuistAnalytics"),
-                .target(name: "TuistPlugin"),
-                .target(name: "TuistGraph"),
-            ],
-            testDependencies: [
-                .target(name: "TuistAutomation"),
-                .target(name: "TuistSupportTesting"),
-                .target(name: "TuistCoreTesting"),
-                .target(name: "ProjectDescription"),
-                .target(name: "ProjectAutomation"),
-                .target(name: "TuistLoaderTesting"),
-                .target(name: "TuistCacheTesting"),
-                .target(name: "TuistGeneratorTesting"),
-                .target(name: "TuistScaffoldTesting"),
-                .target(name: "TuistCloudTesting"),
-                .target(name: "TuistAutomationTesting"),
-                .target(name: "TuistSigningTesting"),
-                .target(name: "TuistDependenciesTesting"),
-                .target(name: "TuistMigrationTesting"),
-                .target(name: "TuistAsyncQueueTesting"),
-                .target(name: "TuistGraphTesting"),
-                .target(name: "TuistPlugin"),
-                .target(name: "TuistPluginTesting"),
-            ],
-            integrationTestsDependencies: [
-                .target(name: "TuistCoreTesting"),
-                .target(name: "TuistSupportTesting"),
-                .target(name: "ProjectDescription"),
-                .target(name: "ProjectAutomation"),
-                .target(name: "TuistLoaderTesting"),
-                .target(name: "TuistCloudTesting"),
-                .target(name: "TuistGraphTesting"),
-            ]
-        ),
-        Target.module(
-            name: "TuistEnvKit",
-            hasTesting: false,
-            dependencies: [
-                .target(name: "TuistSupport"),
-            ],
-            testDependencies: [
-                .target(name: "TuistSupportTesting"),
-            ]
-        ),
-        Target.module(
-            name: "TuistGraph",
-            dependencies: [
-                .target(name: "TuistSupport"),
-            ],
-            testDependencies: [
-                .target(name: "TuistCore"),
-                .target(name: "TuistCoreTesting"),
-                .target(name: "TuistSupport"),
-                .target(name: "TuistSupportTesting"),
-            ],
-            testingDependencies: [
-                .target(name: "TuistSupport"),
-                .target(name: "TuistSupportTesting"),
-            ]
-        ),
-        Target.module(
-            name: "TuistCore",
-            hasIntegrationTests: true,
-            dependencies: [
-                .target(name: "ProjectDescription"),
-                .target(name: "TuistSupport"),
-                .target(name: "TuistGraph"),
-            ],
-            testDependencies: [
-                .target(name: "TuistSupport"),
-                .target(name: "TuistGraph"),
-                .target(name: "TuistSupportTesting"),
-                .target(name: "TuistGraphTesting"),
-            ],
-            testingDependencies: [
-                .target(name: "TuistSupport"),
-                .target(name: "TuistGraph"),
-                .target(name: "TuistSupportTesting"),
-                .target(name: "TuistGraphTesting"),
-            ],
-            integrationTestsDependencies: [
-                .target(name: "TuistSupportTesting"),
-            ]
-        ),
-        Target.module(
-            name: "TuistGenerator",
-            hasIntegrationTests: true,
-            dependencies: [
-                .target(name: "TuistCore"),
-                .target(name: "TuistGraph"),
-                .target(name: "TuistSupport"),
-                .external(name: "SwiftGenKit"),
-            ],
-            testDependencies: [
-                .target(name: "TuistCoreTesting"),
-                .target(name: "TuistSupportTesting"),
-                .target(name: "TuistGraphTesting"),
-            ],
-            testingDependencies: [
-                .target(name: "TuistCoreTesting"),
-                .target(name: "TuistSupportTesting"),
-                .target(name: "TuistGraphTesting"),
-            ],
-            integrationTestsDependencies: [
-                .target(name: "TuistCoreTesting"),
-                .target(name: "TuistSupportTesting"),
-                .target(name: "TuistGraphTesting"),
-                .target(name: "TuistSigningTesting"),
-            ]
-        ),
-        Target.module(
-            name: "TuistCloud",
-            dependencies: [
-                .target(name: "TuistCore"),
-                .target(name: "TuistGraph"),
-                .target(name: "TuistSupport"),
-            ],
-            testDependencies: [
-                .target(name: "TuistSupportTesting"),
-                .target(name: "TuistCoreTesting"),
-                .target(name: "TuistGraphTesting"),
-            ],
-            testingDependencies: [
-                .target(name: "TuistCore"),
-                .target(name: "TuistGraphTesting"),
-            ]
-        ),
-        Target.module(
-            name: "TuistCache",
-            hasIntegrationTests: true,
-            dependencies: [
-                .target(name: "TuistCore"),
-                .target(name: "TuistGraph"),
-                .target(name: "TuistSupport"),
-                .target(name: "TuistCloud"),
-            ],
-            testDependencies: [
-                .target(name: "TuistCore"),
-                .target(name: "TuistGraph"),
-                .target(name: "TuistSupport"),
-                .target(name: "TuistCloud"),
-                .target(name: "TuistSupportTesting"),
-                .target(name: "TuistCoreTesting"),
-                .target(name: "TuistGraphTesting"),
-            ],
-            testingDependencies: [
-                .target(name: "TuistCore"),
-                .target(name: "TuistGraph"),
-                .target(name: "TuistSupport"),
-                .target(name: "TuistCloud"),
-                .target(name: "TuistCoreTesting"),
-                .target(name: "TuistGraphTesting"),
-                .target(name: "TuistSupportTesting"),
-            ],
-            integrationTestsDependencies: [
-                .target(name: "TuistCore"),
-                .target(name: "TuistGraph"),
-                .target(name: "TuistSupport"),
-                .target(name: "TuistCloud"),
-                .target(name: "TuistSupportTesting"),
-                .target(name: "TuistCoreTesting"),
-                .target(name: "TuistGraphTesting"),
-            ]
-        ),
-        Target.module(
-            name: "TuistScaffold",
-            hasIntegrationTests: true,
-            dependencies: [
-                .target(name: "TuistCore"),
-                .target(name: "TuistGraph"),
-                .target(name: "TuistSupport"),
-            ],
-            testDependencies: [
-                .target(name: "TuistSupportTesting"),
-                .target(name: "TuistCoreTesting"),
-                .target(name: "TuistGraphTesting"),
-            ],
-            testingDependencies: [
-                .target(name: "TuistGraphTesting"),
-            ],
-            integrationTestsDependencies: [
-                .target(name: "TuistSupportTesting"),
-                .target(name: "TuistGraphTesting"),
-            ]
-        ),
-        Target.module(
-            name: "TuistLoader",
-            hasIntegrationTests: true,
-            dependencies: [
-                .target(name: "TuistCore"),
-                .target(name: "TuistGraph"),
-                .target(name: "TuistSupport"),
-                .target(name: "ProjectDescription"),
-            ],
-            testDependencies: [
-                .target(name: "TuistGraphTesting"),
-                .target(name: "TuistSupportTesting"),
-                .target(name: "TuistCoreTesting"),
-            ],
-            testingDependencies: [
-                .target(name: "TuistCore"),
-                .target(name: "ProjectDescription"),
-                .target(name: "TuistSupportTesting"),
-                .target(name: "TuistGraphTesting"),
-            ],
-            integrationTestsDependencies: [
-                .target(name: "TuistGraphTesting"),
-                .target(name: "TuistSupportTesting"),
-                .target(name: "ProjectDescription"),
-            ]
-        ),
-        Target.module(
-            name: "TuistAsyncQueue",
-            dependencies: [
-                .target(name: "TuistCore"),
-                .target(name: "TuistGraph"),
-                .target(name: "TuistSupport"),
-            ],
-            testDependencies: [
-                .target(name: "TuistSupportTesting"),
-                .target(name: "TuistCoreTesting"),
-                .target(name: "TuistGraphTesting"),
-            ],
-            testingDependencies: [
-                .target(name: "TuistGraphTesting"),
-            ]
-        ),
-        Target.module(
-            name: "TuistPlugin",
-            dependencies: [
-                .target(name: "TuistGraph"),
-                .target(name: "TuistLoader"),
-                .target(name: "TuistSupport"),
-                .target(name: "TuistScaffold"),
-            ],
-            testDependencies: [
-                .target(name: "ProjectDescription"),
-                .target(name: "TuistLoader"),
-                .target(name: "TuistLoaderTesting"),
-                .target(name: "TuistGraphTesting"),
-                .target(name: "TuistSupport"),
-                .target(name: "TuistSupportTesting"),
-                .target(name: "TuistScaffoldTesting"),
-                .target(name: "TuistCoreTesting"),
-            ],
-            testingDependencies: [
-                .target(name: "TuistGraph"),
-            ]
-        ),
-        Target.module(
-            name: "ProjectDescription",
-            hasTesting: false,
-            testDependencies: [
-                .target(name: "TuistSupportTesting"),
-                .target(name: "TuistSupport"),
-            ]
-        ),
-        Target.module(
-            name: "ProjectAutomation",
-            hasTests: false,
-            hasTesting: false,
-            dependencies: [
-                .external(name: "SwiftToolsSupport-auto"),
-            ]
-        ),
-        Target.module(
-            name: "TuistSigning",
-            dependencies: [
-                .target(name: "TuistCore"),
-                .target(name: "TuistGraph"),
-                .target(name: "TuistSupport"),
-            ],
-            testDependencies: [
-                .target(name: "TuistSupportTesting"),
-                .target(name: "TuistCoreTesting"),
-                .target(name: "TuistGraphTesting"),
-            ],
-            testingDependencies: [
-                .target(name: "TuistGraphTesting"),
-            ]
-        ),
-        Target.module(
-            name: "TuistAnalytics",
-            hasTesting: false,
-            dependencies: [
-                .target(name: "TuistAsyncQueue"),
-                .target(name: "TuistCloud"),
-                .target(name: "TuistCore"),
-                .target(name: "TuistGraph"),
-                .target(name: "TuistLoader"),
-            ],
-            testDependencies: [
-                .target(name: "TuistSupportTesting"),
-                .target(name: "TuistGraphTesting"),
-                .target(name: "TuistCoreTesting"),
-            ]
-        ),
-        Target.module(
-            name: "TuistMigration",
-            hasIntegrationTests: true,
-            dependencies: [
-                .target(name: "TuistCore"),
-                .target(name: "TuistGraph"),
-                .target(name: "TuistSupport"),
-            ],
-            testDependencies: [
-                .target(name: "TuistSupportTesting"),
-                .target(name: "TuistCoreTesting"),
-                .target(name: "TuistGraphTesting"),
-            ],
-            testingDependencies: [
-                .target(name: "TuistGraphTesting"),
-            ],
-            integrationTestsDependencies: [
-                .target(name: "TuistSupportTesting"),
-                .target(name: "TuistCoreTesting"),
-                .target(name: "TuistGraphTesting"),
-            ]
-        ),
-        Target.module(
-            name: "TuistDependencies",
-            dependencies: [
-                .target(name: "ProjectDescription"),
-                .target(name: "TuistCore"),
-                .target(name: "TuistGraph"),
-                .target(name: "TuistSupport"),
-                .target(name: "TuistLoader"),
-                .target(name: "TuistPlugin"),
-            ],
-            testDependencies: [
-                .target(name: "TuistCoreTesting"),
-                .target(name: "TuistGraphTesting"),
-                .target(name: "TuistLoaderTesting"),
-                .target(name: "TuistPluginTesting"),
-                .target(name: "TuistSupportTesting"),
-            ],
-            testingDependencies: [
-                .target(name: "TuistGraphTesting"),
-            ]
-        ),
-        Target.module(
-            name: "TuistAutomation",
-            hasIntegrationTests: true,
-            dependencies: [
-                .target(name: "TuistCore"),
-                .target(name: "TuistGraph"),
-                .target(name: "TuistSupport"),
-            ],
-            testDependencies: [
-                .target(name: "TuistSupportTesting"),
-                .target(name: "TuistCoreTesting"),
-                .target(name: "TuistGraphTesting"),
-            ],
-            testingDependencies: [
-                .target(name: "TuistCore"),
-                .target(name: "TuistCoreTesting"),
-                .target(name: "ProjectDescription"),
-                .target(name: "TuistSupportTesting"),
-                .target(name: "TuistGraphTesting"),
-            ],
-            integrationTestsDependencies: [
-                .target(name: "TuistSupportTesting"),
-                .target(name: "TuistGraphTesting"),
-            ]
-        ),
-    ]
-}
-
-func otherTargets() -> [Target] {
->>>>>>> 8ab3f67e
     [
         Target.target(
             name: "tuistenv",
@@ -475,7 +58,6 @@
                     .external(name: "Logging"),
                     .external(name: "PathKit"),
                     .external(name: "Queuer"),
-                    .external(name: "Signals"),
                     .external(name: "Stencil"),
                     .external(name: "StencilSwiftKit"),
                     .external(name: "Swifter"),
