import Foundation
import ProjectDescription
import TSCBasic
import TSCUtility
import TuistCore
import TuistSupport

/// A protocol that defines an interface to generate the `DependenciesGraph` for the `Carthage` dependencies.
public protocol CarthageGraphGenerating {
    /// Generates the `DependenciesGraph` for the `Carthage` dependencies.
    /// - Parameter path: The path to the directory that contains the `Carthage/Build` directory where `Carthage` installed dependencies.
    func generate(at path: AbsolutePath) throws -> DependenciesGraph
}

public final class CarthageGraphGenerator: CarthageGraphGenerating {
    public init() {}

    public func generate(at path: AbsolutePath) throws -> DependenciesGraph {
        let versionFilePaths = try FileHandler.shared
            .contentsOfDirectory(path)
            .filter { $0.extension == "version" }

        let jsonDecoder = JSONDecoder()
        let products = try versionFilePaths
            .map { try FileHandler.shared.readFile($0) }
            .map { try jsonDecoder.decode(CarthageVersionFile.self, from: $0) }
            .flatMap { $0.allProducts }

        let externalDependencies: [String: [TargetDependency]] = Dictionary(grouping: products, by: \.name)
            .compactMapValues { products in
                guard let product = products.first else { return nil }

<<<<<<< HEAD
                guard let xcframeworkName = product.container else {
                  logger.info("\(product.name) was not added to the DependenciesGraph", metadata: .subsection)
                  return nil
=======
                guard let xcFrameworkName = product.container else {
                    logger.warning("\(product.name) was not added to the DependenciesGraph.")
                    return nil
>>>>>>> d85d5218
                }

                let path = AbsolutePath("/")
                    .appending(components: [
                        Constants.tuistDirectoryName,
                        Constants.DependenciesDirectory.name,
                        Constants.DependenciesDirectory.carthageDirectoryName,
<<<<<<< HEAD
                      xcframeworkName,
                    ])

                return [.xcframework(path: Path(path.pathString))]
=======
                        xcFrameworkName,
                    ])

                return .xcframework(path: path)
>>>>>>> d85d5218
            }

        return DependenciesGraph(externalDependencies: externalDependencies, externalProjects: [:])
    }
}<|MERGE_RESOLUTION|>--- conflicted
+++ resolved
@@ -30,15 +30,9 @@
             .compactMapValues { products in
                 guard let product = products.first else { return nil }
 
-<<<<<<< HEAD
-                guard let xcframeworkName = product.container else {
-                  logger.info("\(product.name) was not added to the DependenciesGraph", metadata: .subsection)
-                  return nil
-=======
                 guard let xcFrameworkName = product.container else {
-                    logger.warning("\(product.name) was not added to the DependenciesGraph.")
+                    logger.warning("\(product.name) was not added to the DependenciesGraph", metadata: .subsection)
                     return nil
->>>>>>> d85d5218
                 }
 
                 let path = AbsolutePath("/")
@@ -46,17 +40,10 @@
                         Constants.tuistDirectoryName,
                         Constants.DependenciesDirectory.name,
                         Constants.DependenciesDirectory.carthageDirectoryName,
-<<<<<<< HEAD
-                      xcframeworkName,
+                        xcFrameworkName,
                     ])
 
                 return [.xcframework(path: Path(path.pathString))]
-=======
-                        xcFrameworkName,
-                    ])
-
-                return .xcframework(path: path)
->>>>>>> d85d5218
             }
 
         return DependenciesGraph(externalDependencies: externalDependencies, externalProjects: [:])
