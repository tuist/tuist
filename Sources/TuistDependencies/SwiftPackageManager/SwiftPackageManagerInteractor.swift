import TSCBasic
import TuistGraph
import TuistSupport

// MARK: - Swift Package Manager Interactor Errors

enum SwiftPackageManagerInteractorError: FatalError, Equatable {
    /// Thrown when `Package.resolved` cannot be found in temporary directory after `Swift Package Manager` installation.
    case packageResolvedNotFound
    /// Thrown when `.build` directory cannot be found in temporary directory after `Swift Package Manager` installation.
    case buildDirectoryNotFound

    /// Error type.
    var type: ErrorType {
        switch self {
        case .packageResolvedNotFound,
             .buildDirectoryNotFound:
            return .bug
        }
    }

    /// Error description.
    var description: String {
        switch self {
        case .packageResolvedNotFound:
            return "The Package.resolved lockfile was not found after resolving the dependencies using the Swift Package Manager."
        case .buildDirectoryNotFound:
            return "The .build directory was not found after resolving the dependencies using the Swift Package Manager"
        }
    }
}

// MARK: - Swift Package Manager Interacting

public protocol SwiftPackageManagerInteracting {
    /// Installs `Swift Package Manager` dependencies.
    /// - Parameters:
    ///   - dependenciesDirectory: The path to the directory that contains the `Tuist/Dependencies/` directory.
    ///   - dependencies: List of dependencies to install using `Swift Package Manager`.
    ///   - platforms: Set of supported platforms.
    ///   - shouldUpdate: Indicates whether dependencies should be updated or fetched based on the `Tuist/Lockfiles/Package.resolved` lockfile.
    ///   - swiftToolsVersion: The version of Swift tools that will be used to resolve dependencies. If `nil` is passed then the environment’s version will be used.
    func install(
        dependenciesDirectory: AbsolutePath,
        dependencies: SwiftPackageManagerDependencies,
        platforms: Set<Platform>,
        shouldUpdate: Bool,
        swiftToolsVersion: String?
    ) throws -> DependenciesGraph

    /// Removes all cached `Swift Package Manager` dependencies.
    /// - Parameter dependenciesDirectory: The path to the directory that contains the `Tuist/Dependencies/` directory.
    func clean(dependenciesDirectory: AbsolutePath) throws
}

// MARK: - Swift Package Manager Interactor

public final class SwiftPackageManagerInteractor: SwiftPackageManagerInteracting {
    private let fileHandler: FileHandling
    private let swiftPackageManagerController: SwiftPackageManagerControlling
    private let swiftPackageManagerGraphGenerator: SwiftPackageManagerGraphGenerating

    public init(
        fileHandler: FileHandling = FileHandler.shared,
        swiftPackageManagerController: SwiftPackageManagerControlling = SwiftPackageManagerController(),
        swiftPackageManagerGraphGenerator: SwiftPackageManagerGraphGenerating = SwiftPackageManagerGraphGenerator(
            swiftPackageManagerController: SwiftPackageManagerController()
        )
    ) {
        self.fileHandler = fileHandler
        self.swiftPackageManagerController = swiftPackageManagerController
        self.swiftPackageManagerGraphGenerator = swiftPackageManagerGraphGenerator
    }

    public func install(
        dependenciesDirectory: AbsolutePath,
        dependencies: SwiftPackageManagerDependencies,
        platforms: Set<Platform>,
        shouldUpdate: Bool,
        swiftToolsVersion: String?
    ) throws -> DependenciesGraph {
        logger.warning("Support for Swift Package Manager dependencies is currently being worked on and is not ready to be used yet.")
        logger.info("Installing Swift Package Manager dependencies.", metadata: .subsection)

        let dependenciesGraph: DependenciesGraph = try fileHandler.inTemporaryDirectory { temporaryDirectoryPath in
            // prepare paths
            let pathsProvider = SwiftPackageManagerPathsProvider(
                dependenciesDirectory: dependenciesDirectory,
                temporaryDirectoryPath: temporaryDirectoryPath
            )

            // prepare for installation
            try loadDependencies(pathsProvider: pathsProvider, dependencies: dependencies, swiftToolsVersion: swiftToolsVersion)

            // run `Swift Package Manager`
            if shouldUpdate {
                try swiftPackageManagerController.update(at: temporaryDirectoryPath)
            } else {
                try swiftPackageManagerController.resolve(at: temporaryDirectoryPath)
            }

            // post installation
            try saveDependencies(pathsProvider: pathsProvider)

            // generate dependencies graph
<<<<<<< HEAD
            return try swiftPackageManagerGraphGenerator.generate(
                at: pathsProvider.temporaryBuildDirectory,
                automaticProductType: dependencies.automaticProductType,
                platforms: platforms
            )
=======
            return try swiftPackageManagerGraphGenerator.generate(at: pathsProvider.destinationBuildDirectory, platforms: platforms)
>>>>>>> 406158d9
        }

        logger.info("Swift Package Manager dependencies installed successfully.", metadata: .subsection)

        return dependenciesGraph
    }

    public func clean(dependenciesDirectory: AbsolutePath) throws {
        let swiftPackageManagerDirectory = dependenciesDirectory
            .appending(component: Constants.DependenciesDirectory.swiftPackageManagerDirectoryName)
        let packageResolvedPath = dependenciesDirectory
            .appending(component: Constants.DependenciesDirectory.lockfilesDirectoryName)
            .appending(component: Constants.DependenciesDirectory.packageResolvedName)

        try fileHandler.delete(swiftPackageManagerDirectory)
        try fileHandler.delete(packageResolvedPath)
    }

    // MARK: - Installation

    /// Loads lockfile and dependencies into working directory if they had been saved before.
    private func loadDependencies(
        pathsProvider: SwiftPackageManagerPathsProvider,
        dependencies: SwiftPackageManagerDependencies,
        swiftToolsVersion: String?
    ) throws {
        // copy `.build` directory from previous run if exist
        if fileHandler.exists(pathsProvider.destinationBuildDirectory) {
            try copy(
                from: pathsProvider.destinationBuildDirectory,
                to: pathsProvider.temporaryBuildDirectory
            )
        }

        // copy `Package.resolved` directory from previous run if exist
        if fileHandler.exists(pathsProvider.destinationPackageResolvedPath) {
            try copy(
                from: pathsProvider.destinationPackageResolvedPath,
                to: pathsProvider.temporaryPackageResolvedPath
            )
        }

        // create `Package.swift`
        let packageManifestPath = pathsProvider.temporaryDirectoryPath.appending(component: "Package.swift")
        try fileHandler.write(dependencies.manifestValue(), path: packageManifestPath, atomically: true)

        // set `swift-tools-version` in `Package.swift`
        try swiftPackageManagerController.setToolsVersion(at: pathsProvider.temporaryDirectoryPath, to: swiftToolsVersion)

        // log
        let generatedManifestContent = try fileHandler.readTextFile(packageManifestPath)
        logger.debug("Package.swift:", metadata: .subsection)
        logger.debug("\(generatedManifestContent)")
    }

    /// Saves lockfile resolved dependencies in `Tuist/Dependencies` directory.
    private func saveDependencies(pathsProvider: SwiftPackageManagerPathsProvider) throws {
        // validation
        guard fileHandler.exists(pathsProvider.temporaryPackageResolvedPath) else {
            throw SwiftPackageManagerInteractorError.packageResolvedNotFound
        }
        guard fileHandler.exists(pathsProvider.temporaryBuildDirectory) else {
            throw SwiftPackageManagerInteractorError.buildDirectoryNotFound
        }

        // save `Package.resolved`
        try copy(
            from: pathsProvider.temporaryPackageResolvedPath,
            to: pathsProvider.destinationPackageResolvedPath
        )

        // save `.build` directory
        try copy(
            from: pathsProvider.temporaryBuildDirectory,
            to: pathsProvider.destinationBuildDirectory
        )
    }

    // MARK: - Helpers

    private func copy(from fromPath: AbsolutePath, to toPath: AbsolutePath) throws {
        if fileHandler.exists(toPath) {
            try fileHandler.replace(toPath, with: fromPath)
        } else {
            try fileHandler.createFolder(toPath.removingLastComponent())
            try fileHandler.copy(from: fromPath, to: toPath)
        }
    }
}

// MARK: - Models

private struct SwiftPackageManagerPathsProvider {
    let dependenciesDirectory: AbsolutePath
    let temporaryDirectoryPath: AbsolutePath

    let destinationPackageResolvedPath: AbsolutePath
    let destinationBuildDirectory: AbsolutePath

    let temporaryPackageResolvedPath: AbsolutePath
    let temporaryBuildDirectory: AbsolutePath

    init(dependenciesDirectory: AbsolutePath, temporaryDirectoryPath: AbsolutePath) {
        self.dependenciesDirectory = dependenciesDirectory
        self.temporaryDirectoryPath = temporaryDirectoryPath

        destinationPackageResolvedPath = dependenciesDirectory
            .appending(component: Constants.DependenciesDirectory.lockfilesDirectoryName)
            .appending(component: Constants.DependenciesDirectory.packageResolvedName)
        destinationBuildDirectory = dependenciesDirectory
            .appending(component: Constants.DependenciesDirectory.swiftPackageManagerDirectoryName)

        temporaryPackageResolvedPath = temporaryDirectoryPath
            .appending(component: Constants.DependenciesDirectory.packageResolvedName)
        temporaryBuildDirectory = temporaryDirectoryPath
            .appending(component: ".build")
    }
}<|MERGE_RESOLUTION|>--- conflicted
+++ resolved
@@ -103,15 +103,11 @@
             try saveDependencies(pathsProvider: pathsProvider)
 
             // generate dependencies graph
-<<<<<<< HEAD
             return try swiftPackageManagerGraphGenerator.generate(
-                at: pathsProvider.temporaryBuildDirectory,
+                at: pathsProvider.destinationBuildDirectory,
                 automaticProductType: dependencies.automaticProductType,
                 platforms: platforms
             )
-=======
-            return try swiftPackageManagerGraphGenerator.generate(at: pathsProvider.destinationBuildDirectory, platforms: platforms)
->>>>>>> 406158d9
         }
 
         logger.info("Swift Package Manager dependencies installed successfully.", metadata: .subsection)
