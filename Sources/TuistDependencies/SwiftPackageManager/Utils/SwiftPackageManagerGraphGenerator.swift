import Foundation
import TSCBasic
import TSCUtility
import TuistCore
import TuistGraph
import TuistSupport

// MARK: - Swift Package Manager Graph Generator Errors

enum SwiftPackageManagerGraphGeneratorError: FatalError, Equatable {
    /// Thrown when `PackageInfo.Target.Dependency.byName` dependency cannot be resolved.
    case unknownByNameDependency(String)

    /// Thrown when `PackageInfo.Platform` name cannot be mapped to a `DeploymentTarget`.
    case unknownPlatform(String)

    /// Thrown when unsupported `PackageInfo.Target.TargetBuildSettingDescription` `Tool`/`SettingName` pair is found.
    case unsupportedSetting(PackageInfo.Target.TargetBuildSettingDescription.Tool, PackageInfo.Target.TargetBuildSettingDescription.SettingName)

    /// Error type.
    var type: ErrorType {
        switch self {
        case .unknownByNameDependency, .unknownPlatform, .unsupportedSetting:
            return .abort
        }
    }

    /// Error description.
    var description: String {
        switch self {
        case let .unknownByNameDependency(name):
            return "The package associated to the \(name) dependency cannot be found."
        case let .unknownPlatform(platform):
            return "The \(platform) is not supported."
        case let .unsupportedSetting(tool, setting):
            return "The \(tool) and \(setting) pair is not a supported setting."
        }
    }
}

// MARK: - Swift Package Manager Graph Generator

/// A protocol that defines an interface to generate the `DependenciesGraph` for the `SwiftPackageManager` dependencies.
public protocol SwiftPackageManagerGraphGenerating {
    /// Generates the `DependenciesGraph` for the `SwiftPackageManager` dependencies.
    /// - Parameter path: The path to the directory that contains the `checkouts` directory where `SwiftPackageManager` installed dependencies.
    func generate(at path: AbsolutePath) throws -> DependenciesGraph
}

public final class SwiftPackageManagerGraphGenerator: SwiftPackageManagerGraphGenerating {
    private let swiftPackageManagerController: SwiftPackageManagerControlling

    public init(swiftPackageManagerController: SwiftPackageManagerControlling = SwiftPackageManagerController()) {
        self.swiftPackageManagerController = swiftPackageManagerController
    }

    public func generate(at path: AbsolutePath) throws -> DependenciesGraph {
        let packageFolders = try FileHandler.shared.contentsOfDirectory(path.appending(component: "checkouts"))
        let packageInfos: [(name: String, folder: AbsolutePath, artifactsFolder: AbsolutePath, info: PackageInfo)]
        packageInfos = try packageFolders.map { packageFolder in
            let name = packageFolder.basename
            let packageInfo = try swiftPackageManagerController.loadPackageInfo(at: packageFolder)
            return (
                name: name,
                folder: packageFolder,
                artifactsFolder: path.appending(component: "artifacts").appending(component: name),
                info: packageInfo
            )
        }

        let productToPackage: [String: String] = packageInfos.reduce(into: [:]) { result, packageInfo in
            packageInfo.info.products.forEach { result[$0.name] = packageInfo.name }
        }

        let thirdPartyDependencies: [String: ThirdPartyDependency] = Dictionary(uniqueKeysWithValues: try packageInfos.map { packageInfo in
            let dependency = try Self.mapToThirdPartyDependency(
                name: packageInfo.name,
                folder: packageInfo.folder,
                packageInfo: packageInfo.info,
                artifactsFolder: packageInfo.artifactsFolder,
                productToPackage: productToPackage
            )
            return (dependency.name, dependency)
        })

        return DependenciesGraph(thirdPartyDependencies: thirdPartyDependencies)
    }

    // swiftlint:disable:next function_body_length
    private static func mapToThirdPartyDependency(
        name: String,
        folder: AbsolutePath,
        packageInfo: PackageInfo,
        artifactsFolder: AbsolutePath,
        productToPackage: [String: String]
    ) throws -> ThirdPartyDependency {
        let products: [ThirdPartyDependency.Product] = packageInfo.products.compactMap { product in
            guard let libraryType = product.type.libraryType else { return nil }

            return .init(
                name: product.name,
                targets: product.targets,
                libraryType: libraryType
            )
        }

        let targets: [ThirdPartyDependency.Target] = try packageInfo.targets
            .filter { target in
                switch target.type {
                case .regular:
                    return true
                case .executable, .test, .system, .binary, .plugin:
                    logger.debug("Target \(target.name) of type \(target.type) ignored")
                    return false
                }
            }
            .map { target in
                let path = folder.appending(RelativePath(target.path ?? "Sources/\(target.name)"))
                let sources: [AbsolutePath]
                if let customSources = target.sources {
                    sources = customSources.map { path.appending(RelativePath($0)) }
                } else {
                    sources = [path]
                }

<<<<<<< HEAD
            let resources = target.resources.map { path.appending(RelativePath($0.path)) }

            var dependencies: [ThirdPartyDependency.Target.Dependency] = []

            try target.dependencies.forEach { dependency in
                switch dependency {
                case let .target(name, condition):
                    dependencies.append(
                        Self.localDependency(name: name, packageInfo: info, artifactsFolder: artifactsFolder, platforms: try condition?.platforms())
                    )
                case let .product(name, package, condition):
                    dependencies.append(.thirdPartyTarget(dependency: package, product: name, platforms: try condition?.platforms()))
                case let .byName(name, condition):
                    let platforms = try condition?.platforms()
                    if info.targets.contains(where: { $0.name == name }) {
                        dependencies.append(
                            Self.localDependency(name: name, packageInfo: info, artifactsFolder: artifactsFolder, platforms: platforms)
                        )
                    } else if let package = productToPackage[name] {
                        dependencies.append(.thirdPartyTarget(dependency: package, product: name, platforms: platforms))
                    } else {
                        throw SwiftPackageManagerGraphGeneratorError.unknownByNameDependency(name)
=======
                let resources = target.resources.map { path.appending(RelativePath($0.path)) }

                let dependencies: [ThirdPartyDependency.Target.Dependency] = try target.dependencies.map { dependency in
                    switch dependency {
                    case let .target(name, condition):
                        return Self.localDependency(
                            name: name,
                            packageInfo: packageInfo,
                            artifactsFolder: artifactsFolder,
                            platforms: try condition?.platforms()
                        )
                    case let .product(name, package, condition):
                        return .thirdPartyTarget(dependency: package, product: name, platforms: try condition?.platforms())
                    case let .byName(name, condition):
                        if packageInfo.targets.contains(where: { $0.name == name }) {
                            return Self.localDependency(
                                name: name,
                                packageInfo: packageInfo,
                                artifactsFolder: artifactsFolder,
                                platforms: try condition?.platforms()
                            )
                        } else if let package = productToPackage[name] {
                            return .thirdPartyTarget(dependency: package, product: name, platforms: try condition?.platforms())
                        } else {
                            throw SwiftPackageManagerGraphGeneratorError.unknownByNameDependency(name)
                        }
>>>>>>> bae07582
                    }
                }

<<<<<<< HEAD
            var cHeaderSearchPaths: [String] = []
            var cxxHeaderSearchPaths: [String] = []
            var cDefines: [String: String] = [:]
            var cxxDefines: [String: String] = [:]
            var swiftDefines: [String: String] = [:]
            var cFlags: [String] = []
            var cxxFlags: [String] = []
            var swiftFlags: [String] = []

            try target.settings.forEach { setting in
                let platforms = try setting.condition?.platforms()
                switch (setting.tool, setting.name) {
                case (.c, .headerSearchPath):
                    cHeaderSearchPaths.append(setting.value[0])
                case (.c, .define):
                    let (name, value) = setting.extractDefine
                    cDefines[name] = value
                case (.c, .unsafeFlags):
                    cFlags.append(contentsOf: setting.value)

                case (.cxx, .define):
                    let (name, value) = setting.extractDefine
                    cxxDefines[name] = value
                case (.cxx, .headerSearchPath):
                    cxxHeaderSearchPaths.append(setting.value[0])
                case (.cxx, .unsafeFlags):
                    cxxFlags.append(contentsOf: setting.value)

                case (.swift, .define):
                    let (name, value) = setting.extractDefine
                    swiftDefines[name] = value
                case (.swift, .unsafeFlags):
                    swiftFlags.append(contentsOf: setting.value)

                case (.linker, .linkedFramework):
                    dependencies.append(.linkedFramework(name: setting.value[0], platforms: platforms))
                case (.linker, .linkedLibrary):
                    dependencies.append(.linkedLibrary(name: setting.value[0], platforms: platforms))
                case (.c, .linkedFramework), (.c, .linkedLibrary), (.cxx, .linkedFramework), (.cxx, .linkedLibrary),
                     (.swift, .headerSearchPath), (.swift, .linkedFramework), (.swift, .linkedLibrary),
                     (.linker, .headerSearchPath), (.linker, .define), (.linker, .unsafeFlags):
                    throw SwiftPackageManagerGraphGeneratorError.unsupportedSetting(setting.tool, setting.name)
                }
            }

            return .init(
                name: target.name,
                sources: sources,
                resources: resources,
                dependencies: dependencies,
                publicHeadersPath: target.publicHeadersPath,
                cHeaderSearchPaths: cHeaderSearchPaths,
                cxxHeaderSearchPaths: cxxHeaderSearchPaths,
                cDefines: cDefines,
                cxxDefines: cxxDefines,
                swiftDefines: swiftDefines,
                cFlags: cFlags,
                cxxFlags: cxxFlags,
                swiftFlags: swiftFlags
            )
        }
=======
                return .init(name: target.name, sources: sources, resources: resources, dependencies: dependencies)
            }
>>>>>>> bae07582

        let minDeploymentTargets = Set(try packageInfo.platforms.map { try DeploymentTarget.from(platform: $0) })

        return .sources(
            name: name,
            products: products,
            targets: targets,
            minDeploymentTargets: minDeploymentTargets
        )
    }

    private static func localDependency(
        name: String,
        packageInfo: PackageInfo,
        artifactsFolder: AbsolutePath,
        platforms: Set<TuistGraph.Platform>?
    ) -> ThirdPartyDependency.Target.Dependency {
        if let target = packageInfo.targets.first(where: { $0.name == name }),
            let targetURL = target.url,
            let xcframeworkRemoteURL = URL(string: targetURL)
        {
            let xcframeworkRelativePath = RelativePath("\(xcframeworkRemoteURL.deletingPathExtension().lastPathComponent).xcframework")
            let xcframeworkPath = artifactsFolder.appending(xcframeworkRelativePath)
            return .xcframework(path: xcframeworkPath, platforms: platforms)
        } else {
            return .target(name: name, platforms: platforms)
        }
    }
}

extension DeploymentTarget {
    fileprivate static func from(platform: PackageInfo.Platform) throws -> DeploymentTarget {
        let version = platform.version
        switch platform.platformName {
        case "ios":
            return .iOS(version, .all)
        case "macos":
            return .macOS(version)
        case "tvos":
            return .tvOS(version)
        case "watchos":
            return .watchOS(version)
        default:
            throw SwiftPackageManagerGraphGeneratorError.unknownPlatform(platform.platformName)
        }
    }
}

extension PackageInfo.Product.ProductType {
    fileprivate var libraryType: ThirdPartyDependency.Product.LibraryType? {
        switch self {
        case let .library(libraryType):
            switch libraryType {
            case .static:
                return .static
            case .dynamic:
                return .dynamic
            case .automatic:
                return .automatic
            }
        case .executable, .plugin, .test:
            return nil
        }
    }
}

extension PackageInfo.Target {
    fileprivate var pathOrDefault: String {
        return path ?? "Sources/\(name)"
    }
}

extension PackageInfo.PackageConditionDescription {
    func platforms() throws -> Set<TuistGraph.Platform> {
        return Set(try platformNames.map { platformName in
            guard let platform = Platform(rawValue: platformName) else {
                throw SwiftPackageManagerGraphGeneratorError.unknownPlatform(platformName)
            }
            return platform
        })
    }
}

extension PackageInfo.Target.TargetBuildSettingDescription.Setting {
    public var extractDefine: (name: String, value: String) {
        let define = self.value[0]
        if define.contains("=") {
            let split = define.split(separator: "=", maxSplits: 1)
            return (name: String(split[0]), value: String(split[1]))
        } else {
            return (name: define, value: "1")
        }
    }
}<|MERGE_RESOLUTION|>--- conflicted
+++ resolved
@@ -123,8 +123,7 @@
                     sources = [path]
                 }
 
-<<<<<<< HEAD
-            let resources = target.resources.map { path.appending(RelativePath($0.path)) }
+                let resources = target.resources.map { path.appending(RelativePath($0.path)) }
 
             var dependencies: [ThirdPartyDependency.Target.Dependency] = []
 
@@ -132,52 +131,34 @@
                 switch dependency {
                 case let .target(name, condition):
                     dependencies.append(
-                        Self.localDependency(name: name, packageInfo: info, artifactsFolder: artifactsFolder, platforms: try condition?.platforms())
+                        Self.localDependency(
+                          name: name,
+                          packageInfo: packageInfo,
+                          artifactsFolder: artifactsFolder,
+                          platforms: try condition?.platforms()
+                        )
                     )
                 case let .product(name, package, condition):
                     dependencies.append(.thirdPartyTarget(dependency: package, product: name, platforms: try condition?.platforms()))
                 case let .byName(name, condition):
                     let platforms = try condition?.platforms()
-                    if info.targets.contains(where: { $0.name == name }) {
+                    if packageInfo.targets.contains(where: { $0.name == name }) {
                         dependencies.append(
-                            Self.localDependency(name: name, packageInfo: info, artifactsFolder: artifactsFolder, platforms: platforms)
+                            Self.localDependency(
+                              name: name,
+                              packageInfo: packageInfo,
+                              artifactsFolder: artifactsFolder,
+                              platforms: platforms
+                            )
                         )
                     } else if let package = productToPackage[name] {
                         dependencies.append(.thirdPartyTarget(dependency: package, product: name, platforms: platforms))
                     } else {
                         throw SwiftPackageManagerGraphGeneratorError.unknownByNameDependency(name)
-=======
-                let resources = target.resources.map { path.appending(RelativePath($0.path)) }
-
-                let dependencies: [ThirdPartyDependency.Target.Dependency] = try target.dependencies.map { dependency in
-                    switch dependency {
-                    case let .target(name, condition):
-                        return Self.localDependency(
-                            name: name,
-                            packageInfo: packageInfo,
-                            artifactsFolder: artifactsFolder,
-                            platforms: try condition?.platforms()
-                        )
-                    case let .product(name, package, condition):
-                        return .thirdPartyTarget(dependency: package, product: name, platforms: try condition?.platforms())
-                    case let .byName(name, condition):
-                        if packageInfo.targets.contains(where: { $0.name == name }) {
-                            return Self.localDependency(
-                                name: name,
-                                packageInfo: packageInfo,
-                                artifactsFolder: artifactsFolder,
-                                platforms: try condition?.platforms()
-                            )
-                        } else if let package = productToPackage[name] {
-                            return .thirdPartyTarget(dependency: package, product: name, platforms: try condition?.platforms())
-                        } else {
-                            throw SwiftPackageManagerGraphGeneratorError.unknownByNameDependency(name)
-                        }
->>>>>>> bae07582
                     }
                 }
-
-<<<<<<< HEAD
+            }
+
             var cHeaderSearchPaths: [String] = []
             var cxxHeaderSearchPaths: [String] = []
             var cDefines: [String: String] = [:]
@@ -239,10 +220,6 @@
                 swiftFlags: swiftFlags
             )
         }
-=======
-                return .init(name: target.name, sources: sources, resources: resources, dependencies: dependencies)
-            }
->>>>>>> bae07582
 
         let minDeploymentTargets = Set(try packageInfo.platforms.map { try DeploymentTarget.from(platform: $0) })
 
