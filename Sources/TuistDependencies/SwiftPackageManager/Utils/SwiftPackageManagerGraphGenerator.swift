--- conflicted
+++ resolved
@@ -99,13 +99,8 @@
             let manifest = try ProjectDescription.Project.from(
                 packageInfo: packageInfo.info,
                 name: packageInfo.name,
-<<<<<<< HEAD
-                at: packageInfo.folder,
+                folder: packageInfo.folder,
                 productTypes: productTypes,
-=======
-                folder: packageInfo.folder,
-                externalDependencies: externalDependencies,
->>>>>>> 037b09f6
                 platforms: platforms,
                 productToPackage: productToPackage
             )
@@ -125,13 +120,8 @@
     fileprivate static func from(
         packageInfo: PackageInfo,
         name: String,
-<<<<<<< HEAD
-        at folder: AbsolutePath,
+        folder: AbsolutePath,
         productTypes: [String: TuistGraph.Product],
-=======
-        folder: AbsolutePath,
-        externalDependencies _: [String: [TuistGraph.TargetDependency]],
->>>>>>> 037b09f6
         platforms: Set<TuistGraph.Platform>,
         productToPackage: [String: String]
     ) throws -> Self {
@@ -140,12 +130,8 @@
                 target: target,
                 packageName: name,
                 packageInfo: packageInfo,
-<<<<<<< HEAD
-                at: folder,
-                productTypes: productTypes,
-=======
                 folder: folder,
->>>>>>> 037b09f6
+              productTypes: productTypes,
                 platforms: platforms,
                 productToPackage: productToPackage
             )
@@ -163,12 +149,8 @@
         target: PackageInfo.Target,
         packageName: String,
         packageInfo: PackageInfo,
-<<<<<<< HEAD
-        at folder: AbsolutePath,
+        folder: AbsolutePath,
         productTypes: [String: TuistGraph.Product],
-=======
-        folder: AbsolutePath,
->>>>>>> 037b09f6
         platforms: Set<TuistGraph.Platform>,
         productToPackage: [String: String]
     ) throws -> Self? {
