import Foundation
import Logging

public protocol RetryProviding {
    func runWithRetries<T>(
        operation: @Sendable @escaping () async throws -> T
    ) async throws -> T
}

public struct RetryProvider: RetryProviding {
    private let delayProvider: DelayProviding

    public init(
        delayProvider: DelayProviding = DelayProvider()
    ) {
        self.delayProvider = delayProvider
    }

    public func runWithRetries<T>(
        operation: @Sendable @escaping () async throws -> T
    ) async throws -> T {
        try await Task {
            let maxRetryCount = 3
            for retry in 0 ..< maxRetryCount {
                do {
                    return try await operation()
                } catch {
<<<<<<< HEAD
                    #if canImport(TuistSupport)
                        ServiceContext.current?.logger?.debug("""
                        The following error happened for retry \(retry): \(error.localizedDescription).
                        Retrying...
                        """)
                    #endif
=======
                    Logger.current.debug("""
                    The following error happened for retry \(retry): \(error.localizedDescription).
                    Retrying...
                    """)
>>>>>>> ba4e1854
                    try await Task<Never, Never>.sleep(nanoseconds: delayProvider.delay(for: retry))

                    continue
                }
            }

            try Task<Never, Never>.checkCancellation()
            return try await operation()
        }
        .value
    }
}<|MERGE_RESOLUTION|>--- conflicted
+++ resolved
@@ -25,19 +25,12 @@
                 do {
                     return try await operation()
                 } catch {
-<<<<<<< HEAD
                     #if canImport(TuistSupport)
-                        ServiceContext.current?.logger?.debug("""
+                        Logger.current.debug("""
                         The following error happened for retry \(retry): \(error.localizedDescription).
                         Retrying...
                         """)
                     #endif
-=======
-                    Logger.current.debug("""
-                    The following error happened for retry \(retry): \(error.localizedDescription).
-                    Retrying...
-                    """)
->>>>>>> ba4e1854
                     try await Task<Never, Never>.sleep(nanoseconds: delayProvider.delay(for: retry))
 
                     continue
