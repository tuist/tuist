import FileSystem
import Foundation
import Mockable
import Path
import TuistCore
import TuistSupport

public enum PreviewUploadType: Equatable {
    case ipa(AbsolutePath)
    case appBundles([AbsolutePath])
}

@Mockable
public protocol PreviewsUploadServicing {
    func uploadPreviews(
        _ previewUploadType: PreviewUploadType,
        displayName: String,
        version: String?,
        bundleIdentifier: String?,
        icon: AbsolutePath?,
        supportedPlatforms: [DestinationType],
        path: AbsolutePath,
        fullHandle: String,
        serverURL: URL,
        updateProgress: @escaping (Double) -> Void
    ) async throws -> Preview
}

public struct PreviewsUploadService: PreviewsUploadServicing {
    private let fileSystem: FileSysteming
    private let fileArchiver: FileArchivingFactorying
    private let retryProvider: RetryProviding
    private let multipartUploadStartPreviewsService: MultipartUploadStartPreviewsServicing
    private let multipartUploadGenerateURLPreviewsService: MultipartUploadGenerateURLPreviewsServicing
    private let multipartUploadArtifactService: MultipartUploadArtifactServicing
    private let multipartUploadCompletePreviewsService: MultipartUploadCompletePreviewsServicing
    private let uploadPreviewIconService: UploadPreviewIconServicing
    private let gitController: GitControlling

    public init() {
        self.init(
            fileSystem: FileSystem(),
            fileArchiver: FileArchivingFactory(),
            retryProvider: RetryProvider(),
            multipartUploadStartPreviewsService: MultipartUploadStartPreviewsService(),
            multipartUploadGenerateURLPreviewsService:
            MultipartUploadGenerateURLPreviewsService(),
            multipartUploadArtifactService: MultipartUploadArtifactService(),
            multipartUploadCompletePreviewsService:
            MultipartUploadCompletePreviewsService(),
            uploadPreviewIconService: UploadPreviewIconService(),
            gitController: GitController()
        )
    }

    init(
        fileSystem: FileSysteming,
        fileArchiver: FileArchivingFactorying,
        retryProvider: RetryProviding,
        multipartUploadStartPreviewsService: MultipartUploadStartPreviewsServicing,
        multipartUploadGenerateURLPreviewsService: MultipartUploadGenerateURLPreviewsServicing,
        multipartUploadArtifactService: MultipartUploadArtifactServicing,
        multipartUploadCompletePreviewsService: MultipartUploadCompletePreviewsServicing,
        uploadPreviewIconService: UploadPreviewIconServicing,
        gitController: GitControlling
    ) {
        self.fileSystem = fileSystem
        self.fileArchiver = fileArchiver
        self.retryProvider = retryProvider
        self.multipartUploadStartPreviewsService = multipartUploadStartPreviewsService
        self.multipartUploadGenerateURLPreviewsService = multipartUploadGenerateURLPreviewsService
        self.multipartUploadArtifactService = multipartUploadArtifactService
        self.multipartUploadCompletePreviewsService = multipartUploadCompletePreviewsService
        self.uploadPreviewIconService = uploadPreviewIconService
        self.gitController = gitController
    }

    public func uploadPreviews(
        _ previewUploadType: PreviewUploadType,
        displayName: String,
        version: String?,
        bundleIdentifier: String?,
        icon: AbsolutePath?,
        supportedPlatforms: [DestinationType],
        path: AbsolutePath,
        fullHandle: String,
        serverURL: URL,
        updateProgress: @escaping (Double) -> Void
    ) async throws -> Preview {
        let previewType: PreviewType
        let buildPath: AbsolutePath
        switch previewUploadType {
        case let .ipa(ipaPath):
            buildPath = ipaPath
            previewType = .ipa
        case let .appBundles(previewPaths):
            buildPath = try await fileArchiver.makeFileArchiver(for: previewPaths).zip(name: "previews.zip")
            previewType = .appBundle
        }

<<<<<<< HEAD
        let gitCommitSHA: String?
        let gitBranch: String?
        if gitController.isInGitRepository(workingDirectory: path) {
            if gitController.hasCurrentBranchCommits(workingDirectory: path) {
                gitCommitSHA = try gitController.currentCommitSHA(workingDirectory: path)
            } else {
                gitCommitSHA = nil
            }

            gitBranch = try gitController.currentBranch(workingDirectory: path)
        } else {
            gitCommitSHA = nil
            gitBranch = nil
        }
=======
        updateProgress(0.1)
>>>>>>> 8e3596f0

        let preview = try await retryProvider.runWithRetries {
            let previewUpload = try await multipartUploadStartPreviewsService.startPreviewsMultipartUpload(
                type: previewType,
                displayName: displayName,
                version: version,
                bundleIdentifier: bundleIdentifier,
                supportedPlatforms: supportedPlatforms,
                gitBranch: gitBranch,
                gitCommitSHA: gitCommitSHA,
                fullHandle: fullHandle,
                serverURL: serverURL
            )

            updateProgress(0.2)

            let parts = try await multipartUploadArtifactService.multipartUploadArtifact(
                artifactPath: buildPath,
                generateUploadURL: { part in
                    try await multipartUploadGenerateURLPreviewsService.uploadPreviews(
                        previewUpload.previewId,
                        partNumber: part.number,
                        uploadId: previewUpload.uploadId,
                        fullHandle: fullHandle,
                        serverURL: serverURL,
                        contentLength: part.contentLength
                    )
                },
                updateProgress: {
                    updateProgress(0.2 + $0 * 0.7)
                }
            )

            return try await multipartUploadCompletePreviewsService.completePreviewUpload(
                previewUpload.previewId,
                uploadId: previewUpload.uploadId,
                parts: parts,
                fullHandle: fullHandle,
                serverURL: serverURL
            )
        }

        if let icon {
            try await uploadPreviewIconService.uploadPreviewIcon(
                icon,
                preview: preview,
                serverURL: serverURL,
                fullHandle: fullHandle
            )
        }

        return preview
    }
}<|MERGE_RESOLUTION|>--- conflicted
+++ resolved
@@ -98,7 +98,6 @@
             previewType = .appBundle
         }
 
-<<<<<<< HEAD
         let gitCommitSHA: String?
         let gitBranch: String?
         if gitController.isInGitRepository(workingDirectory: path) {
@@ -113,9 +112,7 @@
             gitCommitSHA = nil
             gitBranch = nil
         }
-=======
         updateProgress(0.1)
->>>>>>> 8e3596f0
 
         let preview = try await retryProvider.runWithRetries {
             let previewUpload = try await multipartUploadStartPreviewsService.startPreviewsMultipartUpload(
