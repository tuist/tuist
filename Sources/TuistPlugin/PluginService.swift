--- conflicted
+++ resolved
@@ -96,24 +96,6 @@
         self.fileClient = fileClient
     }
 
-<<<<<<< HEAD
-=======
-    public func fetchRemotePlugins(using config: Config) async throws {
-        for pluginLocation in config.plugins {
-            switch pluginLocation {
-            case let .git(url, gitReference, _):
-                try await fetchRemotePlugin(
-                    url: url,
-                    gitReference: gitReference,
-                    config: config
-                )
-            case .local:
-                continue
-            }
-        }
-    }
-
->>>>>>> 56c786c4
     public func remotePluginPaths(using config: Config) throws -> [RemotePluginPaths] {
         try config.plugins.compactMap { pluginLocation in
             switch pluginLocation {
@@ -209,7 +191,7 @@
     func fetchRemotePlugins(using config: Config) async throws {
         for pluginLocation in config.plugins {
             switch pluginLocation {
-            case let .git(url, gitReference):
+            case let .git(url, gitReference, _):
                 try await fetchRemotePlugin(
                     url: url,
                     gitReference: gitReference,
