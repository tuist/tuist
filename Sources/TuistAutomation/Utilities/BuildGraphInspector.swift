import Foundation
import TSCBasic
import TuistCore
import TuistSupport

public protocol BuildGraphInspecting {
    /// Returns the build arguments to be used with the given target.
    /// - Parameter target: Target whose build arguments will be returned.
    /// - Parameter configuration: The configuration to be built. When nil, it defaults to the configuration specified in the scheme.
    func buildArguments(target: Target, configuration: String?) -> [XcodeBuildArgument]

    /// Given a directory, it returns the first .xcworkspace found.
    /// - Parameter path: Found .xcworkspace.
    func workspacePath(directory: AbsolutePath) throws -> AbsolutePath?

    ///  From the list of buildable targets of the given scheme, it returns the first one.
    /// - Parameters:
    ///   - scheme: Scheme in which to look up the target.
    ///   - graph: Dependency graph.
    func buildableTarget(scheme: Scheme, graph: Graph) -> Target?

    ///  From the list of testable targets of the given scheme, it returns the first one.
    /// - Parameters:
    ///   - scheme: Scheme in which to look up the target.
    ///   - graph: Dependency graph.
    func testableTarget(scheme: Scheme, graph: Graph) -> Target?

    /// Given a graph, it returns a list of buildable schemes.
    /// - Parameter graph: Dependency graph.
    func buildableSchemes(graph: Graph) -> [Scheme]

<<<<<<< HEAD
    /// Given a graph, it returns a list of testable schemes.
    /// - Parameter graph: Dependency graph.
    func testableSchemes(graph: Graph) -> [Scheme]
=======
    /// Given a graph, it returns a list of buildable schemes that are part of the entry node
    /// - Parameters:
    ///     - graph: Dependency graph
    func buildableEntrySchemes(graph: Graph) -> [Scheme]
>>>>>>> 41c3c422
}

public class BuildGraphInspector: BuildGraphInspecting {
    public init() {}

    public func buildArguments(target: Target, configuration: String?) -> [XcodeBuildArgument] {
        var arguments: [XcodeBuildArgument]
        if target.platform == .macOS {
            arguments = [.sdk(target.platform.xcodeDeviceSDK)]
        } else {
            arguments = [.sdk(target.platform.xcodeSimulatorSDK!)]
        }

        // Configuration
        if let configuration = configuration {
            if target.settings?.configurations.first(where: { $0.key.name == configuration }) != nil {
                arguments.append(.configuration(configuration))
            } else {
                logger.warning("The scheme's targets don't have the given configuration \(configuration). Defaulting to the scheme's default.")
            }
        }

        return arguments
    }

    public func buildableTarget(scheme: Scheme, graph: Graph) -> Target? {
        if scheme.buildAction?.targets.count == 0 {
            return nil
        }
        let buildTarget = scheme.buildAction!.targets.first!
        return graph.target(path: buildTarget.projectPath, name: buildTarget.name)!.target
    }

    public func testableTarget(scheme: Scheme, graph: Graph) -> Target? {
        if scheme.testAction?.targets.count == 0 {
            return nil
        }
        let testTarget = scheme.testAction!.targets.first!
        return graph.target(path: testTarget.target.projectPath, name: testTarget.target.name)!.target
    }

    public func buildableSchemes(graph: Graph) -> [Scheme] {
        graph.targets.values.flatMap {
            $0.flatMap { $0.project.schemes }
        }
        .filter { $0.buildAction?.targets.isEmpty == false }
        .sorted(by: { $0.name < $1.name })
    }

    public func buildableEntrySchemes(graph: Graph) -> [Scheme] {
        let projects = Set(graph.entryNodes.compactMap { ($0 as? TargetNode)?.project })
        return projects
            .flatMap { $0.schemes }
            .filter { $0.buildAction?.targets.isEmpty == false }
            .sorted(by: { $0.name < $1.name })
    }

    public func testableSchemes(graph: Graph) -> [Scheme] {
        let projects = Set(graph.entryNodes.compactMap { ($0 as? TargetNode)?.project })
        return projects
            .flatMap { $0.schemes }
            .filter { $0.testAction?.targets.count != 0 }
            .sorted(by: { $0.name < $1.name })
    }

    public func workspacePath(directory: AbsolutePath) throws -> AbsolutePath? {
        try directory.glob("**/*.xcworkspace")
            .filter {
                try FileHandler.shared.contentsOfDirectory($0)
                    .map(\.basename)
                    .contains(Constants.tuistGeneratedFileName)
            }
            .first
    }
}<|MERGE_RESOLUTION|>--- conflicted
+++ resolved
@@ -29,16 +29,14 @@
     /// - Parameter graph: Dependency graph.
     func buildableSchemes(graph: Graph) -> [Scheme]
 
-<<<<<<< HEAD
-    /// Given a graph, it returns a list of testable schemes.
-    /// - Parameter graph: Dependency graph.
-    func testableSchemes(graph: Graph) -> [Scheme]
-=======
     /// Given a graph, it returns a list of buildable schemes that are part of the entry node
     /// - Parameters:
     ///     - graph: Dependency graph
     func buildableEntrySchemes(graph: Graph) -> [Scheme]
->>>>>>> 41c3c422
+
+    /// Given a graph, it returns a list of testable schemes.
+    /// - Parameter graph: Dependency graph.
+    func testableSchemes(graph: Graph) -> [Scheme]
 }
 
 public class BuildGraphInspector: BuildGraphInspecting {
