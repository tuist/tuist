import Foundation
import TSCBasic
import TuistCore
import TuistGraph
import TuistSupport

public protocol TargetContentHashing {
<<<<<<< HEAD
    func contentHash(for target: TargetNode) throws -> String
    func contentHash(for target: TargetNode, additionalStrings: [String]) throws -> String
=======
    func contentHash(for target: TargetNode, cacheProfile: TuistGraph.Cache.Profile, cacheOutputType: CacheOutputType) throws -> String
>>>>>>> e5a9419b
}

/// `TargetContentHasher`
/// is responsible for computing a unique hash that identifies a target
public final class TargetContentHasher: TargetContentHashing {
    private let contentHasher: ContentHashing
    private let coreDataModelsContentHasher: CoreDataModelsContentHashing
    private let sourceFilesContentHasher: SourceFilesContentHashing
    private let targetActionsContentHasher: TargetActionsContentHashing
    private let resourcesContentHasher: ResourcesContentHashing
    private let copyFilesContentHasher: CopyFilesContentHashing
    private let headersContentHasher: HeadersContentHashing
    private let deploymentTargetContentHasher: DeploymentTargetContentHashing
    private let infoPlistContentHasher: InfoPlistContentHashing
    private let settingsContentHasher: SettingsContentHashing
    private let dependenciesContentHasher: DependenciesContentHashing
    private let cacheProfileContentHasher: CacheProfileContentHashing

    // MARK: - Init

    public convenience init(contentHasher: ContentHashing) {
        self.init(
            contentHasher: contentHasher,
            sourceFilesContentHasher: SourceFilesContentHasher(contentHasher: contentHasher),
            targetActionsContentHasher: TargetActionsContentHasher(contentHasher: contentHasher),
            coreDataModelsContentHasher: CoreDataModelsContentHasher(contentHasher: contentHasher),
            resourcesContentHasher: ResourcesContentHasher(contentHasher: contentHasher),
            copyFilesContentHasher: CopyFilesContentHasher(contentHasher: contentHasher),
            headersContentHasher: HeadersContentHasher(contentHasher: contentHasher),
            deploymentTargetContentHasher: DeploymentTargetContentHasher(contentHasher: contentHasher),
            infoPlistContentHasher: InfoPlistContentHasher(contentHasher: contentHasher),
            settingsContentHasher: SettingsContentHasher(contentHasher: contentHasher),
            dependenciesContentHasher: DependenciesContentHasher(contentHasher: contentHasher),
            cacheProfileContentHasher: CacheProfileContentHasher(contentHasher: contentHasher)
        )
    }

    public init(
        contentHasher: ContentHashing,
        sourceFilesContentHasher: SourceFilesContentHashing,
        targetActionsContentHasher: TargetActionsContentHashing,
        coreDataModelsContentHasher: CoreDataModelsContentHashing,
        resourcesContentHasher: ResourcesContentHashing,
        copyFilesContentHasher: CopyFilesContentHashing,
        headersContentHasher: HeadersContentHashing,
        deploymentTargetContentHasher: DeploymentTargetContentHashing,
        infoPlistContentHasher: InfoPlistContentHashing,
        settingsContentHasher: SettingsContentHashing,
        dependenciesContentHasher: DependenciesContentHashing,
        cacheProfileContentHasher: CacheProfileContentHashing
    ) {
        self.contentHasher = contentHasher
        self.sourceFilesContentHasher = sourceFilesContentHasher
        self.coreDataModelsContentHasher = coreDataModelsContentHasher
        self.targetActionsContentHasher = targetActionsContentHasher
        self.resourcesContentHasher = resourcesContentHasher
        self.copyFilesContentHasher = copyFilesContentHasher
        self.headersContentHasher = headersContentHasher
        self.deploymentTargetContentHasher = deploymentTargetContentHasher
        self.infoPlistContentHasher = infoPlistContentHasher
        self.settingsContentHasher = settingsContentHasher
        self.dependenciesContentHasher = dependenciesContentHasher
        self.cacheProfileContentHasher = cacheProfileContentHasher
    }

    // MARK: - TargetContentHashing
<<<<<<< HEAD
    
    public func contentHash(for target: TargetNode) throws -> String {
        try contentHash(for: target, additionalStrings: [])
    }
    
    public func contentHash(for target: TargetNode, additionalStrings: [String]) throws -> String {
        let target = target.target
=======

    public func contentHash(for targetNode: TargetNode, cacheProfile: TuistGraph.Cache.Profile, cacheOutputType: CacheOutputType) throws -> String {
        let target = targetNode.target
>>>>>>> e5a9419b
        let sourcesHash = try sourceFilesContentHasher.hash(sources: target.sources)
        let resourcesHash = try resourcesContentHasher.hash(resources: target.resources)
        let copyFilesHash = try copyFilesContentHasher.hash(copyFiles: target.copyFiles)
        let coreDataModelHash = try coreDataModelsContentHasher.hash(coreDataModels: target.coreDataModels)
        let targetActionsHash = try targetActionsContentHasher.hash(targetActions: target.actions)
        let dependenciesHash = try dependenciesContentHasher.hash(dependencies: target.dependencies)
        let environmentHash = try contentHasher.hash(target.environment)
        let cacheProfileHash = try cacheProfileContentHasher.hash(cacheProfile: cacheProfile)
        var stringsToHash = [target.name,
                             target.platform.rawValue,
                             target.product.rawValue,
                             target.bundleId,
                             target.productName,
                             dependenciesHash,
                             sourcesHash,
                             resourcesHash,
                             copyFilesHash,
                             coreDataModelHash,
                             targetActionsHash,
                             environmentHash,
                             cacheProfileHash]
        if let headers = target.headers {
            let headersHash = try headersContentHasher.hash(headers: headers)
            stringsToHash.append(headersHash)
        }
        if let deploymentTarget = target.deploymentTarget {
            let deploymentTargetHash = try deploymentTargetContentHasher.hash(deploymentTarget: deploymentTarget)
            stringsToHash.append(deploymentTargetHash)
        }
        if let infoPlist = target.infoPlist {
            let infoPlistHash = try infoPlistContentHasher.hash(plist: infoPlist)
            stringsToHash.append(infoPlistHash)
        }
        if let entitlements = target.entitlements {
            let entitlementsHash = try contentHasher.hash(path: entitlements)
            stringsToHash.append(entitlementsHash)
        }
        if let settings = target.settings {
            let settingsHash = try settingsContentHasher.hash(settings: settings)
            stringsToHash.append(settingsHash)
        }
        stringsToHash += additionalStrings

        return try contentHasher.hash(stringsToHash)
    }
}<|MERGE_RESOLUTION|>--- conflicted
+++ resolved
@@ -5,12 +5,8 @@
 import TuistSupport
 
 public protocol TargetContentHashing {
-<<<<<<< HEAD
     func contentHash(for target: TargetNode) throws -> String
     func contentHash(for target: TargetNode, additionalStrings: [String]) throws -> String
-=======
-    func contentHash(for target: TargetNode, cacheProfile: TuistGraph.Cache.Profile, cacheOutputType: CacheOutputType) throws -> String
->>>>>>> e5a9419b
 }
 
 /// `TargetContentHasher`
@@ -27,7 +23,6 @@
     private let infoPlistContentHasher: InfoPlistContentHashing
     private let settingsContentHasher: SettingsContentHashing
     private let dependenciesContentHasher: DependenciesContentHashing
-    private let cacheProfileContentHasher: CacheProfileContentHashing
 
     // MARK: - Init
 
@@ -43,8 +38,7 @@
             deploymentTargetContentHasher: DeploymentTargetContentHasher(contentHasher: contentHasher),
             infoPlistContentHasher: InfoPlistContentHasher(contentHasher: contentHasher),
             settingsContentHasher: SettingsContentHasher(contentHasher: contentHasher),
-            dependenciesContentHasher: DependenciesContentHasher(contentHasher: contentHasher),
-            cacheProfileContentHasher: CacheProfileContentHasher(contentHasher: contentHasher)
+            dependenciesContentHasher: DependenciesContentHasher(contentHasher: contentHasher)
         )
     }
 
@@ -59,8 +53,7 @@
         deploymentTargetContentHasher: DeploymentTargetContentHashing,
         infoPlistContentHasher: InfoPlistContentHashing,
         settingsContentHasher: SettingsContentHashing,
-        dependenciesContentHasher: DependenciesContentHashing,
-        cacheProfileContentHasher: CacheProfileContentHashing
+        dependenciesContentHasher: DependenciesContentHashing
     ) {
         self.contentHasher = contentHasher
         self.sourceFilesContentHasher = sourceFilesContentHasher
@@ -73,23 +66,16 @@
         self.infoPlistContentHasher = infoPlistContentHasher
         self.settingsContentHasher = settingsContentHasher
         self.dependenciesContentHasher = dependenciesContentHasher
-        self.cacheProfileContentHasher = cacheProfileContentHasher
     }
 
     // MARK: - TargetContentHashing
-<<<<<<< HEAD
-    
+
     public func contentHash(for target: TargetNode) throws -> String {
         try contentHash(for: target, additionalStrings: [])
     }
-    
+
     public func contentHash(for target: TargetNode, additionalStrings: [String]) throws -> String {
         let target = target.target
-=======
-
-    public func contentHash(for targetNode: TargetNode, cacheProfile: TuistGraph.Cache.Profile, cacheOutputType: CacheOutputType) throws -> String {
-        let target = targetNode.target
->>>>>>> e5a9419b
         let sourcesHash = try sourceFilesContentHasher.hash(sources: target.sources)
         let resourcesHash = try resourcesContentHasher.hash(resources: target.resources)
         let copyFilesHash = try copyFilesContentHasher.hash(copyFiles: target.copyFiles)
@@ -97,20 +83,20 @@
         let targetActionsHash = try targetActionsContentHasher.hash(targetActions: target.actions)
         let dependenciesHash = try dependenciesContentHasher.hash(dependencies: target.dependencies)
         let environmentHash = try contentHasher.hash(target.environment)
-        let cacheProfileHash = try cacheProfileContentHasher.hash(cacheProfile: cacheProfile)
-        var stringsToHash = [target.name,
-                             target.platform.rawValue,
-                             target.product.rawValue,
-                             target.bundleId,
-                             target.productName,
-                             dependenciesHash,
-                             sourcesHash,
-                             resourcesHash,
-                             copyFilesHash,
-                             coreDataModelHash,
-                             targetActionsHash,
-                             environmentHash,
-                             cacheProfileHash]
+        var stringsToHash = [
+            target.name,
+            target.platform.rawValue,
+            target.product.rawValue,
+            target.bundleId,
+            target.productName,
+            dependenciesHash,
+            sourcesHash,
+            resourcesHash,
+            copyFilesHash,
+            coreDataModelHash,
+            targetActionsHash,
+            environmentHash,
+        ]
         if let headers = target.headers {
             let headersHash = try headersContentHasher.hash(headers: headers)
             stringsToHash.append(headersHash)
