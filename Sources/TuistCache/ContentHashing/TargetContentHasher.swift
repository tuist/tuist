--- conflicted
+++ resolved
@@ -23,13 +23,8 @@
     private let resourcesContentHasher: ResourcesContentHashing
     private let copyFilesContentHasher: CopyFilesContentHashing
     private let headersContentHasher: HeadersContentHashing
-<<<<<<< HEAD
-    private let deploymentTargetContentHasher: DeploymentTargetContentHashing
+    private let deploymentTargetContentHasher: DeploymentTargetsContentHashing
     private let plistContentHasher: PlistContentHashing
-=======
-    private let deploymentTargetContentHasher: DeploymentTargetsContentHashing
-    private let infoPlistContentHasher: InfoPlistContentHashing
->>>>>>> c2eb4ada
     private let settingsContentHasher: SettingsContentHashing
     private let dependenciesContentHasher: DependenciesContentHashing
 
@@ -44,13 +39,8 @@
             resourcesContentHasher: ResourcesContentHasher(contentHasher: contentHasher),
             copyFilesContentHasher: CopyFilesContentHasher(contentHasher: contentHasher),
             headersContentHasher: HeadersContentHasher(contentHasher: contentHasher),
-<<<<<<< HEAD
-            deploymentTargetContentHasher: DeploymentTargetContentHasher(contentHasher: contentHasher),
             plistContentHasher: PlistContentHasher(contentHasher: contentHasher),
-=======
             deploymentTargetContentHasher: DeploymentTargetsContentHasher(contentHasher: contentHasher),
-            infoPlistContentHasher: InfoPlistContentHasher(contentHasher: contentHasher),
->>>>>>> c2eb4ada
             settingsContentHasher: SettingsContentHasher(contentHasher: contentHasher),
             dependenciesContentHasher: DependenciesContentHasher(contentHasher: contentHasher)
         )
@@ -64,13 +54,8 @@
         resourcesContentHasher: ResourcesContentHashing,
         copyFilesContentHasher: CopyFilesContentHashing,
         headersContentHasher: HeadersContentHashing,
-<<<<<<< HEAD
-        deploymentTargetContentHasher: DeploymentTargetContentHashing,
+        deploymentTargetContentHasher: DeploymentTargetsContentHashing,
         plistContentHasher: PlistContentHashing,
-=======
-        deploymentTargetContentHasher: DeploymentTargetsContentHashing,
-        infoPlistContentHasher: InfoPlistContentHashing,
->>>>>>> c2eb4ada
         settingsContentHasher: SettingsContentHashing,
         dependenciesContentHasher: DependenciesContentHashing
     ) {
@@ -82,7 +67,6 @@
         self.copyFilesContentHasher = copyFilesContentHasher
         self.headersContentHasher = headersContentHasher
         self.deploymentTargetContentHasher = deploymentTargetContentHasher
-        self.plistContentHasher = plistContentHasher
         self.settingsContentHasher = settingsContentHasher
         self.dependenciesContentHasher = dependenciesContentHasher
     }
