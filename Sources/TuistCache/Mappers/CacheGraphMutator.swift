--- conflicted
+++ resolved
@@ -10,14 +10,8 @@
     /// Replaced targets are marked as to be pruned.
     /// - Parameters:
     ///   - graph: Dependency graph.
-<<<<<<< HEAD
-    ///   - precompiledArtifacts: Dictionary that maps targets with the paths to their cached `.framework`s, `.xcframework`s or
-    /// `.bundle`s.
-    ///   - source: Contains a list of targets that won't be replaced with their precompiled version from the cache.
-=======
     ///   - precompiledArtifacts: Dictionary that maps targets with the paths to their cached `.framework`s, `.xcframework`s or `.bundle`s.
     ///   - sources: Contains a list of targets that won't be replaced with their precompiled version from the cache.
->>>>>>> 94042f7d
     func map(graph: Graph, precompiledArtifacts: [GraphTarget: AbsolutePath], sources: Set<String>) throws -> Graph
 }
 
