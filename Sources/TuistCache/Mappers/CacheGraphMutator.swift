import Foundation
import TSCBasic
import TuistCore
import TuistGraph
import TuistSupport

/// It defines the interface to mutate a graph using information from the cache.
protocol CacheGraphMutating {
    /// It returns the input graph having all replaceable targets replaced with their precompiled version.
    /// Replaced targets are marked as to be pruned.
    /// - Parameters:
    ///   - graph: Dependency graph.
    ///   - precompiledArtifacts: Dictionary that maps targets with the paths to their cached `.framework`s, `.xcframework`s or `.bundle`s.
    ///   - source: Contains a list of targets that won't be replaced with their precompiled version from the cache.
    func map(graph: Graph, precompiledArtifacts: [GraphTarget: AbsolutePath], sources: Set<String>) throws -> Graph
}

class CacheGraphMutator: CacheGraphMutating {
    /// Utility to load artifacts from the filesystem and load it into memory.
    private let artifactLoader: ArtifactLoading

<<<<<<< HEAD
    init(artifactLoader: ArtifactLoading = CachedArtifactLoader()) {
        self.artifactLoader = artifactLoader
=======
    /// Utility to parse a .bundle from the filesystem and load it into memory.
    private let bundleLoader: BundleLoading

    /// Initializes the graph mapper with its attributes.
    /// - Parameter xcframeworkLoader: Utility to parse an .xcframework from the filesystem and load it into memory.
    init(
        frameworkLoader: FrameworkLoading = FrameworkLoader(),
        xcframeworkLoader: XCFrameworkLoading = XCFrameworkLoader(),
        bundleLoader: BundleLoading = BundleLoader()
    ) {
        self.frameworkLoader = frameworkLoader
        self.xcframeworkLoader = xcframeworkLoader
        self.bundleLoader = bundleLoader
>>>>>>> ef075769
    }

    func map(
        graph oldGraph: Graph,
        precompiledArtifacts: [GraphTarget: AbsolutePath],
        sources: Set<String>
    ) throws -> Graph {
        guard !precompiledArtifacts.isEmpty else { return oldGraph }

        let graphTraverser = GraphTraverser(graph: oldGraph)

        let replaceableTargets = try makeReplaceableTargets(
            precompiledArtifacts: precompiledArtifacts,
            sources: sources,
            graphTraverser: graphTraverser
        )

        var newGraph = oldGraph
        newGraph.dependencies = try mapDependencies(
            replaceableTargets: replaceableTargets,
            precompiledArtifacts: precompiledArtifacts,
            graphTraverser: graphTraverser
        )
        newGraph.targets = mapTargets(
            replaceableTargets: replaceableTargets,
            graphTraverser: graphTraverser
        )
        return newGraph
    }

    fileprivate func makeReplaceableTargets(
        precompiledArtifacts: [GraphTarget: AbsolutePath],
        sources: Set<String>,
<<<<<<< HEAD
        graphTraverser: GraphTraversing
    ) throws -> Set<GraphTarget> {
        let allTargets = graphTraverser.allTargets()
        let sortedCacheableTargets = try graphTraverser.allTargetsTopologicalSorted()
        var userSpecifiedSourceTargets = allTargets.filter { sources.contains($0.target.name) }

        // Bundles of user specified source targets must be treated as user specified source targets.
        // This makes editing resources targets possible when focusing static framework target.
        let nonReplaceableBundles = userSpecifiedSourceTargets
            .flatMap { target in graphTraverser.directTargetDependencies(path: target.path, name: target.target.name) }
            .filter { $0.target.product == .bundle }
        userSpecifiedSourceTargets.formUnion(nonReplaceableBundles)

        // Targets are sorted in topological order, so we start analysing from the targets with less dependencies.
        // Because of this, we will need to check only the direct dependencies (instead of all the transitives dependencies).
        // A target will be considered as "replaceable", if:
        // * There is a precompiled artifact
        // * Does not belong to the list of user specified source targets
        // * Its direct dependencies are all replaceable
        var replaceableTargets = Set<GraphTarget>()
        for target in sortedCacheableTargets {
            let isPrecompiledTarget = precompiledArtifacts[target] != nil
            guard isPrecompiledTarget else { continue }

            let isUserSpecifiedSourceTarget = userSpecifiedSourceTargets.contains(target)
            guard !isUserSpecifiedSourceTarget else { continue }

            let directTargetDependencies = graphTraverser.directTargetDependencies(path: target.path, name: target.target.name)
            let allDirectTargetDependenciesCanBeReplaced = directTargetDependencies.allSatisfy { replaceableTargets.contains($0) }
            if allDirectTargetDependenciesCanBeReplaced {
                replaceableTargets.insert(target)
=======
        sourceTargets: inout Set<GraphTarget>,
        visitedPrecompiledArtifactPaths: inout [GraphTarget: VisitedArtifact?],
        loadedPrecompiledArtifacts: inout [AbsolutePath: GraphDependency]
    ) throws -> Set<GraphDependency> {
        var newDependencies: Set<GraphDependency> = Set()
        try dependencies.forEach { dependency in
            let graphTraverser = GraphTraverser(graph: graph)
            let targetDependency: GraphTarget
            switch dependency {
            case let .target(name: name, path: path):
                guard let target = graphTraverser.target(path: path, name: name)
                else { return }
                targetDependency = target
            // If the dependency is not a target node we keep it.
            default:
                newDependencies.insert(dependency)
                return
>>>>>>> ef075769
            }
        }

<<<<<<< HEAD
        return replaceableTargets
    }
=======
            // Transitive bundles
            // get all the transitive bundles
            // declare them as direct dependencies.

            // If the target cannot be replaced with its associated .(xc)framework or .bundle we return
            guard !sources.contains(targetDependency.target.name),
                  let precompiledArtifactPath = precompiledArtifactPath(
                      target: targetDependency,
                      graphTraverser: graphTraverser,
                      precompiledArtifacts: precompiledArtifacts,
                      visitedPrecompiledArtifactPaths: &visitedPrecompiledArtifactPaths
                  )
            else {
                sourceTargets.formUnion([targetDependency])

                visitBundleTargets(
                    for: dependency,
                    graphTraverser: graphTraverser,
                    visitedPrecompiledArtifactPaths: &visitedPrecompiledArtifactPaths
                )
>>>>>>> ef075769

    fileprivate func mapDependencies(
        replaceableTargets: Set<GraphTarget>,
        precompiledArtifacts: [GraphTarget: AbsolutePath],
        graphTraverser: GraphTraverser
    ) throws -> [GraphDependency: Set<GraphDependency>] {
        var graphDependencies = [GraphDependency: Set<GraphDependency>]()
        for (graphTarget, oldDependencies) in graphTraverser.dependencies {
            let newDependencies = try oldDependencies.map { dependency in
                try mapReplaceableTargetIfNeeded(
                    graphTarget: dependency,
                    replaceableTargets: replaceableTargets,
                    precompiledArtifacts: precompiledArtifacts,
                    graphTraverser: graphTraverser
                )
            }

            let newTarget = try mapReplaceableTargetIfNeeded(
                graphTarget: graphTarget,
                replaceableTargets: replaceableTargets,
                precompiledArtifacts: precompiledArtifacts,
                graphTraverser: graphTraverser
            )
            graphDependencies[newTarget] = Set(newDependencies)
        }
        return graphDependencies
    }

    fileprivate func mapTargets(
        replaceableTargets: Set<GraphTarget>,
        graphTraverser: GraphTraversing
    ) -> [AbsolutePath: [String: Target]] {
        var targets = graphTraverser.targets
        // If target is replaceable we mark it to be pruned during the tree-shaking
        for graphTarget in graphTraverser.allTargets() where replaceableTargets.contains(graphTarget) {
            targets[graphTarget.path]?[graphTarget.target.name]?.prune = true
        }
        return targets
    }

    fileprivate func mapReplaceableTargetIfNeeded(
        graphTarget: GraphDependency,
        replaceableTargets: Set<GraphTarget>,
        precompiledArtifacts: [GraphTarget: AbsolutePath],
<<<<<<< HEAD
        graphTraverser: GraphTraverser
    ) throws -> GraphDependency {
        guard
            let target = graphTraverser.target(from: graphTarget),
            replaceableTargets.contains(target)
        else {
            // Target is not replaceable, we keep it as is.
            return graphTarget
        }

        // Target is replaceable, load the .framework or .xcframework or .bundle
        return try artifactLoader.load(path: precompiledArtifacts[target]!)
=======
        visitedPrecompiledArtifactPaths: inout [GraphTarget: VisitedArtifact?]
    ) -> AbsolutePath? {
        // Already visited
        if let visited = visitedPrecompiledArtifactPaths[target] { return visited?.path }

        // The target doesn't have a cached .(xc)framework
        if precompiledArtifacts[target] == nil {
            visitedPrecompiledArtifactPaths[target] = VisitedArtifact(path: nil)
            return nil
        }
        // The target can be replaced
        else if let path = precompiledArtifacts[target],
                graphTraverser.directTargetDependencies(path: target.path, name: target.target.name).allSatisfy({
                    precompiledArtifactPath(
                        target: $0,
                        graphTraverser: graphTraverser,
                        precompiledArtifacts: precompiledArtifacts,
                        visitedPrecompiledArtifactPaths: &visitedPrecompiledArtifactPaths
                    ) != nil
                })
        {
            visitedPrecompiledArtifactPaths[target] = VisitedArtifact(path: path)
            return path
        } else {
            visitedPrecompiledArtifactPaths[target] = VisitedArtifact(path: nil)
            return nil
        }
    }

    /// Visits bundle targets for marking them not cached. This makes editing resources targets possible when focusing static framework target
    /// - Parameters:
    ///   - dependency: Target that depends on bundle targets
    ///   - graphTraverser: Graph traverser
    ///   - visitedPrecompiledArtifactPaths: Dictionary that keeps record of which target is visited
    private func visitBundleTargets(
        for dependency: GraphDependency,
        graphTraverser: GraphTraverser,
        visitedPrecompiledArtifactPaths: inout [GraphTarget: VisitedArtifact?]
    ) {
        guard let dependencies = graphTraverser.dependencies[dependency] else {
            return
        }

        dependencies
            .compactMap { graphTraverser.target(from: $0) }
            .filter { $0.target.product == .bundle }
            .forEach { target in
                visitedPrecompiledArtifactPaths[target] = VisitedArtifact(path: nil)
            }
    }

    private func mapPrebuiltFrameworks(
        graphDependencies: inout [GraphDependency: Set<GraphDependency>],
        graph: Graph
    ) {
        var graph = graph
        graph.dependencies = graphDependencies
        let graphTraverser = GraphTraverser(graph: graph)

        for (key, value) in graphDependencies {
            guard let target = graphTraverser.target(from: key),
                  target.target.product.runnable || target.target.product == .unitTests
            else { continue }

            var precompiledDependencies: Set<GraphDependency> = []
            for dependency in value {
                guard let target = graphTraverser.target(from: dependency),
                      target.target.product == .staticFramework
                else { continue }

                let precompiledDependency = graphTraverser.prebuiltDependencies(for: dependency)
                precompiledDependencies.formUnion(precompiledDependency)
            }

            graphDependencies[key] = graphDependencies[key, default: Set()].union(precompiledDependencies)
        }
>>>>>>> ef075769
    }
}<|MERGE_RESOLUTION|>--- conflicted
+++ resolved
@@ -19,24 +19,8 @@
     /// Utility to load artifacts from the filesystem and load it into memory.
     private let artifactLoader: ArtifactLoading
 
-<<<<<<< HEAD
     init(artifactLoader: ArtifactLoading = CachedArtifactLoader()) {
         self.artifactLoader = artifactLoader
-=======
-    /// Utility to parse a .bundle from the filesystem and load it into memory.
-    private let bundleLoader: BundleLoading
-
-    /// Initializes the graph mapper with its attributes.
-    /// - Parameter xcframeworkLoader: Utility to parse an .xcframework from the filesystem and load it into memory.
-    init(
-        frameworkLoader: FrameworkLoading = FrameworkLoader(),
-        xcframeworkLoader: XCFrameworkLoading = XCFrameworkLoader(),
-        bundleLoader: BundleLoading = BundleLoader()
-    ) {
-        self.frameworkLoader = frameworkLoader
-        self.xcframeworkLoader = xcframeworkLoader
-        self.bundleLoader = bundleLoader
->>>>>>> ef075769
     }
 
     func map(
@@ -70,7 +54,6 @@
     fileprivate func makeReplaceableTargets(
         precompiledArtifacts: [GraphTarget: AbsolutePath],
         sources: Set<String>,
-<<<<<<< HEAD
         graphTraverser: GraphTraversing
     ) throws -> Set<GraphTarget> {
         let allTargets = graphTraverser.allTargets()
@@ -102,53 +85,11 @@
             let allDirectTargetDependenciesCanBeReplaced = directTargetDependencies.allSatisfy { replaceableTargets.contains($0) }
             if allDirectTargetDependenciesCanBeReplaced {
                 replaceableTargets.insert(target)
-=======
-        sourceTargets: inout Set<GraphTarget>,
-        visitedPrecompiledArtifactPaths: inout [GraphTarget: VisitedArtifact?],
-        loadedPrecompiledArtifacts: inout [AbsolutePath: GraphDependency]
-    ) throws -> Set<GraphDependency> {
-        var newDependencies: Set<GraphDependency> = Set()
-        try dependencies.forEach { dependency in
-            let graphTraverser = GraphTraverser(graph: graph)
-            let targetDependency: GraphTarget
-            switch dependency {
-            case let .target(name: name, path: path):
-                guard let target = graphTraverser.target(path: path, name: name)
-                else { return }
-                targetDependency = target
-            // If the dependency is not a target node we keep it.
-            default:
-                newDependencies.insert(dependency)
-                return
->>>>>>> ef075769
             }
         }
 
-<<<<<<< HEAD
         return replaceableTargets
     }
-=======
-            // Transitive bundles
-            // get all the transitive bundles
-            // declare them as direct dependencies.
-
-            // If the target cannot be replaced with its associated .(xc)framework or .bundle we return
-            guard !sources.contains(targetDependency.target.name),
-                  let precompiledArtifactPath = precompiledArtifactPath(
-                      target: targetDependency,
-                      graphTraverser: graphTraverser,
-                      precompiledArtifacts: precompiledArtifacts,
-                      visitedPrecompiledArtifactPaths: &visitedPrecompiledArtifactPaths
-                  )
-            else {
-                sourceTargets.formUnion([targetDependency])
-
-                visitBundleTargets(
-                    for: dependency,
-                    graphTraverser: graphTraverser,
-                    visitedPrecompiledArtifactPaths: &visitedPrecompiledArtifactPaths
-                )
->>>>>>> ef075769
 
     fileprivate func mapDependencies(
         replaceableTargets: Set<GraphTarget>,
@@ -193,12 +134,10 @@
         graphTarget: GraphDependency,
         replaceableTargets: Set<GraphTarget>,
         precompiledArtifacts: [GraphTarget: AbsolutePath],
-<<<<<<< HEAD
         graphTraverser: GraphTraverser
     ) throws -> GraphDependency {
-        guard
-            let target = graphTraverser.target(from: graphTarget),
-            replaceableTargets.contains(target)
+        guard let target = graphTraverser.target(from: graphTarget),
+              replaceableTargets.contains(target)
         else {
             // Target is not replaceable, we keep it as is.
             return graphTarget
@@ -206,83 +145,5 @@
 
         // Target is replaceable, load the .framework or .xcframework or .bundle
         return try artifactLoader.load(path: precompiledArtifacts[target]!)
-=======
-        visitedPrecompiledArtifactPaths: inout [GraphTarget: VisitedArtifact?]
-    ) -> AbsolutePath? {
-        // Already visited
-        if let visited = visitedPrecompiledArtifactPaths[target] { return visited?.path }
-
-        // The target doesn't have a cached .(xc)framework
-        if precompiledArtifacts[target] == nil {
-            visitedPrecompiledArtifactPaths[target] = VisitedArtifact(path: nil)
-            return nil
-        }
-        // The target can be replaced
-        else if let path = precompiledArtifacts[target],
-                graphTraverser.directTargetDependencies(path: target.path, name: target.target.name).allSatisfy({
-                    precompiledArtifactPath(
-                        target: $0,
-                        graphTraverser: graphTraverser,
-                        precompiledArtifacts: precompiledArtifacts,
-                        visitedPrecompiledArtifactPaths: &visitedPrecompiledArtifactPaths
-                    ) != nil
-                })
-        {
-            visitedPrecompiledArtifactPaths[target] = VisitedArtifact(path: path)
-            return path
-        } else {
-            visitedPrecompiledArtifactPaths[target] = VisitedArtifact(path: nil)
-            return nil
-        }
-    }
-
-    /// Visits bundle targets for marking them not cached. This makes editing resources targets possible when focusing static framework target
-    /// - Parameters:
-    ///   - dependency: Target that depends on bundle targets
-    ///   - graphTraverser: Graph traverser
-    ///   - visitedPrecompiledArtifactPaths: Dictionary that keeps record of which target is visited
-    private func visitBundleTargets(
-        for dependency: GraphDependency,
-        graphTraverser: GraphTraverser,
-        visitedPrecompiledArtifactPaths: inout [GraphTarget: VisitedArtifact?]
-    ) {
-        guard let dependencies = graphTraverser.dependencies[dependency] else {
-            return
-        }
-
-        dependencies
-            .compactMap { graphTraverser.target(from: $0) }
-            .filter { $0.target.product == .bundle }
-            .forEach { target in
-                visitedPrecompiledArtifactPaths[target] = VisitedArtifact(path: nil)
-            }
-    }
-
-    private func mapPrebuiltFrameworks(
-        graphDependencies: inout [GraphDependency: Set<GraphDependency>],
-        graph: Graph
-    ) {
-        var graph = graph
-        graph.dependencies = graphDependencies
-        let graphTraverser = GraphTraverser(graph: graph)
-
-        for (key, value) in graphDependencies {
-            guard let target = graphTraverser.target(from: key),
-                  target.target.product.runnable || target.target.product == .unitTests
-            else { continue }
-
-            var precompiledDependencies: Set<GraphDependency> = []
-            for dependency in value {
-                guard let target = graphTraverser.target(from: dependency),
-                      target.target.product == .staticFramework
-                else { continue }
-
-                let precompiledDependency = graphTraverser.prebuiltDependencies(for: dependency)
-                precompiledDependencies.formUnion(precompiledDependency)
-            }
-
-            graphDependencies[key] = graphDependencies[key, default: Set()].union(precompiledDependencies)
-        }
->>>>>>> ef075769
     }
 }