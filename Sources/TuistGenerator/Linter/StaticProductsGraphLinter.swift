import Foundation
import TSCBasic
import TuistCore
import TuistGraph

/// Static Products Graph Linter
///
/// A linter that identifies potential issues in a graph where
/// static products are linked multiple times.
///
protocol StaticProductsGraphLinting {
    func lint(graphTraverser: GraphTraversing, config: Config) -> [LintingIssue]
}

class StaticProductsGraphLinter: StaticProductsGraphLinting {
    func lint(graphTraverser: GraphTraversing, config: Config) -> [LintingIssue] {
        warnings(in: Array(graphTraverser.dependencies.keys), graphTraverser: graphTraverser, config: config)
            .sorted()
            .map(lintIssue)
    }

    private func warnings(
        in dependencies: [GraphDependency],
        graphTraverser: GraphTraversing,
        config: Config
    ) -> Set<StaticDependencyWarning> {
        var warnings = Set<StaticDependencyWarning>()
        let cache = Cache()
        dependencies.forEach { dependency in
            // Skip already evaluated nodes
            guard cache.results(for: dependency) == nil else {
                return
            }
            let results = buildStaticProductsMap(
                visiting: dependency,
                graphTraverser: graphTraverser,
                cache: cache,
                config: config
            )

            warnings.formUnion(results.linked.flatMap {
                staticDependencyWarning(staticProduct: $0.key, linkedBy: $0.value, graphTraverser: graphTraverser, config: config)
            })
        }
        return warnings
    }

    ///
    /// Builds a static products map to enable performing some validation/lint checks.
    ///
    /// The map consists of all linked static products as follows:
    /// `StaticProducts.linked`:
    /// - MyStaticFrameworkA > [MyDynamicFrameworkA, MyTestsTarget]
    /// - MyStaticFrameworkB > [MyDynamicFrameworkA, MyTestsTarget]
    ///
    /// The map is constructed by traversing the graph from the given node using
    /// a depth first approach reaching to the leaf nodes. Once there, working
    /// backwards all nodes are evaluated as follows:
    ///
    /// There are two "buckets", `StaticProducts.unlinked` and `StaticProducts.linked`
    ///
    /// - In the event a node is a static product it adds itself to the unlinked bucket
    /// - In the event a node is a node capable of linking static products, it removes all the nodes
    ///   from the unlinked bucket and places them in the linked bucket in format of _staticNode > [linkingNode]_.
    ///
    private func buildStaticProductsMap(
        visiting dependency: GraphDependency,
        graphTraverser: GraphTraversing,
        cache: Cache,
        config: Config
    ) -> StaticProducts {
        if let cachedResult = cache.results(for: dependency) {
            return cachedResult
        }

        // Collect dependency results traversing the graph (dfs)
        var results = dependencies(for: dependency, graphTraverser: graphTraverser).reduce(StaticProducts()) { results, dep in
            buildStaticProductsMap(visiting: dep, graphTraverser: graphTraverser, cache: cache, config: config)
                .merged(with: results)
        }

        // Static node case
        if isStaticProduct(dependency, graphTraverser: graphTraverser) {
            results.unlinked.insert(dependency)
            cache.cache(results: results, for: dependency)
            return results
        }

        // Linking node case
        guard case let GraphDependency.target(targetName, targetPath) = dependency,
              let dependencyTarget = graphTraverser.target(path: targetPath, name: targetName),
              dependencyTarget.target.canLinkStaticProducts()
        else {
            return results
        }

        while let staticProduct = results.unlinked.popFirst() {
            results.linked[staticProduct, default: Set()].insert(dependency)
        }

        cache.cache(
            results: results,
            for: dependency
        )

        return results
    }

    private func staticDependencyWarning(
        staticProduct: GraphDependency,
        linkedBy: Set<GraphDependency>,
        graphTraverser: GraphTraversing,
        config: Config
    ) -> [StaticDependencyWarning] {
        if shouldSkipDependency(staticProduct, config: config) {
            return []
        }

        // Common dependencies between test bundles and their hosts are automatically omitted
        // during generation - as such those shouldn't be flagged
        //
        // reference: https://github.com/tuist/tuist/pull/664
        let hosts: Set<GraphDependency> = linkedBy.filter { dependency -> Bool in
            guard case let GraphDependency.target(targetName, targetPath) = dependency else { return false }
            guard let target = graphTraverser.target(path: targetPath, name: targetName) else { return false }
            return target.target.product.canHostTests()
        }
        let hostedTestBundles = linkedBy.filter { dependency -> Bool in
            guard case let GraphDependency.target(targetName, targetPath) = dependency else { return false }
            guard let target = graphTraverser.target(path: targetPath, name: targetName) else { return false }

            let isTestsBundle = target.target.product.testsBundle
            let hasHost = dependencies(for: dependency, graphTraverser: graphTraverser).contains(where: { hosts.contains($0) })
            return isTestsBundle && hasHost
        }

        let links = linkedBy.subtracting(hostedTestBundles)

        guard links.count > 1 else {
            return []
        }

        return [
            .init(
                staticProduct: staticProduct,
                linkingDependencies: links.sorted()
            ),
        ]
    }

    private func shouldSkipDependency(_ dependency: GraphDependency, config: Config) -> Bool {
        switch config.generationOptions.staticSideEffectsWarningTargets {
        case .all: return false
        case .none: return true
        case let .excluding(names): return names.contains(dependency.name)
        }
    }

    private func isStaticProduct(_ dependency: GraphDependency, graphTraverser: GraphTraversing) -> Bool {
        switch dependency {
<<<<<<< HEAD
        case let .xcframework(_, _, _, linking, _, _):
            return linking == .static
        case let .framework(_, _, _, _, linking, _, _):
=======
        case let .xcframework(xcframework):
            return xcframework.linking == .static
        case let .framework(_, _, _, _, linking, _, _, _):
>>>>>>> 85fb7619
            return linking == .static
        case let .library(_, _, linking, _, _):
            return linking == .static
        case .bundle:
            return true
        case let .packageProduct(_, _, type):
            switch type {
            // Swift package products are currently assumed to be static
            case .runtime: return true
            case .macro: return false
            case .plugin: return false
            }
        case let .target(name, path):
            guard let target = graphTraverser.target(path: path, name: name) else { return false }
            return target.target.product.isStatic
        case .sdk:
            return false
        }
    }

    private func dependencies(for dependency: GraphDependency, graphTraverser: GraphTraversing) -> [GraphDependency] {
        Array(graphTraverser.dependencies[dependency, default: Set()])
            .filter { canVisit(dependency: $0, from: dependency, graphTraverser: graphTraverser) }
    }

    private func canVisit(dependency: GraphDependency, from: GraphDependency, graphTraverser: GraphTraversing) -> Bool {
        guard case let GraphDependency.target(fromTargetName, fromTargetPath) = from else { return true }
        guard case let GraphDependency.target(toTargetName, toTargetPath) = dependency else { return true }

        guard let fromTarget = graphTraverser.target(path: fromTargetPath, name: fromTargetName) else { return false }
        guard let toTarget = graphTraverser.target(path: toTargetPath, name: toTargetName) else { return false }

        switch (fromTarget.target.product, toTarget.target.product) {
        case (.uiTests, .app):
            // UITest bundles are hosted in a separate app (App-TestRunner) as such
            // it should be treated as a separate graph that isn't connected to the main
            // app's graph. It's an unfortunate side effect of declaring a target application
            // of a UI test bundle as a dependency.
            return false
        case (.app, .appExtension):
            // App Extensions can safely link the same static products as apps
            // as they are an independent product
            return false
        case (.app, .watch2App):
            // Watch Apps (and their extension) can safely link the same static products as apps
            // as they are an independent product
            return false
        case (.app, .appClip):
            // App Clips can safely link the same static products as apps
            // as they are an independent product
            return false
        case (.app, .messagesExtension):
            // Message Extensions can safely link the same static products as apps
            // as they are an independent product
            return false
        case (.app, .extensionKitExtension):
            // ExtensionKit extensions can safely link the same static products as apps
            // as they are an independent product
            return false
        case (.app, .app), (.app, .commandLineTool):
            // macOS application target can embed other helper applications, those helper applications
            // can safely link the same static products as they are independent products
            return false
        case (.app, .systemExtension):
            // System Extension can safely link the same static products as apps
            // as they are an independent product
            return false
        default:
            return true
        }
    }

    private func lintIssue(from warning: StaticDependencyWarning) -> LintingIssue {
        let names = warning.linkingDependencies.map(\.description).listed()
        return LintingIssue(
            reason: "\(warning.staticProduct) has been linked from \(names), it is a static product so may introduce unwanted side effects."
                .uppercasingFirst,
            severity: .warning
        )
    }
}

// MARK: - Helper Types

extension StaticProductsGraphLinter {
    private struct StaticDependencyWarning: Hashable, Comparable {
        var staticProduct: GraphDependency
        var linkingDependencies: [GraphDependency]

        var debugDescription: String {
            stringDescription
        }

        private var stringDescription: String {
            "\(staticProduct) > \(linkingDependencies.map(\.description))"
        }

        static func < (
            lhs: StaticDependencyWarning,
            rhs: StaticDependencyWarning
        ) -> Bool {
            lhs.stringDescription < rhs.stringDescription
        }
    }

    private struct StaticProducts {
        // Unlinked static products
        var unlinked: Set<GraphDependency> = Set()

        // Map of Static product to nodes that link it
        // e.g.
        //    - MyStaticFrameworkA > [MyDynamicFrameworkA, MyTestsTarget]
        //    - MyStaticFrameworkB > [MyDynamicFrameworkA, MyTestsTarget]
        var linked: [GraphDependency: Set<GraphDependency>] = [:]

        func merged(with other: StaticProducts) -> StaticProducts {
            StaticProducts(
                unlinked: unlinked.union(other.unlinked),
                linked: linked.merging(other.linked, uniquingKeysWith: { $0.union($1) })
            )
        }
    }

    private class Cache {
        private var cachedResults: [GraphDependency: StaticProducts] = [:]

        func results(for dependency: GraphDependency) -> StaticProducts? {
            cachedResults[dependency]
        }

        func cache(
            results: StaticProducts,
            for dependency: GraphDependency
        ) {
            cachedResults[dependency] = results
        }
    }
}<|MERGE_RESOLUTION|>--- conflicted
+++ resolved
@@ -158,15 +158,9 @@
 
     private func isStaticProduct(_ dependency: GraphDependency, graphTraverser: GraphTraversing) -> Bool {
         switch dependency {
-<<<<<<< HEAD
-        case let .xcframework(_, _, _, linking, _, _):
-            return linking == .static
-        case let .framework(_, _, _, _, linking, _, _):
-=======
         case let .xcframework(xcframework):
             return xcframework.linking == .static
-        case let .framework(_, _, _, _, linking, _, _, _):
->>>>>>> 85fb7619
+        case let .framework(_, _, _, _, linking, _, _):
             return linking == .static
         case let .library(_, _, linking, _, _):
             return linking == .static
