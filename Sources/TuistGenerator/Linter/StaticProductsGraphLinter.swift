--- conflicted
+++ resolved
@@ -192,15 +192,11 @@
             // Message Extensions can safely link the same static products as apps
             // as they are an independent product
             return false
-<<<<<<< HEAD
         case (.app, .extensionKitExtension):
             // ExtensionKit extensions can safely link the same static products as apps
             // as they are an independent product
             return false
-        case (.app, .app):
-=======
-        case (.app, .app), (.app, .commandLineTool):
->>>>>>> 298ef877
+        case (.app, .app) (.app, .commandLineTool):
             // macOS application target can embed other helper applications, those helper applications
             // can safely link the same static products as they are independent products
             return false
