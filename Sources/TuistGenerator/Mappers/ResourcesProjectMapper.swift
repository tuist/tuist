--- conflicted
+++ resolved
@@ -77,16 +77,9 @@
             sideEffects.append(sideEffect)
         }
 
-<<<<<<< HEAD
         if target.supportsSources,
            target.sources.containsObjcFiles,
            target.resources.containsBundleAccessedResources
-=======
-        if project.isExternal,
-           target.supportsSources,
-           target.sources.contains(where: { $0.path.extension == "m" || $0.path.extension == "mm" }),
-           !target.resources.resources.filter({ $0.path.extension != "xcprivacy" }).isEmpty
->>>>>>> 5e5536df
         {
             let (headerFilePath, headerData) = synthesizedObjcHeaderFile(bundleName: bundleName, target: target, project: project)
 
@@ -317,9 +310,9 @@
     }
 }
 
-extension [ResourceFileElement] {
+extension ResourceFileElements {
     fileprivate var containsBundleAccessedResources: Bool {
-        !filter { $0.path.extension != "xcprivacy" }.isEmpty
+        !resources.filter { $0.path.extension != "xcprivacy" }.isEmpty
     }
 }
 
