import Foundation
import Path
import ServiceContextModule
import TuistCore
import TuistSupport
import XcodeGraph

/// A project mapper that adds support for defining resources in targets that don't support it
public class ResourcesProjectMapper: ProjectMapping { // swiftlint:disable:this type_body_length
    private let contentHasher: ContentHashing
    public init(contentHasher: ContentHashing) {
        self.contentHasher = contentHasher
    }

    public func map(project: Project) throws -> (Project, [SideEffectDescriptor]) {
        guard !project.options.disableBundleAccessors else {
            return (project, [])
        }
        ServiceContext.current?.logger?.debug("Transforming project \(project.name): Generating bundles for libraries'")

        var sideEffects: [SideEffectDescriptor] = []
        var targets: [String: Target] = [:]

        for target in project.targets.values {
            let (mappedTargets, targetSideEffects) = try mapTarget(target, project: project)
            mappedTargets.forEach { targets[$0.name] = $0 }
            sideEffects.append(contentsOf: targetSideEffects)
        }

        var project = project
        project.targets = targets

        return (project, sideEffects)
    }

    // swiftlint:disable:next function_body_length
    public func mapTarget(_ target: Target, project: Project) throws -> ([Target], [SideEffectDescriptor]) {
        if target.resources.resources.isEmpty, target.coreDataModels.isEmpty { return ([target], []) }

        var additionalTargets: [Target] = []
        var sideEffects: [SideEffectDescriptor] = []

        let sanitizedTargetName = target.name.sanitizedModuleName
        let bundleName = "\(project.name)_\(sanitizedTargetName)"
        var modifiedTarget = target

        if !target.supportsResources {
            let resourcesTarget = Target(
                name: bundleName,
                destinations: target.destinations,
                product: .bundle,
                productName: bundleName,
                bundleId: "\(target.bundleId).resources",
                deploymentTargets: target.deploymentTargets,
                infoPlist: .extendingDefault(with: [:]),
                settings: Settings(
                    base: [
                        "CODE_SIGNING_ALLOWED": "NO",
                        "SKIP_INSTALL": "YES",
                        "GENERATE_MASTER_OBJECT_FILE": "NO",
                    ],
                    configurations: [:]
                ),
                resources: target.resources,
                copyFiles: target.copyFiles,
                coreDataModels: target.coreDataModels,
                filesGroup: target.filesGroup
            )
            modifiedTarget.resources.resources = []
            modifiedTarget.copyFiles = []
            modifiedTarget.dependencies.append(.target(
                name: bundleName,
                status: .required,
                condition: .when(target.dependencyPlatformFilters)
            ))
            additionalTargets.append(resourcesTarget)
        }

        if target.supportsSources,
           target.sources.containsSwiftFiles
        {
            let (filePath, data) = synthesizedSwiftFile(bundleName: bundleName, target: target, project: project)

            let hash = try data.map(contentHasher.hash)
            let sourceFile = SourceFile(path: filePath, contentHash: hash)
            let sideEffect = SideEffectDescriptor.file(.init(path: filePath, contents: data, state: .present))
            modifiedTarget.sources.append(sourceFile)
            sideEffects.append(sideEffect)
        }

<<<<<<< HEAD
        if project.type == .remotePackage,
=======
        if case .external = project.type,
>>>>>>> 4833608b
           target.supportsSources,
           target.sources.containsObjcFiles,
           target.resources.containsBundleAccessedResources,
           !target.supportsResources
        {
            let (headerFilePath, headerData) = synthesizedObjcHeaderFile(bundleName: bundleName, target: target, project: project)

            let headerHash = try headerData.map(contentHasher.hash)
            let headerFile = SourceFile(path: headerFilePath, contentHash: headerHash)
            let headerSideEffect = SideEffectDescriptor.file(.init(path: headerFilePath, contents: headerData, state: .present))

            let gccPrefixHeader = "$(SRCROOT)/\(headerFile.path.relative(to: project.path).pathString)"
            var settings = modifiedTarget.settings?.base ?? SettingsDictionary()
            settings["GCC_PREFIX_HEADER"] = .string(gccPrefixHeader)
            modifiedTarget.settings = modifiedTarget.settings?.with(base: settings)

            sideEffects.append(headerSideEffect)

            let (resourceAccessorPath, resourceAccessorData) = synthesizedObjcImplementationFile(
                bundleName: bundleName,
                target: target,
                project: project
            )
            modifiedTarget.sources.append(
                SourceFile(
                    path: resourceAccessorPath,
                    contentHash: try resourceAccessorData.map(contentHasher.hash)
                )
            )
            sideEffects.append(
                SideEffectDescriptor.file(
                    FileDescriptor(
                        path: resourceAccessorPath,
                        contents: resourceAccessorData,
                        state: .present
                    )
                )
            )
        }

        return ([modifiedTarget] + additionalTargets, sideEffects)
    }

    func synthesizedSwiftFile(bundleName: String, target: Target, project: Project) -> (AbsolutePath, Data?) {
        let filePath = project.derivedDirectoryPath(for: target)
            .appending(component: Constants.DerivedDirectory.sources)
            .appending(component: "TuistBundle+\(target.name.toValidSwiftIdentifier()).swift")

        let content: String = ResourcesProjectMapper.fileContent(
            targetName: target.name,
            bundleName: bundleName,
            target: target,
            in: project
        )
        return (filePath, content.data(using: .utf8))
    }

    private func synthesizedObjcHeaderFile(bundleName _: String, target: Target, project: Project) -> (AbsolutePath, Data?) {
        let filePath = synthesizedFilePath(target: target, project: project, fileExtension: "h")

        let content: String = ResourcesProjectMapper.objcHeaderFileContent(targetName: target.name)
        return (filePath, content.data(using: .utf8))
    }

    private func synthesizedObjcImplementationFile(
        bundleName: String,
        target: Target,
        project: Project
    ) -> (AbsolutePath, Data?) {
        let filePath = synthesizedFilePath(target: target, project: project, fileExtension: "m")

        let content: String = ResourcesProjectMapper.objcImplementationFileContent(
            targetName: target.name,
            bundleName: bundleName
        )
        return (filePath, content.data(using: .utf8))
    }

    private func synthesizedFilePath(target: Target, project: Project, fileExtension: String) -> AbsolutePath {
        let filename = "TuistBundle+\(target.name.uppercasingFirst).\(fileExtension)"
        return project.derivedDirectoryPath(for: target).appending(components: Constants.DerivedDirectory.sources, filename)
    }

    // swiftlint:disable:next function_body_length
    static func fileContent(targetName _: String, bundleName: String, target: Target, in project: Project) -> String {
        let bundleAccessor = if target.supportsResources {
            swiftFrameworkBundleAccessorString(for: target)
        } else {
            swiftSPMBundleAccessorString(for: target, and: bundleName)
        }

        // Add public accessors only for non external projects
<<<<<<< HEAD
        if !(project.type == .remotePackage), !target.sourcesContainsPublicResourceClassName {
            content += publicBundleAccessorString(for: target)
=======
        let publicBundleAccessor = switch project.type {
        case .external:
            ""
        case .local:
            if target.sourcesContainsPublicResourceClassName {
                ""
            } else {
                publicBundleAccessorString(for: target)
            }
>>>>>>> 4833608b
        }

        return """
        // swiftlint:disable:this file_name
        // swiftlint:disable all
        // swift-format-ignore-file
        // swiftformat:disable all
        import Foundation
        \(bundleAccessor)
        \(publicBundleAccessor)
        // swiftformat:enable all
        // swiftlint:enable all
        """
    }

    static func objcHeaderFileContent(
        targetName: String
    ) -> String {
        return """
        #import <Foundation/Foundation.h>

        #if __cplusplus
        extern "C" {
        #endif

        NSBundle* \(targetName)_SWIFTPM_MODULE_BUNDLE(void);

        #define SWIFTPM_MODULE_BUNDLE \(targetName)_SWIFTPM_MODULE_BUNDLE()

        #if __cplusplus
        }
        #endif
        """
    }

    static func objcImplementationFileContent(
        targetName: String,
        bundleName: String
    ) -> String {
        return """
        #import <Foundation/Foundation.h>
        #import "TuistBundle+\(targetName).h"

        @interface \(targetName)BundleFinder : NSObject
        @end

        @implementation \(targetName)BundleFinder
        @end

        NSBundle* \(targetName)_SWIFTPM_MODULE_BUNDLE(void) {
            NSString *bundleName = @"\(bundleName)";

            NSURL *bundleURL = [[NSBundle bundleForClass:\(targetName)BundleFinder.self] resourceURL];
            NSMutableArray *candidates = [NSMutableArray arrayWithObjects:
                                          [[NSBundle mainBundle] resourceURL],
                                          bundleURL,
                                          [[NSBundle mainBundle] bundleURL],
                                          nil];

            NSString* override = [[[NSProcessInfo processInfo] environment] objectForKey:@"PACKAGE_RESOURCE_BUNDLE_PATH"];
            if (override) {
                [candidates addObject:override];

                NSString *subpaths = [[NSFileManager defaultManager] contentsOfDirectoryAtPath:override error:nil];
                if (subpaths) {
                    for (NSString *subpath in subpaths) {
                        if ([subpath hasSuffix:@".framework"]) {
                            [candidates addObject:[NSURL fileURLWithPath:[NSString stringWithFormat:@"%@/%@", override, subpath]]];
                        }
                    }
                }
            }

            #if __has_include(<XCTest/XCTest.h>)
            [candidates addObject:[bundleURL URLByAppendingPathComponent:@".."]];
            #endif

            for (NSURL *candidate in candidates) {
                NSURL *bundlePath = [candidate URLByAppendingPathComponent:[NSString stringWithFormat:@"%@%@", bundleName, @".bundle"]];
                NSBundle *bundle = [NSBundle bundleWithURL:bundlePath];

                if (bundle) {
                    return bundle;
                }
            }

            [NSException raise:@"BundleNotFound" format:nil];
        }
        """
    }

    private static func publicBundleAccessorString(for target: Target) -> String {
        """
        // MARK: - Objective-C Bundle Accessor
        @objc
        public class \(target.productName.toValidSwiftIdentifier())Resources: NSObject {
        @objc public class var bundle: Bundle {
            return .module
        }
        }
        """
    }

    private static func swiftSPMBundleAccessorString(for target: Target, and bundleName: String) -> String {
        """
        // MARK: - Swift Bundle Accessor - for SPM
        private class BundleFinder {}
        extension Foundation.Bundle {
        /// Since \(target.name) is a \(
            target
                .product
        ), the bundle containing the resources is copied into the final product.
        static let module: Bundle = {
            let bundleName = "\(bundleName)"
            let bundleFinderResourceURL = Bundle(for: BundleFinder.self).resourceURL
            var candidates = [
                Bundle.main.resourceURL,
                bundleFinderResourceURL,
                Bundle.main.bundleURL,
            ]
            // This is a fix to make Previews work with bundled resources.
            // Logic here is taken from SPM's generated `resource_bundle_accessors.swift` file,
            // which is located under the derived data directory after building the project.
            if let override = ProcessInfo.processInfo.environment["PACKAGE_RESOURCE_BUNDLE_PATH"] {
                candidates.append(URL(fileURLWithPath: override))
                // Deleting derived data and not rebuilding the frameworks containing resources may result in a state
                // where the bundles are only available in the framework's directory that is actively being previewed.
                // Since we don't know which framework this is, we also need to look in all the framework subpaths.
                if let subpaths = try? Foundation.FileManager.default.contentsOfDirectory(atPath: override) {
                    for subpath in subpaths {
                        if subpath.hasSuffix(".framework") {
                            candidates.append(URL(fileURLWithPath: override + "/" + subpath))
                        }
                    }
                }
            }

            // This is a fix to make unit tests work with bundled resources.
            // Making this change allows unit tests to search one directory up for a bundle.
            // More context can be found in this PR: https://github.com/tuist/tuist/pull/6895
            #if canImport(XCTest)
            candidates.append(bundleFinderResourceURL?.appendingPathComponent(".."))
            #endif

            for candidate in candidates {
                let bundlePath = candidate?.appendingPathComponent(bundleName + ".bundle")
                if let bundle = bundlePath.flatMap(Bundle.init(url:)) {
                    return bundle
                }
            }
            fatalError("unable to find bundle named \(bundleName)")
        }()
        }
        """
    }

    private static func swiftFrameworkBundleAccessorString(for target: Target) -> String {
        """
        // MARK: - Swift Bundle Accessor for Frameworks
        private class BundleFinder {}
        extension Foundation.Bundle {
        /// Since \(target.name) is a \(
            target
                .product
        ), the bundle for classes within this module can be used directly.
        static let module = Bundle(for: BundleFinder.self)
        }
        """
    }
}

extension [SourceFile] {
    fileprivate var containsObjcFiles: Bool {
        contains(where: { $0.path.extension == "m" || $0.path.extension == "mm" })
    }

    fileprivate var containsSwiftFiles: Bool {
        contains(where: { $0.path.extension == "swift" })
    }
}

extension ResourceFileElements {
    fileprivate var containsBundleAccessedResources: Bool {
        !resources.filter { $0.path.extension != "xcprivacy" }.isEmpty
    }
}

extension Target {
    fileprivate var sourcesContainsPublicResourceClassName: Bool {
        sources.contains(where: { $0.path.basename == "\(name)Resources.swift" })
    }
}<|MERGE_RESOLUTION|>--- conflicted
+++ resolved
@@ -88,11 +88,7 @@
             sideEffects.append(sideEffect)
         }
 
-<<<<<<< HEAD
-        if project.type == .remotePackage,
-=======
         if case .external = project.type,
->>>>>>> 4833608b
            target.supportsSources,
            target.sources.containsObjcFiles,
            target.resources.containsBundleAccessedResources,
@@ -185,10 +181,6 @@
         }
 
         // Add public accessors only for non external projects
-<<<<<<< HEAD
-        if !(project.type == .remotePackage), !target.sourcesContainsPublicResourceClassName {
-            content += publicBundleAccessorString(for: target)
-=======
         let publicBundleAccessor = switch project.type {
         case .external:
             ""
@@ -198,7 +190,6 @@
             } else {
                 publicBundleAccessorString(for: target)
             }
->>>>>>> 4833608b
         }
 
         return """
