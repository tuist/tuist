import Foundation
import ServiceContextModule
import TuistCore
import TuistSupport
import XcodeGraph

/// A target mapper that enforces explicit dependencies by adding custom build directories
public struct ExplicitDependencyGraphMapper: GraphMapping {
    public init() {}

    public func map(
        graph: Graph,
        environment: MapperEnvironment
    ) async throws -> (Graph, [SideEffectDescriptor], MapperEnvironment) {
        if !graph.packages.isEmpty {
            return (
                graph,
                [],
                environment
            )
        }
        ServiceContext.current?.logger?.debug("Transforming graph \(graph.name): Enforcing explicit dependencies")

        let graphTraverser = GraphTraverser(graph: graph)

        var graph = graph

        graph.projects = Dictionary(uniqueKeysWithValues: graph.projects.map { projectPath, project in
            var project = project
            project.targets = project.targets.mapValues { target in
                let graphTarget = GraphTarget(path: projectPath, target: target, project: project)
                let projectDebugConfigurations = project.settings.configurations.keys
                    .filter { $0.variant == .debug }
                    .map(\.name)

                let mappedTarget = map(
                    graphTarget,
                    graphTraverser: graphTraverser,
                    debugConfigurations: projectDebugConfigurations
                        .isEmpty ? [project.defaultDebugBuildConfigurationName] : projectDebugConfigurations
                )

                return mappedTarget
            }

            return (projectPath, project)
        })
        return (graph, [], environment)
    }

    // swiftlint:disable:next function_body_length
    private func map(_ graphTarget: GraphTarget, graphTraverser: GraphTraversing, debugConfigurations: [String]) -> Target {
        let allTargetDependencies = graphTraverser.allTargetDependencies(
            path: graphTarget.path,
            name: graphTarget.target.name
        )
        let frameworkSearchPaths = allTargetDependencies
            .map(\.target.productName).map {
                "$(CONFIGURATION_BUILD_DIR)$(TARGET_BUILD_SUBPATH)/\($0)"
            }

        switch graphTarget.target.product {
        case .dynamicLibrary, .staticLibrary, .framework, .staticFramework, .bundle:
            break
        default:
            return graphTarget.target
        }

        var additionalSettings: SettingsDictionary = [
            "TARGET_BUILD_DIR": "$(CONFIGURATION_BUILD_DIR)$(TARGET_BUILD_SUBPATH)/$(PRODUCT_NAME)",
            "BUILT_PRODUCTS_DIR": "$(CONFIGURATION_BUILD_DIR)$(TARGET_BUILD_SUBPATH)/$(PRODUCT_NAME)",
        ]

<<<<<<< HEAD
        if graphTarget.project.type == .remotePackage {
=======
        if case .external = graphTarget.project.type {
>>>>>>> 4833608b
            additionalSettings["FRAMEWORK_SEARCH_PATHS"] = .array(["$(CONFIGURATION_BUILD_DIR)$(TARGET_BUILD_SUBPATH)"])
        } else if !frameworkSearchPaths.isEmpty {
            additionalSettings["FRAMEWORK_SEARCH_PATHS"] = .array(frameworkSearchPaths)
        }

        // If any dependency of this target has "ENABLE_TESTING_SEARCH_PATHS" set to "YES", it needs to be propagated
        // on the upstream target as well
        if graphTraverser.needsEnableTestingSearchPaths(path: graphTarget.path, name: graphTarget.target.name) {
            additionalSettings["ENABLE_TESTING_SEARCH_PATHS"] = .string("YES")
        }

        var target = graphTarget.target
        target.settings = Settings(
            base: target.settings?.base ?? [:],
            baseDebug: additionalSettings,
            configurations: target.settings?.configurations ?? [:]
        )

        let copyBuiltProductsScript: String
        let builtProductsScriptInputPaths: [String]
        let builtProductsScriptOutputPaths: [String]

        switch target.product {
        case .staticLibrary:
            let (libScript, libInputPaths, libOutputPaths) = copyBuiltProductsToSharedDirectory(
                debugConfigurations: debugConfigurations,
                extensionName: "a",
                prefix: "lib"
            )
            let (moduleScript, moduleInputPaths, moduleOutputPaths) = copyBuiltProductsToSharedDirectory(
                debugConfigurations: debugConfigurations,
                extensionName: "swiftmodule"
            )
            copyBuiltProductsScript = [libScript, moduleScript].joined(separator: "\n")

            builtProductsScriptInputPaths = libInputPaths + moduleInputPaths
            builtProductsScriptOutputPaths = libOutputPaths + moduleOutputPaths
        case .dynamicLibrary:
            (
                copyBuiltProductsScript,
                builtProductsScriptInputPaths,
                builtProductsScriptOutputPaths
            ) = copyBuiltProductsToSharedDirectory(
                debugConfigurations: debugConfigurations,
                extensionName: "swiftmodule"
            )
        case .bundle:
            (
                copyBuiltProductsScript,
                builtProductsScriptInputPaths,
                builtProductsScriptOutputPaths
            ) = copyBuiltProductsToSharedDirectory(
                debugConfigurations: debugConfigurations,
                extensionName: "bundle"
            )
        case .framework, .staticFramework:
            (
                copyBuiltProductsScript,
                builtProductsScriptInputPaths,
                builtProductsScriptOutputPaths
            ) = copyBuiltProductsToSharedDirectory(
                debugConfigurations: debugConfigurations,
                extensionName: "framework"
            )
        default:
            return graphTarget.target
        }

        target = target.with(
            scripts: target.scripts + [
                TargetScript(
                    name: "Copy Built Products for Explicit Dependencies",
                    order: .post,
                    script: .embedded(
                        """
                        # This script copies built products into the shared directory to be available for app and other targets that don't have scoped directories
                        # If you try to archive any of the configurations seen in the output paths, the operation will fail due to `Multiple commands produce` error

                        \(copyBuiltProductsScript)
                        """
                    ),
                    inputPaths: builtProductsScriptInputPaths,
                    outputPaths: builtProductsScriptOutputPaths
                ),
            ]
        )
        return target
    }

    private func copyBuiltProductsToSharedDirectory(
        debugConfigurations: [String],
        extensionName: String,
        prefix: String = ""
    ) -> (String, [String], [String]) { // swiftlint:disable:this large_tuple
        let script = debugConfigurations.map {
            copyScript(for: $0, extensionName: extensionName, prefix: prefix)
        }
        .joined(separator: "\n")

        return (
            script,
            debugConfigurations.map {
                "$(BUILD_DIR)/\($0)$(EFFECTIVE_PLATFORM_NAME)$(TARGET_BUILD_SUBPATH)/$(PRODUCT_NAME)/\(prefix)$(PRODUCT_NAME).\(extensionName)"
            },
            debugConfigurations.map {
                "$(BUILD_DIR)/\($0)$(EFFECTIVE_PLATFORM_NAME)$(TARGET_BUILD_SUBPATH)/\(prefix)$(PRODUCT_NAME).\(extensionName)"
            }
        )
    }

    private func copyScript(
        for configuration: String,
        extensionName: String,
        prefix: String
    ) -> String {
        """
        FILE="$BUILD_DIR/\(configuration)$EFFECTIVE_PLATFORM_NAME$TARGET_BUILD_SUBPATH/$PRODUCT_NAME/\(prefix)$PRODUCT_NAME.\(
            extensionName
        )"
        DESTINATION_FILE="$BUILD_DIR/\(configuration)$EFFECTIVE_PLATFORM_NAME$TARGET_BUILD_SUBPATH/\(prefix)$PRODUCT_NAME.\(
            extensionName
        )"
        if [[ -d "$FILE" && ! -d "$DESTINATION_FILE" ]]; then
            ln -s "$FILE" "$DESTINATION_FILE"
        fi

        if [[ -f "$FILE" && ! -f "$DESTINATION_FILE" ]]; then
            ln -s "$FILE" "$DESTINATION_FILE"
        fi
        """
    }
}<|MERGE_RESOLUTION|>--- conflicted
+++ resolved
@@ -71,11 +71,7 @@
             "BUILT_PRODUCTS_DIR": "$(CONFIGURATION_BUILD_DIR)$(TARGET_BUILD_SUBPATH)/$(PRODUCT_NAME)",
         ]
 
-<<<<<<< HEAD
-        if graphTarget.project.type == .remotePackage {
-=======
         if case .external = graphTarget.project.type {
->>>>>>> 4833608b
             additionalSettings["FRAMEWORK_SEARCH_PATHS"] = .array(["$(CONFIGURATION_BUILD_DIR)$(TARGET_BUILD_SUBPATH)"])
         } else if !frameworkSearchPaths.isEmpty {
             additionalSettings["FRAMEWORK_SEARCH_PATHS"] = .array(frameworkSearchPaths)
