--- conflicted
+++ resolved
@@ -428,36 +428,6 @@
             buildPhase.files?.append(buildFile)
         }
 
-<<<<<<< HEAD
-        try linkableDependencies
-            .forEach { dependency in
-                switch dependency {
-                case let .framework(path, _, _, _, _, _, _, status, condition):
-                    try addBuildFile(path, condition: condition, status: status)
-                case let .library(path, _, _, _, condition):
-                    try addBuildFile(path, condition: condition)
-                case let .xcframework(path, _, _, _, status, condition):
-                    try addBuildFile(path, condition: condition, status: status)
-                case .bundle:
-                    break
-                case let .product(dependencyTarget, _, condition):
-                    guard let fileRef = fileElements.product(target: dependencyTarget) else {
-                        throw LinkGeneratorError.missingProduct(name: dependencyTarget)
-                    }
-                    let buildFile = PBXBuildFile(file: fileRef)
-                    buildFile.applyCondition(condition, applicableTo: target)
-                    pbxproj.add(object: buildFile)
-                    buildPhase.files?.append(buildFile)
-                case let .sdk(sdkPath, sdkStatus, _, condition):
-                    guard let fileRef = fileElements.sdk(path: sdkPath) else {
-                        throw LinkGeneratorError.missingReference(path: sdkPath)
-                    }
-
-                    let buildFile = createSDKBuildFile(for: fileRef, status: sdkStatus)
-                    buildFile.applyCondition(condition, applicableTo: target)
-                    pbxproj.add(object: buildFile)
-                    buildPhase.files?.append(buildFile)
-=======
         for dependency in linkableDependencies {
             switch dependency {
             case let .framework(path, _, _, _, _, _, _, _, status, condition):
@@ -471,7 +441,6 @@
             case let .product(dependencyTarget, _, condition):
                 guard let fileRef = fileElements.product(target: dependencyTarget) else {
                     throw LinkGeneratorError.missingProduct(name: dependencyTarget)
->>>>>>> 443e7b57
                 }
                 let buildFile = PBXBuildFile(file: fileRef)
                 buildFile.applyCondition(condition, applicableTo: target)
