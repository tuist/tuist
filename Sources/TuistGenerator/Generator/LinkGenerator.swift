--- conflicted
+++ resolved
@@ -223,8 +223,9 @@
         pbxproj.add(object: buildPhase)
         pbxTarget.buildPhases.append(buildPhase)
 
-<<<<<<< HEAD
-        try dependencies.forEach { dependency in
+        try dependencies
+            .sorted()
+            .forEach { dependency in
             switch dependency {
             case let .absolute(path):
                 guard let fileRef = fileElements.file(path: path) else {
@@ -248,28 +249,8 @@
                 let buildFile = createSDKBuildFile(for: fileRef, status: sdkStatus)
                 pbxproj.add(object: buildFile)
                 buildPhase.files?.append(buildFile)
-=======
-        try dependencies
-            .sorted()
-            .forEach { dependency in
-                if case let DependencyReference.absolute(path) = dependency {
-                    guard let fileRef = fileElements.file(path: path) else {
-                        throw LinkGeneratorError.missingReference(path: path)
-                    }
-                    let buildFile = PBXBuildFile(file: fileRef)
-                    pbxproj.add(object: buildFile)
-                    buildPhase.files?.append(buildFile)
-
-                } else if case let DependencyReference.product(name) = dependency {
-                    guard let fileRef = fileElements.product(name: name) else {
-                        throw LinkGeneratorError.missingProduct(name: name)
-                    }
-                    let buildFile = PBXBuildFile(file: fileRef)
-                    pbxproj.add(object: buildFile)
-                    buildPhase.files?.append(buildFile)
-                }
->>>>>>> 10d556ac
             }
+        }
     }
 
     func generateCopyProductsdBuildPhase(path: AbsolutePath,
