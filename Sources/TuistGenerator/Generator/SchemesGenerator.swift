--- conflicted
+++ resolved
@@ -51,43 +51,27 @@
         
         /// Generate default schemes for targets in Project that are not defined in Manifest
         let buildConfiguration = defaultDebugBuildConfigurationName(in: project)
-<<<<<<< HEAD
         let userDefinedSchemes = Set(project.schemes.map(\.name))
         let defaultSchemeTargets = project.targets.filter { !userDefinedSchemes.contains($0.name) }
         try defaultSchemeTargets.forEach { target in
-            let targetReference = TargetReference.project(path: project.path, target: target.name)
-            let testTargets = target.product.testsBundle ? [targetReference] : []
-            let scheme = Scheme(name: target.name,
-                                shared: true,
-                                buildAction: BuildAction(targets: [targetReference]),
-                                testAction: TestAction(targets: testTargets,
-                                                       configurationName: buildConfiguration),
-                                runAction: RunAction(configurationName: buildConfiguration,
-                                                     executable: targetReference,
-                                                     arguments: Arguments(environment: target.environment)))
+            let scheme = createDefaultScheme(target: target, project: project, buildConfiguration: buildConfiguration)
             try generateScheme(scheme: scheme,
                                xcPath: xcprojectPath,
                                path: project.path,
                                graph: graph,
                                generatedProjects: [project.path: generatedProject])
-=======
-        try project.targets.forEach { target in
-
-            if !project.schemes.contains(where: { $0.name == target.name }) {
-                let scheme = Scheme(name: target.name,
-                                    shared: true,
-                                    buildAction: BuildAction(targets: [target.name]),
-                                    testAction: TestAction(targets: [TestableTarget(target: target.name)], configurationName: buildConfiguration),
-                                    runAction: RunAction(configurationName: buildConfiguration,
-                                                         executable: target.productName,
-                                                         arguments: Arguments(environment: target.environment)))
-
-                try generateScheme(scheme: scheme,
-                                   project: project,
-                                   generatedProject: generatedProject)
-            }
->>>>>>> 8729b5e2
-        }
+
+        }
+    }
+    
+    private func createDefaultScheme(target: Target, project: Project, buildConfiguration: String) -> Scheme {
+        let targetReference = TargetReference.project(path: project.path, target: target.name)
+        let testTargets = target.product.testsBundle ? [TestableTarget(target: targetReference)] : []
+        return Scheme(name: target.name,
+                      shared: true,
+                      buildAction: BuildAction(targets: [targetReference]),
+                      testAction: TestAction(targets: testTargets, configurationName: buildConfiguration),
+                      runAction: RunAction(configurationName: buildConfiguration, executable: targetReference, arguments: Arguments(environment: target.environment)))
     }
     
     /// Generate schemes for a project or workspace.
@@ -207,29 +191,16 @@
         var preActions: [XCScheme.ExecutionAction] = []
         var postActions: [XCScheme.ExecutionAction] = []
 
-<<<<<<< HEAD
-        try testAction.targets.forEach { testActionTarget in
-            guard let reference = try createBuildableReference(targetReference: testActionTarget,
+        try testAction.targets.forEach { testableTarget in
+            guard let reference = try createBuildableReference(targetReference: testableTarget.target,
                                                                graph: graph,
                                                                rootPath: rootPath,
                                                                generatedProjects: generatedProjects) else { return }
             
-            let testable = XCScheme.TestableReference(skipped: false, buildableReference: reference)
-=======
-        testAction.targets.forEach { test in
-            let targetName = test.target
-            guard let target = project.targets.first(where: { $0.name == targetName }), target.product.testsBundle else { return }
-            guard let pbxTarget = generatedProject.targets[targetName] else { return }
-
-            let reference = self.targetBuildableReference(target: target,
-                                                          pbxTarget: pbxTarget,
-                                                          projectName: generatedProject.name)
-
-            let testable = XCScheme.TestableReference(skipped: test.isSkipped,
-                                                      parallelizable: test.isParallelizable,
-                                                      randomExecutionOrdering: test.isRandomExecutionOrdering,
+            let testable = XCScheme.TestableReference(skipped: testableTarget.isSkipped,
+                                                      parallelizable: testableTarget.isParallelizable,
+                                                      randomExecutionOrdering: testableTarget.isRandomExecutionOrdering,
                                                       buildableReference: reference)
->>>>>>> 8729b5e2
             testables.append(testable)
         }
         
