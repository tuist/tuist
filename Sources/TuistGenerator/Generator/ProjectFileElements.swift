--- conflicted
+++ resolved
@@ -229,15 +229,10 @@
                   pbxproj: PBXProj,
                   sourceRootPath: AbsolutePath,
                   filesGroup: ProjectGroup) throws {
-<<<<<<< HEAD
-        try dependencies.forEach { node in
+        let sortedDependencies = dependencies.sorted(by: { $0.path < $1.path })
+        try sortedDependencies.forEach { node in
             switch node {
             case let precompiledNode as PrecompiledNode:
-=======
-        let sortedDependencies = dependencies.sorted(by: { $0.path < $1.path })
-        try sortedDependencies.forEach { node in
-            if let precompiledNode = node as? PrecompiledNode {
->>>>>>> 10d556ac
                 let fileElement = GroupFileElement(path: precompiledNode.path,
                                                    group: filesGroup)
                 try generate(fileElement: fileElement,
