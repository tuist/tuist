import Foundation
import TSCBasic
import TuistCore
import TuistGraph
import TuistSupport
import XcodeProj

protocol ConfigGenerating: AnyObject {
    func generateProjectConfig(
        project: Project,
        pbxproj: PBXProj,
        fileElements: ProjectFileElements
    ) throws -> XCConfigurationList

    func generateTargetConfig(
        _ target: Target,
        project: Project,
        pbxTarget: PBXTarget,
        pbxproj: PBXProj,
        projectSettings: Settings,
        fileElements: ProjectFileElements,
        graphTraverser: GraphTraversing,
        sourceRootPath: AbsolutePath
    ) throws
}

// swiftlint:disable:next type_body_length
final class ConfigGenerator: ConfigGenerating {
    // MARK: - Attributes

    private let fileGenerator: FileGenerating
    private let defaultSettingsProvider: DefaultSettingsProviding

    // MARK: - Init

    init(
        fileGenerator: FileGenerating = FileGenerator(),
        defaultSettingsProvider: DefaultSettingsProviding = DefaultSettingsProvider()
    ) {
        self.fileGenerator = fileGenerator
        self.defaultSettingsProvider = defaultSettingsProvider
    }

    // MARK: - ConfigGenerating

    func generateProjectConfig(
        project: Project,
        pbxproj: PBXProj,
        fileElements: ProjectFileElements
    ) throws -> XCConfigurationList {
        /// Configuration list
        let defaultConfiguration = project.settings.defaultReleaseBuildConfiguration()
            ?? project.settings.defaultDebugBuildConfiguration()
        let configurationList = XCConfigurationList(
            buildConfigurations: [],
            defaultConfigurationName: defaultConfiguration?.name
        )
        pbxproj.add(object: configurationList)

        try project.settings.configurations.sortedByBuildConfigurationName().forEach {
            try generateProjectSettingsFor(
                buildConfiguration: $0.key,
                configuration: $0.value,
                project: project,
                fileElements: fileElements,
                pbxproj: pbxproj,
                configurationList: configurationList
            )
        }

        return configurationList
    }

    func generateTargetConfig(
        _ target: Target,
        project: Project,
        pbxTarget: PBXTarget,
        pbxproj: PBXProj,
        projectSettings: Settings,
        fileElements: ProjectFileElements,
        graphTraverser: GraphTraversing,
        sourceRootPath: AbsolutePath
    ) throws {
        let defaultConfiguration = projectSettings.defaultReleaseBuildConfiguration()
            ?? projectSettings.defaultDebugBuildConfiguration()
        let configurationList = XCConfigurationList(
            buildConfigurations: [],
            defaultConfigurationName: defaultConfiguration?.name
        )
        pbxproj.add(object: configurationList)
        pbxTarget.buildConfigurationList = configurationList

        let projectBuildConfigurations = projectSettings.configurations.keys
        let targetConfigurations = target.settings?.configurations ?? [:]
        let targetBuildConfigurations = targetConfigurations.keys
        let buildConfigurations = Set(projectBuildConfigurations).union(targetBuildConfigurations)
        let configurationsTuples: [(BuildConfiguration, Configuration?)] = buildConfigurations
            .map { buildConfiguration in
                if let configuration = target.settings?.configurations[buildConfiguration] {
                    return (buildConfiguration, configuration)
                }
                return (buildConfiguration, nil)
            }
        let configurations = Dictionary(uniqueKeysWithValues: configurationsTuples)
        let nonEmptyConfigurations = !configurations.isEmpty ? configurations : Settings.default.configurations
        let orderedConfigurations = nonEmptyConfigurations.sortedByBuildConfigurationName()
        try orderedConfigurations.forEach {
            try generateTargetSettingsFor(
                target: target,
                project: project,
                buildConfiguration: $0.key,
                configuration: $0.value,
                fileElements: fileElements,
                graphTraverser: graphTraverser,
                pbxproj: pbxproj,
                configurationList: configurationList,
                sourceRootPath: sourceRootPath
            )
        }
    }

    // MARK: - Fileprivate

    private func generateProjectSettingsFor(
        buildConfiguration: BuildConfiguration,
        configuration: Configuration?,
        project: Project,
        fileElements: ProjectFileElements,
        pbxproj: PBXProj,
        configurationList: XCConfigurationList
    ) throws {
        let settingsHelper = SettingsHelper()
        var settings = try defaultSettingsProvider.projectSettings(
            project: project,
            buildConfiguration: buildConfiguration
        )
        settingsHelper.extend(buildSettings: &settings, with: project.settings.base)

        let variantBuildConfiguration = XCBuildConfiguration(
            name: buildConfiguration.xcodeValue,
            baseConfiguration: nil,
            buildSettings: [:]
        )
        if let variantConfig = configuration {
            settingsHelper.extend(buildSettings: &settings, with: variantConfig.settings)
            if let xcconfig = variantConfig.xcconfig {
                let fileReference = fileElements.file(path: xcconfig)
                variantBuildConfiguration.baseConfiguration = fileReference
            }
        }
        variantBuildConfiguration.buildSettings = settings.toAny()
        pbxproj.add(object: variantBuildConfiguration)
        configurationList.buildConfigurations.append(variantBuildConfiguration)
    }

    private func generateTargetSettingsFor(
        target: Target,
        project: Project,
        buildConfiguration: BuildConfiguration,
        configuration: Configuration?,
        fileElements: ProjectFileElements,
        graphTraverser: GraphTraversing,
        pbxproj: PBXProj,
        configurationList: XCConfigurationList,
        sourceRootPath: AbsolutePath
    ) throws {
        let settingsHelper = SettingsHelper()
        var settings = try defaultSettingsProvider.targetSettings(
            target: target,
            project: project,
            buildConfiguration: buildConfiguration
        )
        updateTargetDerived(
            buildSettings: &settings,
            target: target,
            graphTraverser: graphTraverser,
            project: project,
            sourceRootPath: sourceRootPath
        )

        settingsHelper.extend(buildSettings: &settings, with: target.settings?.base ?? [:])
        settingsHelper.extend(buildSettings: &settings, with: configuration?.settings ?? [:])

        let variantBuildConfiguration = XCBuildConfiguration(
            name: buildConfiguration.xcodeValue,
            baseConfiguration: nil,
            buildSettings: [:]
        )
        if let variantConfig = configuration, let xcconfig = variantConfig.xcconfig {
            let fileReference = fileElements.file(path: xcconfig)
            variantBuildConfiguration.baseConfiguration = fileReference
        }

        variantBuildConfiguration.buildSettings = settings.toAny()
        pbxproj.add(object: variantBuildConfiguration)
        configurationList.buildConfigurations.append(variantBuildConfiguration)
    }

    private func updateTargetDerived(
        buildSettings settings: inout SettingsDictionary,
        target: Target,
        graphTraverser: GraphTraversing,
        project: Project,
        sourceRootPath: AbsolutePath
    ) {
        settings.merge(
            generalTargetDerivedSettings(
                target: target,
                sourceRootPath: sourceRootPath,
                project: project
            )
        ) { $1 }
        settings
            .merge(testBundleTargetDerivedSettings(target: target, graphTraverser: graphTraverser, projectPath: project.path)) {
                $1
            }
        settings.merge(deploymentTargetDerivedSettings(target: target)) { (current, _) in current }
        settings.merge(supportedPlatformsDerivedSettings(target: target)) { $1 }
        settings
            .merge(watchTargetDerivedSettings(target: target, graphTraverser: graphTraverser, projectPath: project.path)) { $1 }
    }

    private func generalTargetDerivedSettings(
        target: Target,
        sourceRootPath: AbsolutePath,
        project: Project
    ) -> SettingsDictionary {
        var settings: SettingsDictionary = [:]
        settings["PRODUCT_BUNDLE_IDENTIFIER"] = .string(target.bundleId)

        // Info.plist
        if let infoPlist = target.infoPlist, let path = infoPlist.path {
            let relativePath = path.relative(to: sourceRootPath).pathString
            if project.xcodeProjPath.parentDirectory == sourceRootPath {
                settings["INFOPLIST_FILE"] = .string(relativePath)
            } else {
                settings["INFOPLIST_FILE"] = .string("$(SRCROOT)/\(relativePath)")
            }
        }

        if let entitlements = target.entitlements {
            settings["CODE_SIGN_ENTITLEMENTS"] = .string("$(SRCROOT)/\(entitlements.relative(to: sourceRootPath).pathString)")
        }
        settings["SDKROOT"] = .string(target.deploymentTargets.first!.platform.xcodeSdkRoot)

        if target.product == .staticFramework {
            settings["MACH_O_TYPE"] = "staticlib"
        }

        settings["PRODUCT_NAME"] = .string(target.productName)

        return settings
    }

    private func testBundleTargetDerivedSettings(
        target: Target,
        graphTraverser: GraphTraversing,
        projectPath: AbsolutePath
    ) -> SettingsDictionary {
        guard target.product.testsBundle else {
            return [:]
        }

        let targetDependencies = graphTraverser.directLocalTargetDependencies(path: projectPath, name: target.name).sorted()
        let appDependency = targetDependencies.first { $0.target.product.canHostTests() }

        guard let app = appDependency else {
            return [:]
        }

        var settings: SettingsDictionary = [:]
        settings["TEST_TARGET_NAME"] = .string("\(app.target.name)")
        if target.product == .unitTests {
            var testHostPath = "$(BUILT_PRODUCTS_DIR)/\(app.target.productNameWithExtension)"

            if target.mainPlatform == .macOS {
                testHostPath += "/Contents/MacOS"
            }

            settings["TEST_HOST"] = .string("\(testHostPath)/\(app.target.productName)")
            settings["BUNDLE_LOADER"] = "$(TEST_HOST)"
        }

        return settings
    }

    private func deploymentTargetDerivedSettings(target: Target) -> SettingsDictionary {
        var settings: SettingsDictionary = [:]
<<<<<<< HEAD
        
        for deploymentTarget in target.deploymentTargets {
            switch deploymentTarget {
            case let .iOS(version, devices):
                var deviceFamilyValues: [Int] = []
                if devices.contains(.iphone) { deviceFamilyValues.append(1) }
                if devices.contains(.ipad) { deviceFamilyValues.append(2) }
                
                settings["TARGETED_DEVICE_FAMILY"] = .string(deviceFamilyValues.map { "\($0)" }.joined(separator: ","))
                settings["IPHONEOS_DEPLOYMENT_TARGET"] = .string(version)
                
                if devices.contains(.ipad), devices.contains(.mac) {
                    settings["SUPPORTS_MACCATALYST"] = "YES"
                    settings["DERIVE_MACCATALYST_PRODUCT_BUNDLE_IDENTIFIER"] = "YES"
                } else {
                    // Unless explicitly specified, when the platform the Product is a framework, these default to YES.
                    settings["SUPPORTS_MACCATALYST"] = "NO"
                }
                
            case let .macOS(version):
                settings["MACOSX_DEPLOYMENT_TARGET"] = .string(version)
            case let .watchOS(version):
                settings["WATCHOS_DEPLOYMENT_TARGET"] = .string(version)
            case let .tvOS(version):
                settings["TVOS_DEPLOYMENT_TARGET"] = .string(version)
=======

        switch deploymentTarget {
        case let .iOS(version, devices, supportsMacDesignedForIOS):
            var deviceFamilyValues: [Int] = []
            if devices.contains(.iphone) { deviceFamilyValues.append(1) }
            if devices.contains(.ipad) { deviceFamilyValues.append(2) }

            settings["TARGETED_DEVICE_FAMILY"] = .string(deviceFamilyValues.map { "\($0)" }.joined(separator: ","))
            settings["IPHONEOS_DEPLOYMENT_TARGET"] = .string(version)
            settings["SUPPORTS_MAC_DESIGNED_FOR_IPHONE_IPAD"] = supportsMacDesignedForIOS ? "YES" : "NO"

            if devices.contains(.ipad), devices.contains(.mac) {
                settings["SUPPORTS_MACCATALYST"] = "YES"
                settings["DERIVE_MACCATALYST_PRODUCT_BUNDLE_IDENTIFIER"] = "YES"
            } else {
                // Unless explicitly specified, when the platform the Product is a framework, these default to YES.
                settings["SUPPORTS_MACCATALYST"] = "NO"
>>>>>>> c0d1a5be
            }
        }
        
        return settings
    }

    private func watchTargetDerivedSettings(
        target: Target,
        graphTraverser: GraphTraversing,
        projectPath: AbsolutePath
    ) -> SettingsDictionary {
        guard target.product == .watch2App else {
            return [:]
        }

        let targetDependencies = graphTraverser.directLocalTargetDependencies(path: projectPath, name: target.name).sorted()
        guard let watchExtension = targetDependencies.first(where: { $0.target.product == .watch2Extension }) else {
            return [:]
        }

        return [
            "IBSC_MODULE": .string(watchExtension.target.productName),
        ]
    }

    private func supportedPlatformsDerivedSettings(target: Target) -> SettingsDictionary {
        var settings: SettingsDictionary = [:]
        var supportedPlatforms = [String?]()

        for deploymentTarget in target.deploymentTargets {
            supportedPlatforms.append(deploymentTarget.platform.xcodeDeviceSDK)
            supportedPlatforms.append(deploymentTarget.platform.xcodeSimulatorSDK)
        }

        let supportedPlatformsString = supportedPlatforms.compactMap { $0 }.joined(separator: " ")

        settings["SUPPORTED_PLATFORMS"] = .string(supportedPlatformsString)

        return settings
    }
}<|MERGE_RESOLUTION|>--- conflicted
+++ resolved
@@ -286,17 +286,18 @@
 
     private func deploymentTargetDerivedSettings(target: Target) -> SettingsDictionary {
         var settings: SettingsDictionary = [:]
-<<<<<<< HEAD
+
         
         for deploymentTarget in target.deploymentTargets {
             switch deploymentTarget {
-            case let .iOS(version, devices):
+            case let .iOS(version, devices, supportsMacDesignedForIOS):
                 var deviceFamilyValues: [Int] = []
                 if devices.contains(.iphone) { deviceFamilyValues.append(1) }
                 if devices.contains(.ipad) { deviceFamilyValues.append(2) }
                 
                 settings["TARGETED_DEVICE_FAMILY"] = .string(deviceFamilyValues.map { "\($0)" }.joined(separator: ","))
                 settings["IPHONEOS_DEPLOYMENT_TARGET"] = .string(version)
+                settings["SUPPORTS_MAC_DESIGNED_FOR_IPHONE_IPAD"] = supportsMacDesignedForIOS ? "YES" : "NO"
                 
                 if devices.contains(.ipad), devices.contains(.mac) {
                     settings["SUPPORTS_MACCATALYST"] = "YES"
@@ -312,25 +313,6 @@
                 settings["WATCHOS_DEPLOYMENT_TARGET"] = .string(version)
             case let .tvOS(version):
                 settings["TVOS_DEPLOYMENT_TARGET"] = .string(version)
-=======
-
-        switch deploymentTarget {
-        case let .iOS(version, devices, supportsMacDesignedForIOS):
-            var deviceFamilyValues: [Int] = []
-            if devices.contains(.iphone) { deviceFamilyValues.append(1) }
-            if devices.contains(.ipad) { deviceFamilyValues.append(2) }
-
-            settings["TARGETED_DEVICE_FAMILY"] = .string(deviceFamilyValues.map { "\($0)" }.joined(separator: ","))
-            settings["IPHONEOS_DEPLOYMENT_TARGET"] = .string(version)
-            settings["SUPPORTS_MAC_DESIGNED_FOR_IPHONE_IPAD"] = supportsMacDesignedForIOS ? "YES" : "NO"
-
-            if devices.contains(.ipad), devices.contains(.mac) {
-                settings["SUPPORTS_MACCATALYST"] = "YES"
-                settings["DERIVE_MACCATALYST_PRODUCT_BUNDLE_IDENTIFIER"] = "YES"
-            } else {
-                // Unless explicitly specified, when the platform the Product is a framework, these default to YES.
-                settings["SUPPORTS_MACCATALYST"] = "NO"
->>>>>>> c0d1a5be
             }
         }
         
