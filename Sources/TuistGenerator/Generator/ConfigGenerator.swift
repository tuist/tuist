--- conflicted
+++ resolved
@@ -248,15 +248,11 @@
             }
         }
 
-<<<<<<< HEAD
-        settings["SDKROOT"] = .string(target.platform.xcodeSdkRoot)
-=======
         if target.supportedPlatforms.count == 1, let platform = target.supportedPlatforms.first {
             settings["SDKROOT"] = .string(platform.xcodeSdkRoot)
         } else {
             settings["SDKROOT"] = "auto"
         }
->>>>>>> c2eb4ada
 
         if target.product == .staticFramework {
             settings["MACH_O_TYPE"] = "staticlib"
