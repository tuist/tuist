--- conflicted
+++ resolved
@@ -622,19 +622,45 @@
         embedXPCServicesBuildPhase.files = pbxBuildFiles
     }
 
-<<<<<<< HEAD
+    func generateEmbedSystemExtensionBuildPhase(
+        path: AbsolutePath,
+        target: Target,
+        graphTraverser: GraphTraversing,
+        pbxTarget: PBXTarget,
+        fileElements: ProjectFileElements,
+        pbxproj: PBXProj
+    ) throws {
+        let targetDependencies = graphTraverser.directLocalTargetDependencies(path: path, name: target.name).sorted()
+        let systemExtensions = targetDependencies.filter { $0.target.isEmbeddableSystemExtension() }
+        guard !systemExtensions.isEmpty else { return }
+        var pbxBuildFiles = [PBXBuildFile]()
+
+        let embedSystemExtensionsBuildPhase = PBXCopyFilesBuildPhase(
+            dstPath: "$(CONTENTS_FOLDER_PATH)/Library/SystemExtensions",
+            dstSubfolderSpec: .productsDirectory,
+            name: "Embed System Extensions"
+        )
+        pbxproj.add(object: embedSystemExtensionsBuildPhase)
+        pbxTarget.buildPhases.append(embedSystemExtensionsBuildPhase)
+
+        let refs = systemExtensions.compactMap { fileElements.product(target: $0.target.name) }
+
+        refs.forEach {
+            let pbxBuildFile = PBXBuildFile(file: $0, settings: ["ATTRIBUTES": ["RemoveHeadersOnCopy"]])
+            pbxBuildFiles.append(pbxBuildFile)
+        }
+        pbxBuildFiles.forEach { pbxproj.add(object: $0) }
+        embedSystemExtensionsBuildPhase.files = pbxBuildFiles
+    }
+
     func generateExtensionKitExtensionsBuildPhase(
-=======
-    func generateEmbedSystemExtensionBuildPhase(
->>>>>>> 376648d8
-        path: AbsolutePath,
-        target: Target,
-        graphTraverser: GraphTraversing,
-        pbxTarget: PBXTarget,
-        fileElements: ProjectFileElements,
-        pbxproj: PBXProj
-    ) throws {
-<<<<<<< HEAD
+        path: AbsolutePath,
+        target: Target,
+        graphTraverser: GraphTraversing,
+        pbxTarget: PBXTarget,
+        fileElements: ProjectFileElements,
+        pbxproj: PBXProj
+    ) throws {
         let extensions = graphTraverser.extensionKitExtensionDependencies(path: path, name: target.name).sorted()
         guard !extensions.isEmpty else { return }
         var pbxBuildFiles = [PBXBuildFile]()
@@ -648,32 +674,11 @@
         pbxTarget.buildPhases.append(extensionKitExtensionsBuildPhase)
 
         let refs = extensions.compactMap { fileElements.product(target: $0.target.name) }
-=======
-        let targetDependencies = graphTraverser.directLocalTargetDependencies(path: path, name: target.name).sorted()
-        let systemExtensions = targetDependencies.filter { $0.target.isEmbeddableSystemExtension() }
-        guard !systemExtensions.isEmpty else { return }
-        var pbxBuildFiles = [PBXBuildFile]()
-
-        let embedSystemExtensionsBuildPhase = PBXCopyFilesBuildPhase(
-            dstPath: "$(CONTENTS_FOLDER_PATH)/Library/SystemExtensions",
-            dstSubfolderSpec: .productsDirectory,
-            name: "Embed System Extensions"
-        )
-        pbxproj.add(object: embedSystemExtensionsBuildPhase)
-        pbxTarget.buildPhases.append(embedSystemExtensionsBuildPhase)
-
-        let refs = systemExtensions.compactMap { fileElements.product(target: $0.target.name) }
-
->>>>>>> 376648d8
         refs.forEach {
             let pbxBuildFile = PBXBuildFile(file: $0, settings: ["ATTRIBUTES": ["RemoveHeadersOnCopy"]])
             pbxBuildFiles.append(pbxBuildFile)
         }
         pbxBuildFiles.forEach { pbxproj.add(object: $0) }
-<<<<<<< HEAD
         extensionKitExtensionsBuildPhase.files = pbxBuildFiles
-=======
-        embedSystemExtensionsBuildPhase.files = pbxBuildFiles
->>>>>>> 376648d8
     }
 }