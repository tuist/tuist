import Foundation
import TSCBasic
import TuistCore
import TuistGraph
import TuistSupport
import XcodeProj

enum BuildPhaseGenerationError: FatalError, Equatable {
    case missingFileReference(AbsolutePath)

    var description: String {
        switch self {
        case let .missingFileReference(path):
            return "Trying to add a file at path \(path.pathString) to a build phase that hasn't been added to the project."
        }
    }

    var type: ErrorType {
        switch self {
        case .missingFileReference:
            return .bug
        }
    }
}

protocol BuildPhaseGenerating: AnyObject {
    func generateBuildPhases(
        path: AbsolutePath,
        target: Target,
        graphTraverser: GraphTraversing,
        pbxTarget: PBXTarget,
        fileElements: ProjectFileElements,
        pbxproj: PBXProj
    ) throws

    /// Generates target actions
    ///
    /// - Parameters:
    ///   - scripts: Scripts to be generated as script build phases.
    ///   - pbxTarget: PBXTarget from the Xcode project.
    ///   - pbxproj: PBXProj instance.
    ///   - sourceRootPath: Path to the directory that will contain the generated project.
    /// - Throws: An error if the script phase can't be generated.
    func generateScripts(
        _ scripts: [TargetScript],
        pbxTarget: PBXTarget,
        pbxproj: PBXProj,
        sourceRootPath: AbsolutePath
    ) throws
}

// swiftlint:disable:next type_body_length
final class BuildPhaseGenerator: BuildPhaseGenerating {
    // MARK: - Attributes

    // swiftlint:disable:next function_body_length
    func generateBuildPhases(
        path: AbsolutePath,
        target: Target,
        graphTraverser: GraphTraversing,
        pbxTarget: PBXTarget,
        fileElements: ProjectFileElements,
        pbxproj: PBXProj
    ) throws {
        if target.shouldIncludeHeadersBuildPhase, let headers = target.headers {
            try generateHeadersBuildPhase(
                headers: headers,
                pbxTarget: pbxTarget,
                fileElements: fileElements,
                pbxproj: pbxproj
            )
        }

        if target.supportsSources {
            try generateSourcesBuildPhase(
                files: target.sources,
                coreDataModels: target.coreDataModels,
                pbxTarget: pbxTarget,
                fileElements: fileElements,
                pbxproj: pbxproj
            )
        }

        try generateResourcesBuildPhase(
            path: path,
            target: target,
            graphTraverser: graphTraverser,
            pbxTarget: pbxTarget,
            fileElements: fileElements,
            pbxproj: pbxproj
        )

        try generateCopyFilesBuildPhases(
            target: target,
            pbxTarget: pbxTarget,
            fileElements: fileElements,
            pbxproj: pbxproj
        )

        try generateAppExtensionsBuildPhase(
            path: path,
            target: target,
            graphTraverser: graphTraverser,
            pbxTarget: pbxTarget,
            fileElements: fileElements,
            pbxproj: pbxproj
        )

        try generateExtensionKitExtensionsBuildPhase(
            path: path,
            target: target,
            graphTraverser: graphTraverser,
            pbxTarget: pbxTarget,
            fileElements: fileElements,
            pbxproj: pbxproj
        )

        if target.canEmbedWatchApplications() {
            try generateEmbedWatchBuildPhase(
                path: path,
                target: target,
                graphTraverser: graphTraverser,
                pbxTarget: pbxTarget,
                fileElements: fileElements,
                pbxproj: pbxproj
            )
        }

        if target.canEmbedXPCServices() {
            try generateEmbedXPCServicesBuildPhase(
                path: path,
                target: target,
                graphTraverser: graphTraverser,
                pbxTarget: pbxTarget,
                fileElements: fileElements,
                pbxproj: pbxproj
            )
        }

        generateRawScriptBuildPhases(
            target.rawScriptBuildPhases,
            pbxTarget: pbxTarget,
            pbxproj: pbxproj
        )

        try generateEmbedAppClipsBuildPhase(
            path: path,
            target: target,
            graphTraverser: graphTraverser,
            pbxTarget: pbxTarget,
            fileElements: fileElements,
            pbxproj: pbxproj
        )
    }

    func generateScripts(
        _ scripts: [TargetScript],
        pbxTarget: PBXTarget,
        pbxproj: PBXProj,
        sourceRootPath: AbsolutePath
    ) throws {
        try scripts.forEach { script in
            let buildPhase = try PBXShellScriptBuildPhase(
                files: [],
                name: script.name,
                inputPaths: script.inputPaths.map { $0.relative(to: sourceRootPath).pathString },
                outputPaths: script.outputPaths.map { $0.relative(to: sourceRootPath).pathString },
                inputFileListPaths: script.inputFileListPaths.map { $0.relative(to: sourceRootPath).pathString },

                outputFileListPaths: script.outputFileListPaths.map { $0.relative(to: sourceRootPath).pathString },

                shellPath: script.shellPath,
                shellScript: script.shellScript(sourceRootPath: sourceRootPath),
                runOnlyForDeploymentPostprocessing: script.runForInstallBuildsOnly,
                showEnvVarsInLog: script.showEnvVarsInLog,
                dependencyFile: script.dependencyFile?.relative(to: sourceRootPath).pathString
            )
            if let basedOnDependencyAnalysis = script.basedOnDependencyAnalysis {
                // Force the script to run in all incremental builds, if we
                // are NOT running it based on dependency analysis. Otherwise
                // leave it at the default value.
                buildPhase.alwaysOutOfDate = !basedOnDependencyAnalysis
            }

            pbxproj.add(object: buildPhase)
            pbxTarget.buildPhases.append(buildPhase)
        }
    }

    func generateRawScriptBuildPhases(
        _ rawScriptBuildPhases: [RawScriptBuildPhase],
        pbxTarget: PBXTarget,
        pbxproj: PBXProj
    ) {
        rawScriptBuildPhases.forEach { script in
            let buildPhase = PBXShellScriptBuildPhase(
                files: [],
                name: script.name,
                shellPath: script.shellPath,
                shellScript: script.script,
                showEnvVarsInLog: script.showEnvVarsInLog
            )
            pbxproj.add(object: buildPhase)
            pbxTarget.buildPhases.append(buildPhase)
        }
    }

    // swiftlint:disable:next function_body_length
    func generateSourcesBuildPhase(
        files: [SourceFile],
        coreDataModels: [CoreDataModel],
        pbxTarget: PBXTarget,
        fileElements: ProjectFileElements,
        pbxproj: PBXProj
    ) throws {
        let sourcesBuildPhase = PBXSourcesBuildPhase()
        pbxproj.add(object: sourcesBuildPhase)
        pbxTarget.buildPhases.append(sourcesBuildPhase)

        var buildFilesCache = Set<AbsolutePath>()
        let sortedFiles = files
            .sorted(by: { $0.path < $1.path })

        var pbxBuildFiles = [PBXBuildFile]()
        try sortedFiles.forEach { buildFile in
            let buildFilePath = buildFile.path
            let isLocalized = buildFilePath.pathString.contains(".lproj/")
            let element: (element: PBXFileElement, path: AbsolutePath)
            if !isLocalized {
                guard let fileReference = fileElements.file(path: buildFile.path) else {
                    throw BuildPhaseGenerationError.missingFileReference(buildFile.path)
                }
                element = (fileReference, buildFilePath)
            } else {
                let name = buildFilePath.basename
                let path = buildFilePath.parentDirectory.parentDirectory.appending(component: name)
                guard let group = fileElements.group(path: path) else {
                    throw BuildPhaseGenerationError.missingFileReference(buildFilePath)
                }
                element = (group, path)
            }

            var settings: [String: Any]?
            if let compilerFlags = buildFile.compilerFlags {
                settings = [
                    "COMPILER_FLAGS": compilerFlags,
                ]
            }

            /// Source file ATTRIBUTES
            /// example: `settings = {ATTRIBUTES = (codegen, )`}
            if let codegen = buildFile.codeGen {
                var settingsCopy = settings ?? [:]
                var attributes = settingsCopy["ATTRIBUTES"] as? [String] ?? []
                attributes.append(codegen.rawValue)
                settingsCopy["ATTRIBUTES"] = attributes
                settings = settingsCopy
            }

            if buildFilesCache.contains(element.path) == false {
                let pbxBuildFile = PBXBuildFile(file: element.element, settings: settings)
                pbxBuildFiles.append(pbxBuildFile)
                buildFilesCache.insert(element.path)
            }
        }

        pbxBuildFiles.append(contentsOf: generateCoreDataModels(
            coreDataModels: coreDataModels,
            fileElements: fileElements,
            pbxproj: pbxproj
        ))
        pbxBuildFiles.forEach { pbxproj.add(object: $0) }
        sourcesBuildPhase.files = pbxBuildFiles
    }

    func generateHeadersBuildPhase(
        headers: Headers,
        pbxTarget: PBXTarget,
        fileElements: ProjectFileElements,
        pbxproj: PBXProj
    ) throws {
        let headersBuildPhase = PBXHeadersBuildPhase()
        pbxproj.add(object: headersBuildPhase)
        pbxTarget.buildPhases.append(headersBuildPhase)

        let addHeader: (AbsolutePath, String?) throws -> PBXBuildFile = { path, accessLevel in
            guard let fileReference = fileElements.file(path: path) else {
                throw BuildPhaseGenerationError.missingFileReference(path)
            }
            let settings: [String: [String]]? = accessLevel.map {
                ["ATTRIBUTES": [$0.capitalized]]
            }
            return PBXBuildFile(file: fileReference, settings: settings)
        }
        let pbxBuildFiles = try headers.private.sorted().map { try addHeader($0, "private") } +
            headers.public.sorted().map { try addHeader($0, "public") } +
            headers.project.sorted().map { try addHeader($0, nil) }

        pbxBuildFiles.forEach { pbxproj.add(object: $0) }
        headersBuildPhase.files = pbxBuildFiles
    }

    func generateResourcesBuildPhase(
        path: AbsolutePath,
        target: Target,
        graphTraverser: GraphTraversing,
        pbxTarget: PBXTarget,
        fileElements: ProjectFileElements,
        pbxproj: PBXProj
    ) throws {
        let resourcesBuildPhase = PBXResourcesBuildPhase()
        pbxproj.add(object: resourcesBuildPhase)
        pbxTarget.buildPhases.append(resourcesBuildPhase)

        var pbxBuildFiles = [PBXBuildFile]()

        pbxBuildFiles.append(contentsOf: try generateResourcesBuildFile(
            files: target.resources,
            fileElements: fileElements
        ))

        try pbxBuildFiles.append(contentsOf: generateResourceBundle(
            path: path,
            target: target,
            graphTraverser: graphTraverser,
            fileElements: fileElements
        ))

        if !target.supportsSources {
            // CoreData models are typically added to the sources build phase
            // and Xcode automatically bundles the models.
            // For static libraries / frameworks however, they don't support resources,
            // the models could be bundled in a stand alone `.bundle`
            // as resources.
            //
            // e.g.
            // MyStaticFramework (.staticFramework) -> Includes CoreData models as sources
            // MyStaticFrameworkResources (.bundle) -> Includes CoreData models as resources
            //
            // - Note: Technically, CoreData models can be added a sources build phase in a `.bundle`
            // but that will result in the `.bundle` having an executable, which is not valid on iOS.
            pbxBuildFiles.append(contentsOf: generateCoreDataModels(
                coreDataModels: target.coreDataModels,
                fileElements: fileElements,
                pbxproj: pbxproj
            ))
        }

        pbxBuildFiles.forEach { pbxproj.add(object: $0) }
        resourcesBuildPhase.files = pbxBuildFiles
    }

    func generateCopyFilesBuildPhases(
        target: Target,
        pbxTarget: PBXTarget,
        fileElements: ProjectFileElements,
        pbxproj: PBXProj
    ) throws {
        try target.copyFiles.forEach { action in
            let copyFilesPhase = PBXCopyFilesBuildPhase(
                dstPath: action.subpath,
                dstSubfolderSpec: action.destination.toXcodeprojSubFolder,
                name: action.name
            )

            pbxproj.add(object: copyFilesPhase)
            pbxTarget.buildPhases.append(copyFilesPhase)

            var buildFilesCache = Set<AbsolutePath>()
            let filePaths = action.files.map(\.path).sorted()

            var pbxBuildFiles = [PBXBuildFile]()
            try filePaths.forEach {
                guard let fileReference = fileElements.file(path: $0) else {
                    throw BuildPhaseGenerationError.missingFileReference($0)
                }

                if buildFilesCache.contains($0) == false {
                    let pbxBuildFile = PBXBuildFile(file: fileReference)
                    pbxBuildFiles.append(pbxBuildFile)
                    buildFilesCache.insert($0)
                }
            }
            pbxBuildFiles.forEach { pbxproj.add(object: $0) }
            copyFilesPhase.files = pbxBuildFiles
        }
    }

    private func generateResourcesBuildFile(
        files: [ResourceFileElement],
        fileElements: ProjectFileElements
    ) throws -> [PBXBuildFile] {
        var buildFilesCache = Set<AbsolutePath>()
        var pbxBuildFiles = [PBXBuildFile]()
        let ignoredVariantGroupExtensions = [".intentdefinition"]

        try files.sorted(by: { $0.path < $1.path }).forEach { resource in
            let buildFilePath = resource.path

            let pathString = buildFilePath.pathString
            let isLocalized = pathString.contains(".lproj/")
            let isLproj = buildFilePath.extension == "lproj"

            var element: (element: PBXFileElement, path: AbsolutePath)?

            if isLocalized {
                guard let (group, path) = fileElements.variantGroup(containing: buildFilePath) else {
                    throw BuildPhaseGenerationError.missingFileReference(buildFilePath)
                }

                // Xcode automatically copies the string files for some files (i.e. .intentdefinition files), hence we need
                // to remove them from the Copy Resources build phase
                if let suffix = path.suffix, ignoredVariantGroupExtensions.contains(suffix) {
                    return
                }

                element = (group, path)
            } else if !isLproj {
                guard let fileReference = fileElements.file(path: buildFilePath) else {
                    throw BuildPhaseGenerationError.missingFileReference(buildFilePath)
                }
                element = (fileReference, buildFilePath)
            }
            if let element = element, buildFilesCache.contains(element.path) == false {
                let tags = resource.tags.sorted()
                let settings: [String: Any]? = !tags.isEmpty ? ["ASSET_TAGS": tags] : nil

                let pbxBuildFile = PBXBuildFile(file: element.element, settings: settings)
                pbxBuildFiles.append(pbxBuildFile)
                buildFilesCache.insert(element.path)
            }
        }
        return pbxBuildFiles
    }

    private func generateCoreDataModels(
        coreDataModels: [CoreDataModel],
        fileElements: ProjectFileElements,
        pbxproj: PBXProj
    ) -> [PBXBuildFile] {
        let coreDataModels = coreDataModels.sorted { $0.path < $1.path }
        return coreDataModels.map {
            self.generateCoreDataModel(
                coreDataModel: $0,
                fileElements: fileElements,
                pbxproj: pbxproj
            )
        }
    }

    private func generateCoreDataModel(
        coreDataModel: CoreDataModel,
        fileElements: ProjectFileElements,
        pbxproj _: PBXProj
    ) -> PBXBuildFile {
        let currentVersion = coreDataModel.currentVersion
        let path = coreDataModel.path
        let currentVersionPath = path.appending(component: "\(currentVersion).xcdatamodel")
        // swiftlint:disable:next force_cast
        let modelReference = fileElements.group(path: path)! as! XCVersionGroup
        let currentVersionReference = fileElements.file(path: currentVersionPath)!
        modelReference.currentVersion = currentVersionReference

        let pbxBuildFile = PBXBuildFile(file: modelReference)
        return pbxBuildFile
    }

    private func generateResourceBundle(
        path: AbsolutePath,
        target: Target,
        graphTraverser: GraphTraversing,
        fileElements: ProjectFileElements
    ) throws -> [PBXBuildFile] {
        let bundles = graphTraverser
            .resourceBundleDependencies(path: path, name: target.name)
            .sorted()
        let fileReferences = bundles.compactMap { dependency -> PBXFileReference? in
            switch dependency {
            case let .bundle(path: path):
                return fileElements.file(path: path)
            case let .product(target: target, _, _):
                return fileElements.product(target: target)
            default:
                return nil
            }
        }

        return fileReferences.map {
            PBXBuildFile(file: $0)
        }
    }

    func generateAppExtensionsBuildPhase(
        path: AbsolutePath,
        target: Target,
        graphTraverser: GraphTraversing,
        pbxTarget: PBXTarget,
        fileElements: ProjectFileElements,
        pbxproj: PBXProj
    ) throws {
        let appExtensions = graphTraverser.appExtensionDependencies(path: path, name: target.name).sorted()
        guard !appExtensions.isEmpty else { return }
        var pbxBuildFiles = [PBXBuildFile]()

        let appExtensionsBuildPhase = PBXCopyFilesBuildPhase(dstSubfolderSpec: .plugins, name: "Embed Foundation Extensions")
        pbxproj.add(object: appExtensionsBuildPhase)
        pbxTarget.buildPhases.append(appExtensionsBuildPhase)

        let refs = appExtensions.compactMap { fileElements.product(target: $0.target.name) }

        refs.forEach {
            let pbxBuildFile = PBXBuildFile(file: $0, settings: ["ATTRIBUTES": ["RemoveHeadersOnCopy"]])
            pbxBuildFiles.append(pbxBuildFile)
        }
        pbxBuildFiles.forEach { pbxproj.add(object: $0) }
        appExtensionsBuildPhase.files = pbxBuildFiles
    }

    func generateEmbedWatchBuildPhase(
        path: AbsolutePath,
        target: Target,
        graphTraverser: GraphTraversing,
        pbxTarget: PBXTarget,
        fileElements: ProjectFileElements,
        pbxproj: PBXProj
    ) throws {
        let targetDependencies = graphTraverser.directLocalTargetDependencies(path: path, name: target.name).sorted()
        let watchApps = targetDependencies.filter { $0.target.isEmbeddableWatchApplication() }
        guard !watchApps.isEmpty else { return }
        var pbxBuildFiles = [PBXBuildFile]()

        let embedWatchAppBuildPhase = PBXCopyFilesBuildPhase(
            dstPath: "$(CONTENTS_FOLDER_PATH)/Watch",
            dstSubfolderSpec: .productsDirectory,
            name: "Embed Watch Content"
        )
        pbxproj.add(object: embedWatchAppBuildPhase)
        pbxTarget.buildPhases.append(embedWatchAppBuildPhase)

        let refs = watchApps.compactMap { fileElements.product(target: $0.target.name) }

        refs.forEach {
            let pbxBuildFile = PBXBuildFile(file: $0, settings: ["ATTRIBUTES": ["RemoveHeadersOnCopy"]])
            pbxBuildFiles.append(pbxBuildFile)
        }
        pbxBuildFiles.forEach { pbxproj.add(object: $0) }
        embedWatchAppBuildPhase.files = pbxBuildFiles
    }

    func generateEmbedAppClipsBuildPhase(
        path: AbsolutePath,
        target: Target,
        graphTraverser: GraphTraversing,
        pbxTarget: PBXTarget,
        fileElements: ProjectFileElements,
        pbxproj: PBXProj
    ) throws {
        guard target.product == .app else {
            return
        }

        guard let appClips = graphTraverser.appClipDependencies(path: path, name: target.name) else {
            return
        }
        var pbxBuildFiles = [PBXBuildFile]()

        let embedAppClipsBuildPhase = PBXCopyFilesBuildPhase(
            dstPath: "$(CONTENTS_FOLDER_PATH)/AppClips",
            dstSubfolderSpec: .productsDirectory,
            name: "Embed App Clips"
        )
        pbxproj.add(object: embedAppClipsBuildPhase)
        pbxTarget.buildPhases.append(embedAppClipsBuildPhase)

        let refs = fileElements.product(target: appClips.target.name)

        let pbxBuildFile = PBXBuildFile(file: refs, settings: ["ATTRIBUTES": ["RemoveHeadersOnCopy"]])
        pbxBuildFiles.append(pbxBuildFile)
        pbxBuildFiles.forEach { pbxproj.add(object: $0) }
        embedAppClipsBuildPhase.files = pbxBuildFiles
    }

<<<<<<< HEAD
    func generateExtensionKitExtensionsBuildPhase(
=======
    func generateEmbedXPCServicesBuildPhase(
>>>>>>> acba5a0f
        path: AbsolutePath,
        target: Target,
        graphTraverser: GraphTraversing,
        pbxTarget: PBXTarget,
        fileElements: ProjectFileElements,
        pbxproj: PBXProj
    ) throws {
<<<<<<< HEAD
        let extensions = graphTraverser.extensionKitExtensionDependencies(path: path, name: target.name).sorted()
        guard !extensions.isEmpty else { return }
        var pbxBuildFiles = [PBXBuildFile]()

        let extensionKitExtensionsBuildPhase = PBXCopyFilesBuildPhase(
            dstPath: "$(EXTENSIONS_FOLDER_PATH)",
            dstSubfolderSpec: .productsDirectory,
            name: "Embed ExtensionKit Extensions"
        )
        pbxproj.add(object: extensionKitExtensionsBuildPhase)
        pbxTarget.buildPhases.append(extensionKitExtensionsBuildPhase)

        let refs = extensions.compactMap { fileElements.product(target: $0.target.name) }
=======
        let targetDependencies = graphTraverser.directLocalTargetDependencies(path: path, name: target.name).sorted()
        let xpcServices = targetDependencies.filter { $0.target.isEmbeddableXPCService() }
        guard !xpcServices.isEmpty else { return }
        var pbxBuildFiles = [PBXBuildFile]()

        let embedXPCServicesBuildPhase = PBXCopyFilesBuildPhase(
            dstPath: "$(CONTENTS_FOLDER_PATH)/XPCServices",
            dstSubfolderSpec: .productsDirectory,
            name: "Embed XPC Services"
        )
        pbxproj.add(object: embedXPCServicesBuildPhase)
        pbxTarget.buildPhases.append(embedXPCServicesBuildPhase)

        let refs = xpcServices.compactMap { fileElements.product(target: $0.target.name) }

>>>>>>> acba5a0f
        refs.forEach {
            let pbxBuildFile = PBXBuildFile(file: $0, settings: ["ATTRIBUTES": ["RemoveHeadersOnCopy"]])
            pbxBuildFiles.append(pbxBuildFile)
        }
        pbxBuildFiles.forEach { pbxproj.add(object: $0) }
<<<<<<< HEAD
        extensionKitExtensionsBuildPhase.files = pbxBuildFiles
=======
        embedXPCServicesBuildPhase.files = pbxBuildFiles
>>>>>>> acba5a0f
    }
}<|MERGE_RESOLUTION|>--- conflicted
+++ resolved
@@ -580,19 +580,45 @@
         embedAppClipsBuildPhase.files = pbxBuildFiles
     }
 
-<<<<<<< HEAD
+    func generateEmbedXPCServicesBuildPhase(
+        path: AbsolutePath,
+        target: Target,
+        graphTraverser: GraphTraversing,
+        pbxTarget: PBXTarget,
+        fileElements: ProjectFileElements,
+        pbxproj: PBXProj
+    ) throws {
+        let targetDependencies = graphTraverser.directLocalTargetDependencies(path: path, name: target.name).sorted()
+        let xpcServices = targetDependencies.filter { $0.target.isEmbeddableXPCService() }
+        guard !xpcServices.isEmpty else { return }
+        var pbxBuildFiles = [PBXBuildFile]()
+
+        let embedXPCServicesBuildPhase = PBXCopyFilesBuildPhase(
+            dstPath: "$(CONTENTS_FOLDER_PATH)/XPCServices",
+            dstSubfolderSpec: .productsDirectory,
+            name: "Embed XPC Services"
+        )
+        pbxproj.add(object: embedXPCServicesBuildPhase)
+        pbxTarget.buildPhases.append(embedXPCServicesBuildPhase)
+
+        let refs = xpcServices.compactMap { fileElements.product(target: $0.target.name) }
+
+        refs.forEach {
+            let pbxBuildFile = PBXBuildFile(file: $0, settings: ["ATTRIBUTES": ["RemoveHeadersOnCopy"]])
+            pbxBuildFiles.append(pbxBuildFile)
+        }
+        pbxBuildFiles.forEach { pbxproj.add(object: $0) }
+        embedXPCServicesBuildPhase.files = pbxBuildFiles
+    }
+
     func generateExtensionKitExtensionsBuildPhase(
-=======
-    func generateEmbedXPCServicesBuildPhase(
->>>>>>> acba5a0f
-        path: AbsolutePath,
-        target: Target,
-        graphTraverser: GraphTraversing,
-        pbxTarget: PBXTarget,
-        fileElements: ProjectFileElements,
-        pbxproj: PBXProj
-    ) throws {
-<<<<<<< HEAD
+        path: AbsolutePath,
+        target: Target,
+        graphTraverser: GraphTraversing,
+        pbxTarget: PBXTarget,
+        fileElements: ProjectFileElements,
+        pbxproj: PBXProj
+    ) throws {
         let extensions = graphTraverser.extensionKitExtensionDependencies(path: path, name: target.name).sorted()
         guard !extensions.isEmpty else { return }
         var pbxBuildFiles = [PBXBuildFile]()
@@ -606,32 +632,11 @@
         pbxTarget.buildPhases.append(extensionKitExtensionsBuildPhase)
 
         let refs = extensions.compactMap { fileElements.product(target: $0.target.name) }
-=======
-        let targetDependencies = graphTraverser.directLocalTargetDependencies(path: path, name: target.name).sorted()
-        let xpcServices = targetDependencies.filter { $0.target.isEmbeddableXPCService() }
-        guard !xpcServices.isEmpty else { return }
-        var pbxBuildFiles = [PBXBuildFile]()
-
-        let embedXPCServicesBuildPhase = PBXCopyFilesBuildPhase(
-            dstPath: "$(CONTENTS_FOLDER_PATH)/XPCServices",
-            dstSubfolderSpec: .productsDirectory,
-            name: "Embed XPC Services"
-        )
-        pbxproj.add(object: embedXPCServicesBuildPhase)
-        pbxTarget.buildPhases.append(embedXPCServicesBuildPhase)
-
-        let refs = xpcServices.compactMap { fileElements.product(target: $0.target.name) }
-
->>>>>>> acba5a0f
         refs.forEach {
             let pbxBuildFile = PBXBuildFile(file: $0, settings: ["ATTRIBUTES": ["RemoveHeadersOnCopy"]])
             pbxBuildFiles.append(pbxBuildFile)
         }
         pbxBuildFiles.forEach { pbxproj.add(object: $0) }
-<<<<<<< HEAD
         extensionKitExtensionsBuildPhase.files = pbxBuildFiles
-=======
-        embedXPCServicesBuildPhase.files = pbxBuildFiles
->>>>>>> acba5a0f
     }
 }