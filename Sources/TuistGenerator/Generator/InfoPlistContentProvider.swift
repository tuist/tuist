--- conflicted
+++ resolved
@@ -115,11 +115,7 @@
             packageType = "FMWK"
         case .watch2App, .watch2Extension, .tvTopShelfExtension:
             packageType = "$(PRODUCT_BUNDLE_PACKAGE_TYPE)"
-<<<<<<< HEAD
-        case .appExtension, .stickerPackExtension, .messagesExtension, .extensionKitExtension:
-=======
-        case .appExtension, .stickerPackExtension, .messagesExtension, .xpc:
->>>>>>> acba5a0f
+        case .appExtension, .stickerPackExtension, .messagesExtension, .xpc, .extensionKitExtension:
             packageType = "XPC!"
         case .commandLineTool:
             packageType = nil
