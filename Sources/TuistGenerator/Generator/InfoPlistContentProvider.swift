import Foundation
import TuistCore
import TuistGraph

/// Defines the interface to obtain the content to generate derived Info.plist files for the targets.
protocol InfoPlistContentProviding {
    /// It returns the content that should be used to generate an Info.plist file
    /// for the given target. It uses default values that specific to the target's platform
    /// and product, and extends them with the values provided by the user.
    ///
    /// - Parameters:
    ///   - project: The project that hosts the target for which the Info.plist content will be returned
    ///   - target: Target whose Info.plist content will be returned.
    ///   - extendedWith: Values provided by the user to extend the default ones.
    /// - Returns: Content to generate the Info.plist file.
    func content(project: Project, target: Target, extendedWith: [String: InfoPlist.Value]) -> [String: Any]?
}

final class InfoPlistContentProvider: InfoPlistContentProviding {
    /// It returns the content that should be used to generate an Info.plist file
    /// for the given target. It uses default values that specific to the target's platform
    /// and product, and extends them with the values provided by the user.
    ///
    /// - Parameters:
    ///   - project: The project that hosts the target for which the Info.plist content will be returned
    ///   - target: Target whose Info.plist content will be returned.
    ///   - extendedWith: Values provided by the user to extend the default ones.
    /// - Returns: Content to generate the Info.plist file.
    func content(project: Project, target: Target, extendedWith: [String: InfoPlist.Value]) -> [String: Any]? {
        if target.product == .staticLibrary || target.product == .dynamicLibrary {
            return nil
        }

        var content = base()

        // Bundle package type
        extend(&content, with: bundlePackageType(target))

        // Bundle Executable
        extend(&content, with: bundleExecutable(target))

<<<<<<< HEAD
//        // iOS app
//        if target.product == .app, target.platform == .iOS {
//            extend(&content, with: iosApp())
//        }
//
//        // macOS app
//        if target.product == .app, target.platform == .macOS {
//            extend(&content, with: macosApp())
//        }
//
//        // macOS
//        if target.platform == .macOS {
//            extend(&content, with: macos())
//        }
//
//        // watchOS app
//        if target.product == .watch2App, target.platform == .watchOS {
//            let host = hostTarget(for: target, in: project)
//            extend(&content, with: watchosApp(
//                name: target.name,
//                hostAppBundleId: host?.bundleId
//            ))
//        }
//
//        // watchOS app extension
//        if target.product == .watch2Extension, target.platform == .watchOS {
//            let host = hostTarget(for: target, in: project)
//            extend(&content, with: watchosAppExtension(
//                name: target.name,
//                hostAppBundleId: host?.bundleId
//            ))
//        }
=======
        // iOS app
        if target.product == .app, target.platform == .iOS {
            if case let .iOS(_, devices, _) = target.deploymentTarget, !devices.contains(.ipad) {
                extend(&content, with: iosApp(iPadSupport: false))
            } else {
                extend(&content, with: iosApp(iPadSupport: true))
            }
        }

        // macOS app
        if target.product == .app, target.platform == .macOS {
            extend(&content, with: macosApp())
        }

        // macOS
        if target.platform == .macOS {
            extend(&content, with: macos())
        }

        // watchOS app
        if target.product == .watch2App, target.platform == .watchOS {
            let host = hostTarget(for: target, in: project)
            extend(&content, with: watchosApp(
                name: target.name,
                hostAppBundleId: host?.bundleId
            ))
        }

        // watchOS app extension
        if target.product == .watch2Extension, target.platform == .watchOS {
            let host = hostTarget(for: target, in: project)
            extend(&content, with: watchosAppExtension(
                name: target.name,
                hostAppBundleId: host?.bundleId
            ))
        }
>>>>>>> c0d1a5be

        extend(&content, with: extendedWith.unwrappingValues())

        return content
    }

    /// Returns a dictionary that contains the base content that all Info.plist
    /// files should have regardless of the platform or product.
    ///
    /// - Returns: Base content.
    func base() -> [String: Any] {
        [
            "CFBundleDevelopmentRegion": "$(DEVELOPMENT_LANGUAGE)",
            "CFBundleIdentifier": "$(PRODUCT_BUNDLE_IDENTIFIER)",
            "CFBundleInfoDictionaryVersion": "6.0",
            "CFBundleName": "$(PRODUCT_NAME)",
            "CFBundleShortVersionString": "1.0",
            "CFBundleVersion": "1",
        ]
    }

    /// Returns the Info.plist content that includes the CFBundlePackageType
    /// attribute depending on the target product type.
    ///
    /// - Parameter target: Target whose Info.plist's CFBundlePackageType will be returned.
    /// - Returns: Dictionary with the CFBundlePackageType attribute.
    func bundlePackageType(_ target: Target) -> [String: Any] {
        var packageType: String?

        switch target.product {
        case .app, .appClip:
            packageType = "APPL"
        case .staticLibrary, .dynamicLibrary:
            packageType = nil
        case .uiTests, .unitTests, .bundle:
            packageType = "BNDL"
        case .staticFramework, .framework:
            packageType = "FMWK"
        case .watch2App, .watch2Extension, .tvTopShelfExtension:
            packageType = "$(PRODUCT_BUNDLE_PACKAGE_TYPE)"
        case .appExtension, .stickerPackExtension, .messagesExtension, .xpc:
            packageType = "XPC!"
        case .commandLineTool:
            packageType = nil
        }

        if let packageType = packageType {
            return ["CFBundlePackageType": packageType]
        } else {
            return [:]
        }
    }

    func bundleExecutable(_ target: Target) -> [String: Any] {
        let shouldIncludeBundleExecutableKey: (Target) -> Bool = {
            for deploymentTarget in target.deploymentTargets {
                switch (deploymentTarget.platform, $0.product) {
                case (.iOS, .bundle):
                    continue
                default:
                    return true
                }
            }
            
            return false
        }

        if shouldIncludeBundleExecutableKey(target) {
            return [
                "CFBundleExecutable": "$(EXECUTABLE_NAME)",
            ]
        } else {
            return [:]
        }
    }

    /// Returns the default Info.plist content that iOS apps should have.
    ///
    /// - Parameter iPadSupport: Wether the `iOS` application supports `iPadOS`.
    /// - Returns: Info.plist content.
    func iosApp(iPadSupport: Bool) -> [String: Any] {
        var baseInfo: [String: Any] = [
            "LSRequiresIPhoneOS": true,
            "UIRequiredDeviceCapabilities": [
                "armv7",
            ],
            "UISupportedInterfaceOrientations": [
                "UIInterfaceOrientationPortrait",
                "UIInterfaceOrientationLandscapeLeft",
                "UIInterfaceOrientationLandscapeRight",
            ],
            "UIApplicationSceneManifest": [
                "UIApplicationSupportsMultipleScenes": false,
                "UISceneConfigurations": [:],
            ],
        ]

        if iPadSupport {
            baseInfo["UISupportedInterfaceOrientations~ipad"] = [
                "UIInterfaceOrientationPortrait",
                "UIInterfaceOrientationPortraitUpsideDown",
                "UIInterfaceOrientationLandscapeLeft",
                "UIInterfaceOrientationLandscapeRight",
            ]
        }

        return baseInfo
    }

    /// Returns the default Info.plist content that macOS apps should have.
    ///
    /// - Returns: Info.plist content.
    func macosApp() -> [String: Any] {
        [
            "CFBundleIconFile": "",
            "LSMinimumSystemVersion": "$(MACOSX_DEPLOYMENT_TARGET)",
            "NSMainStoryboardFile": "Main",
            "NSPrincipalClass": "NSApplication",
        ]
    }

    /// Returns the default Info.plist content that macOS targets should have.
    ///
    /// - Returns: Info.plist content.
    func macos() -> [String: Any] {
        [
            "NSHumanReadableCopyright": "Copyright ©. All rights reserved.",
        ]
    }

    /// Returns the default Info.plist content for a watchOS App
    ///
    /// - Parameter name: Bundle display name
    /// - Parameter hostAppBundleId: The host application's bundle identifier
    private func watchosApp(name: String, hostAppBundleId: String?) -> [String: Any] {
        var infoPlist: [String: Any] = [
            "CFBundleDisplayName": name,
            "WKWatchKitApp": true,
            "UISupportedInterfaceOrientations": [
                "UIInterfaceOrientationPortrait",
                "UIInterfaceOrientationPortraitUpsideDown",
            ],
        ]
        if let hostAppBundleId = hostAppBundleId {
            infoPlist["WKCompanionAppBundleIdentifier"] = hostAppBundleId
        }
        return infoPlist
    }

    /// Returns the default Info.plist content for a watchOS App Extension
    ///
    /// - Parameter name: Bundle display name
    /// - Parameter hostAppBundleId: The host application's bundle identifier
    private func watchosAppExtension(name: String, hostAppBundleId: String?) -> [String: Any] {
        let extensionAttributes: [String: Any] = hostAppBundleId.map { ["WKAppBundleIdentifier": $0] } ?? [:]
        return [
            "CFBundleDisplayName": name,
            "NSExtension": [
                "NSExtensionAttributes": extensionAttributes,
                "NSExtensionPointIdentifier": "com.apple.watchkit",
            ],
            "WKExtensionDelegateClassName": "$(PRODUCT_MODULE_NAME).ExtensionDelegate",
        ]
    }

    /// Given a dictionary, it extends it with another dictionary.
    ///
    /// - Parameters:
    ///   - base: Dictionary to be extended.
    ///   - with: The content to extend the dictionary with.
    fileprivate func extend(_ base: inout [String: Any], with: [String: Any]) {
        with.forEach { base[$0.key] = $0.value }
    }

    private func hostTarget(for target: Target, in project: Project) -> Target? {
        project.targets.first {
            $0.dependencies.contains(.target(name: target.name))
        }
    }
}<|MERGE_RESOLUTION|>--- conflicted
+++ resolved
@@ -30,49 +30,15 @@
         if target.product == .staticLibrary || target.product == .dynamicLibrary {
             return nil
         }
-
+        
         var content = base()
-
+        
         // Bundle package type
         extend(&content, with: bundlePackageType(target))
-
+        
         // Bundle Executable
         extend(&content, with: bundleExecutable(target))
-
-<<<<<<< HEAD
-//        // iOS app
-//        if target.product == .app, target.platform == .iOS {
-//            extend(&content, with: iosApp())
-//        }
-//
-//        // macOS app
-//        if target.product == .app, target.platform == .macOS {
-//            extend(&content, with: macosApp())
-//        }
-//
-//        // macOS
-//        if target.platform == .macOS {
-//            extend(&content, with: macos())
-//        }
-//
-//        // watchOS app
-//        if target.product == .watch2App, target.platform == .watchOS {
-//            let host = hostTarget(for: target, in: project)
-//            extend(&content, with: watchosApp(
-//                name: target.name,
-//                hostAppBundleId: host?.bundleId
-//            ))
-//        }
-//
-//        // watchOS app extension
-//        if target.product == .watch2Extension, target.platform == .watchOS {
-//            let host = hostTarget(for: target, in: project)
-//            extend(&content, with: watchosAppExtension(
-//                name: target.name,
-//                hostAppBundleId: host?.bundleId
-//            ))
-//        }
-=======
+        
         // iOS app
         if target.product == .app, target.platform == .iOS {
             if case let .iOS(_, devices, _) = target.deploymentTarget, !devices.contains(.ipad) {
@@ -81,17 +47,17 @@
                 extend(&content, with: iosApp(iPadSupport: true))
             }
         }
-
+        
         // macOS app
         if target.product == .app, target.platform == .macOS {
             extend(&content, with: macosApp())
         }
-
+        
         // macOS
         if target.platform == .macOS {
             extend(&content, with: macos())
         }
-
+        
         // watchOS app
         if target.product == .watch2App, target.platform == .watchOS {
             let host = hostTarget(for: target, in: project)
@@ -100,7 +66,7 @@
                 hostAppBundleId: host?.bundleId
             ))
         }
-
+        
         // watchOS app extension
         if target.product == .watch2Extension, target.platform == .watchOS {
             let host = hostTarget(for: target, in: project)
@@ -109,10 +75,9 @@
                 hostAppBundleId: host?.bundleId
             ))
         }
->>>>>>> c0d1a5be
-
+        
         extend(&content, with: extendedWith.unwrappingValues())
-
+        
         return content
     }
 
