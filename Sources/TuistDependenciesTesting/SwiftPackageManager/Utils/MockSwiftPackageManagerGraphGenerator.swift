--- conflicted
+++ resolved
@@ -1,4 +1,3 @@
-import ProjectDescription
 import TSCBasic
 import TSCUtility
 import TuistGraph
@@ -9,19 +8,13 @@
     public init() {}
 
     var invokedGenerate = false
-<<<<<<< HEAD
-    var generateStub: ((AbsolutePath, [String: TuistGraph.Product], Set<TuistGraph.Platform>) throws -> ProjectDescription.DependenciesGraph)?
+    var generateStub: ((AbsolutePath, [String: TuistGraph.Product], Set<TuistGraph.Platform>) throws -> TuistDependencies.DependenciesGraph)?
 
     public func generate(
         at path: AbsolutePath,
         productTypes: [String: TuistGraph.Product],
         platforms: Set<TuistGraph.Platform>
-    ) throws -> ProjectDescription.DependenciesGraph {
-=======
-    var generateStub: ((AbsolutePath, Set<TuistGraph.Platform>) throws -> TuistDependencies.DependenciesGraph)?
-
-    public func generate(at path: AbsolutePath, platforms: Set<TuistGraph.Platform>) throws -> TuistDependencies.DependenciesGraph {
->>>>>>> 2990d450
+    ) throws -> TuistDependencies.DependenciesGraph {
         invokedGenerate = true
         return try generateStub?(path, productTypes, platforms) ?? .test()
     }
