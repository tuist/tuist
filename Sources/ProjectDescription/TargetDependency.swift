--- conflicted
+++ resolved
@@ -110,115 +110,4 @@
             return "external"
         }
     }
-<<<<<<< HEAD
-}
-
-// MARK: - SDKStatus (Coding)
-
-extension SDKStatus: Codable {}
-
-// MARK: - TargetDependency (Coding)
-
-extension TargetDependency {
-    public enum CodingError: Error {
-        case unknownType(String)
-    }
-
-    public enum CodingKeys: String, CodingKey {
-        case type
-        case name
-        case target
-        case path
-        case url
-        case productName
-        case versionRequirement = "version_requirement"
-        case publicHeaders = "public_headers"
-        case swiftModuleMap = "swift_module_map"
-        case status
-        case package
-        case sdkType = "sdk_type"
-    }
-
-    public init(from decoder: Decoder) throws {
-        let container = try decoder.container(keyedBy: CodingKeys.self)
-
-        let type = try container.decode(String.self, forKey: .type)
-
-        switch type {
-        case "target":
-            self = .target(name: try container.decode(String.self, forKey: .name))
-
-        case "project":
-            self = .project(
-                target: try container.decode(String.self, forKey: .target),
-                path: try container.decode(Path.self, forKey: .path)
-            )
-
-        case "framework":
-            self = .framework(path: try container.decode(Path.self, forKey: .path))
-
-        case "xcframework":
-            self = .xcframework(path: try container.decode(Path.self, forKey: .path))
-
-        case "library":
-            self = .library(
-                path: try container.decode(Path.self, forKey: .path),
-                publicHeaders: try container.decode(Path.self, forKey: .publicHeaders),
-                swiftModuleMap: try container.decodeIfPresent(Path.self, forKey: .swiftModuleMap)
-            )
-
-        case "package":
-            let package = try container.decode(String.self, forKey: .package)
-            self = .package(product: package)
-        case "sdk":
-            self = .sdk(
-                name: try container.decode(String.self, forKey: .name),
-                type: try container.decode(SDKType.self, forKey: .sdkType),
-                status: try container.decode(SDKStatus.self, forKey: .status)
-            )
-
-        case "xctest":
-            self = .xctest
-
-        case "external":
-            self = .external(name: try container.decode(String.self, forKey: .name))
-
-        default:
-            throw CodingError.unknownType(type)
-        }
-    }
-
-    public func encode(to encoder: Encoder) throws {
-        var container = encoder.container(keyedBy: CodingKeys.self)
-
-        try container.encode(typeName, forKey: .type)
-
-        switch self {
-        case let .target(name: name):
-            try container.encode(name, forKey: .name)
-        case let .project(target: target, path: path):
-            try container.encode(target, forKey: .target)
-            try container.encode(path, forKey: .path)
-        case let .framework(path: path):
-            try container.encode(path, forKey: .path)
-        case let .library(path: path, publicHeaders: publicHeaders, swiftModuleMap: swiftModuleMap):
-            try container.encode(path, forKey: .path)
-            try container.encode(publicHeaders, forKey: .publicHeaders)
-            try container.encodeIfPresent(swiftModuleMap, forKey: .swiftModuleMap)
-        case let .package(packageType):
-            try container.encode(packageType, forKey: .package)
-        case let .sdk(name, type, status):
-            try container.encode(name, forKey: .name)
-            try container.encode(type, forKey: .sdkType)
-            try container.encode(status, forKey: .status)
-        case let .xcframework(path):
-            try container.encode(path, forKey: .path)
-        case .xctest:
-            break
-        case let .external(name: name):
-            try container.encode(name, forKey: .name)
-        }
-    }
-=======
->>>>>>> 3105d60d
 }