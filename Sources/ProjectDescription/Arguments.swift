import Foundation

public struct Arguments: Equatable, Codable {
    public let environment: [String: String]
    public let launchArguments: [String: Bool]

    public init(environment: [String: String] = [:],
<<<<<<< HEAD
                launchArguments: [String: Bool] = [:]) {
=======
                launch: [String: Bool] = [:])
    {
>>>>>>> d87346b6
        self.environment = environment
        self.launchArguments = launchArguments
    }
}<|MERGE_RESOLUTION|>--- conflicted
+++ resolved
@@ -5,12 +5,8 @@
     public let launchArguments: [String: Bool]
 
     public init(environment: [String: String] = [:],
-<<<<<<< HEAD
-                launchArguments: [String: Bool] = [:]) {
-=======
-                launch: [String: Bool] = [:])
+                launchArguments: [String: Bool] = [:])
     {
->>>>>>> d87346b6
         self.environment = environment
         self.launchArguments = launchArguments
     }
