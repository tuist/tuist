--- conflicted
+++ resolved
@@ -21,65 +21,4 @@
         tabWidth: UInt? = nil,
         wrapsLines: Bool? = nil
     )
-<<<<<<< HEAD
-}
-
-// MARK: - Options + Codable
-
-extension ProjectOption {
-    private enum OptionsCodingKeys: String, CodingKey {
-        case disableBundleAccessors
-        case disableSynthesizedResourceAccessors
-        case textSettings
-    }
-
-    private enum TextSettingsKeys: String, CodingKey {
-        case usesTabs
-        case indentWidth
-        case tabWidth
-        case wrapsLines
-    }
-
-    public init(from decoder: Decoder) throws {
-        let container = try decoder.container(keyedBy: OptionsCodingKeys.self)
-
-        if container.allKeys.contains(.disableBundleAccessors) {
-            self = .disableBundleAccessors
-        } else if container.allKeys.contains(.disableSynthesizedResourceAccessors) {
-            self = .disableSynthesizedResourceAccessors
-        } else if container.allKeys.contains(.textSettings), try container.decodeNil(forKey: .textSettings) == false {
-            let textSettingsContainer = try container.nestedContainer(
-                keyedBy: TextSettingsKeys.self,
-                forKey: .textSettings
-            )
-
-            self = .textSettings(
-                usesTabs: try textSettingsContainer.decodeIfPresent(Bool.self, forKey: .usesTabs),
-                indentWidth: try textSettingsContainer.decodeIfPresent(UInt.self, forKey: .indentWidth),
-                tabWidth: try textSettingsContainer.decodeIfPresent(UInt.self, forKey: .tabWidth),
-                wrapsLines: try textSettingsContainer.decodeIfPresent(Bool.self, forKey: .wrapsLines)
-            )
-        } else {
-            throw DecodingError.dataCorrupted(.init(codingPath: decoder.codingPath, debugDescription: "Unknown enum case"))
-        }
-    }
-
-    public func encode(to encoder: Encoder) throws {
-        var container = encoder.container(keyedBy: OptionsCodingKeys.self)
-
-        switch self {
-        case .disableBundleAccessors:
-            try container.encode(true, forKey: .disableBundleAccessors)
-        case .disableSynthesizedResourceAccessors:
-            try container.encode(true, forKey: .disableSynthesizedResourceAccessors)
-        case let .textSettings(usesTabs, indentWidth, tabWidth, wrapsLines):
-            var associatedValues = container.nestedContainer(keyedBy: TextSettingsKeys.self, forKey: .textSettings)
-            try associatedValues.encodeIfPresent(usesTabs, forKey: .usesTabs)
-            try associatedValues.encodeIfPresent(indentWidth, forKey: .indentWidth)
-            try associatedValues.encodeIfPresent(tabWidth, forKey: .tabWidth)
-            try associatedValues.encodeIfPresent(wrapsLines, forKey: .wrapsLines)
-        }
-    }
-=======
->>>>>>> 13cb81bf
 }