import Foundation

/// Possible products types.
public enum Product: String, Codable, Equatable {
    /// An application.
    case app
    /// A static library.
    case staticLibrary = "static_library"
    /// A dynamic library.
    case dynamicLibrary = "dynamic_library"
    /// A dynamic framework.
    case framework
    /// A static framework.
    case staticFramework
    /// A unit tests bundle.
    case unitTests = "unit_tests"
    /// A UI tests bundle.
    case uiTests = "ui_tests"
    /// A custom bundle. (currently only iOS resource bundles are supported).
    case bundle
    /// A command line tool (macOS platform only).
    case commandLineTool
    /// An appClip. (iOS platform only).
    case appClip
    /// An application extension.
    case appExtension = "app_extension"
    /// A Watch application. (watchOS platform only) .
    case watch2App
    /// A Watch application extension. (watchOS platform only).
    case watch2Extension
    /// A TV Top Shelf Extension.
    case tvTopShelfExtension
    /// An iMessage extension. (iOS platform only)
    case messagesExtension
    /// A sticker pack extension.
    case stickerPackExtension = "sticker_pack_extension"
    //    case watchApp
    //    case watchExtension
    //    case tvIntentsExtension
    //    case messagesApplication
<<<<<<< HEAD
    /// An ExtensionKit extension.
    case extensionKitExtension = "extension_kit_extension"
=======
    /// An XPC. (macOS platform only).
    case xpc
>>>>>>> acba5a0f
}<|MERGE_RESOLUTION|>--- conflicted
+++ resolved
@@ -38,11 +38,8 @@
     //    case watchExtension
     //    case tvIntentsExtension
     //    case messagesApplication
-<<<<<<< HEAD
+    /// An XPC. (macOS platform only).
+    case xpc
     /// An ExtensionKit extension.
     case extensionKitExtension = "extension_kit_extension"
-=======
-    /// An XPC. (macOS platform only).
-    case xpc
->>>>>>> acba5a0f
 }