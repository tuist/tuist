import Foundation

/// Possible products types.
public enum Product: String, Codable, Equatable {
    /// An application.
    case app
    /// A static library.
    case staticLibrary = "static_library"
    /// A dynamic library.
    case dynamicLibrary = "dynamic_library"
    /// A dynamic framework.
    case framework
    /// A static framework.
    case staticFramework
    /// A unit tests bundle.
    case unitTests = "unit_tests"
    /// A UI tests bundle.
    case uiTests = "ui_tests"
    /// A custom bundle. (currently only iOS resource bundles are supported).
    case bundle
    /// A command line tool (macOS platform only).
    case commandLineTool
    /// An appClip. (iOS platform only).
    case appClip
    /// An application extension.
    case appExtension = "app_extension"
    /// A Watch application. (watchOS platform only) .
    case watch2App
    /// A Watch application extension. (watchOS platform only).
    case watch2Extension
    /// A TV Top Shelf Extension.
    case tvTopShelfExtension
    /// An iMessage extension. (iOS platform only)
    case messagesExtension
    /// A sticker pack extension.
    case stickerPackExtension = "sticker_pack_extension"
    //    case watchApp
    //    case watchExtension
    //    case tvIntentsExtension
    //    case messagesApplication
    /// An XPC. (macOS platform only).
    case xpc
<<<<<<< HEAD
    /// An ExtensionKit extension.
    case extensionKitExtension = "extension_kit_extension"
=======
    /// An system extension. (macOS platform only).
    case systemExtension
>>>>>>> 376648d8
}<|MERGE_RESOLUTION|>--- conflicted
+++ resolved
@@ -40,11 +40,8 @@
     //    case messagesApplication
     /// An XPC. (macOS platform only).
     case xpc
-<<<<<<< HEAD
+    /// An system extension. (macOS platform only).
+    case systemExtension
     /// An ExtensionKit extension.
     case extensionKitExtension = "extension_kit_extension"
-=======
-    /// An system extension. (macOS platform only).
-    case systemExtension
->>>>>>> 376648d8
 }