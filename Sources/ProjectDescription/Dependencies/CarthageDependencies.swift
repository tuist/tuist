import Foundation

/// Contains the description of a dependency that can be installed using Carthage.
public struct CarthageDependencies: Codable, Equatable {
    /// List of depedencies that will be installed using Carthage.
    public let dependencies: [Dependency]

<<<<<<< HEAD
    /// Creates `CarthageDependencies` instance.
    /// - Parameter dependencies: List of depedencies that can be installed using Carthage.
    public static func carthage(_ dependencies: [Dependency]) -> Self {
        .init(dependencies)
    }

=======
>>>>>>> bc798f70
    /// Creates `CarthageDependencies` instance.
    /// - Parameter dependencies: List of depedencies that can be installed using Carthage.
    public init(_ dependencies: [Dependency]) {
        self.dependencies = dependencies
    }
}

// MARK: - ExpressibleByArrayLiteral

extension CarthageDependencies: ExpressibleByArrayLiteral {
    public init(arrayLiteral elements: Dependency...) {
        dependencies = elements
    }
}

// MARK: - CarthageDependencies.Dependency & CarthageDependencies.Requirement & CarthageDependencies.Options

public extension CarthageDependencies {
    /// Specifies origin of Carthage dependency.
    enum Dependency: Codable, Equatable {
        /// GitHub repositories (both GitHub.com and GitHub Enterprise).
        case github(path: String, requirement: Requirement)
        /// Other Git repositories.
        case git(path: String, requirement: Requirement)
        /// Dependencies that are only available as compiled binary `.framework`s.
        case binary(path: String, requirement: Requirement)
    }

    /// Specifies version requirement for Carthage depedency.
    enum Requirement: Codable, Equatable {
        case exact(Version)
        case upToNext(Version)
        case atLeast(Version)
        case branch(String)
        case revision(String)
    }
}

// MARK: - CarthageDependencies.Dependency: Codable

extension CarthageDependencies.Dependency {
    private enum Kind: String, Codable {
        case github
        case git
        case binary
    }

    private enum CodingKeys: String, CodingKey {
        case kind
        case path
        case requirement
    }

    public init(from decoder: Decoder) throws {
        let container = try decoder.container(keyedBy: CodingKeys.self)
        let kind = try container.decode(Kind.self, forKey: .kind)
        switch kind {
        case .github:
            let path = try container.decode(String.self, forKey: .path)
            let requirement = try container.decode(CarthageDependencies.Requirement.self, forKey: .requirement)
            self = .github(path: path, requirement: requirement)
        case .git:
            let path = try container.decode(String.self, forKey: .path)
            let requirement = try container.decode(CarthageDependencies.Requirement.self, forKey: .requirement)
            self = .git(path: path, requirement: requirement)
        case .binary:
            let path = try container.decode(String.self, forKey: .path)
            let requirement = try container.decode(CarthageDependencies.Requirement.self, forKey: .requirement)
            self = .binary(path: path, requirement: requirement)
        }
    }

    public func encode(to encoder: Encoder) throws {
        var container = encoder.container(keyedBy: CodingKeys.self)
        switch self {
        case let .github(path, requirement):
            try container.encode(Kind.github, forKey: .kind)
            try container.encode(path, forKey: .path)
            try container.encode(requirement, forKey: .requirement)
        case let .git(path, requirement):
            try container.encode(Kind.git, forKey: .kind)
            try container.encode(path, forKey: .path)
            try container.encode(requirement, forKey: .requirement)
        case let .binary(path, requirement):
            try container.encode(Kind.binary, forKey: .kind)
            try container.encode(path, forKey: .path)
            try container.encode(requirement, forKey: .requirement)
        }
    }
}

// MARK: - CarthageDependencies.Requirement: Codoable

extension CarthageDependencies.Requirement {
    private enum Kind: String, Codable {
        case exact
        case upToNext
        case atLeast
        case branch
        case revision
    }

    private enum CodingKeys: String, CodingKey {
        case kind
        case version
        case branch
        case revision
    }

    public init(from decoder: Decoder) throws {
        let container = try decoder.container(keyedBy: CodingKeys.self)
        let kind = try container.decode(Kind.self, forKey: .kind)
        switch kind {
        case .exact:
            let version = try container.decode(Version.self, forKey: .version)
            self = .exact(version)
        case .upToNext:
            let version = try container.decode(Version.self, forKey: .version)
            self = .upToNext(version)
        case .atLeast:
            let version = try container.decode(Version.self, forKey: .version)
            self = .atLeast(version)
        case .branch:
            let branch = try container.decode(String.self, forKey: .branch)
            self = .branch(branch)
        case .revision:
            let revision = try container.decode(String.self, forKey: .revision)
            self = .revision(revision)
        }
    }

    public func encode(to encoder: Encoder) throws {
        var container = encoder.container(keyedBy: CodingKeys.self)
        switch self {
        case let .exact(version):
            try container.encode(Kind.exact, forKey: .kind)
            try container.encode(version, forKey: .version)
        case let .upToNext(version):
            try container.encode(Kind.upToNext, forKey: .kind)
            try container.encode(version, forKey: .version)
        case let .atLeast(version):
            try container.encode(Kind.atLeast, forKey: .kind)
            try container.encode(version, forKey: .version)
        case let .branch(branch):
            try container.encode(Kind.branch, forKey: .kind)
            try container.encode(branch, forKey: .branch)
        case let .revision(revision):
            try container.encode(Kind.revision, forKey: .kind)
            try container.encode(revision, forKey: .revision)
        }
    }
}<|MERGE_RESOLUTION|>--- conflicted
+++ resolved
@@ -2,20 +2,11 @@
 
 /// Contains the description of a dependency that can be installed using Carthage.
 public struct CarthageDependencies: Codable, Equatable {
-    /// List of depedencies that will be installed using Carthage.
+    /// List of dependencies that will be installed using Carthage.
     public let dependencies: [Dependency]
 
-<<<<<<< HEAD
     /// Creates `CarthageDependencies` instance.
-    /// - Parameter dependencies: List of depedencies that can be installed using Carthage.
-    public static func carthage(_ dependencies: [Dependency]) -> Self {
-        .init(dependencies)
-    }
-
-=======
->>>>>>> bc798f70
-    /// Creates `CarthageDependencies` instance.
-    /// - Parameter dependencies: List of depedencies that can be installed using Carthage.
+    /// - Parameter dependencies: List of dependencies that can be installed using Carthage.
     public init(_ dependencies: [Dependency]) {
         self.dependencies = dependencies
     }
@@ -42,7 +33,7 @@
         case binary(path: String, requirement: Requirement)
     }
 
-    /// Specifies version requirement for Carthage depedency.
+    /// Specifies version requirement for Carthage dependency.
     enum Requirement: Codable, Equatable {
         case exact(Version)
         case upToNext(Version)
