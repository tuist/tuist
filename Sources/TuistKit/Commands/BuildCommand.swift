--- conflicted
+++ resolved
@@ -26,19 +26,16 @@
 
 public struct BuildOptions: ParsableArguments {
     public init() {}
-<<<<<<< HEAD
-    
-=======
+
     public static var generatorFactory: GeneratorFactorying = GeneratorFactory()
     public static var cacheStorageFactory: CacheStorageFactorying = EmptyCacheStorageFactory()
 
->>>>>>> 37991818
     @Argument(
         help: "The scheme to be built. By default it builds all the buildable schemes of the project in the current directory.",
-        envKey: .buildOptionsSchemes
+        envKey: .buildOptionsScheme
         
     )
-    public var schemes: [String]
+    public var scheme: String?
 
     @Flag(
         help: "Force the generation of the project before building.",
@@ -80,7 +77,7 @@
         help: "Build with a specific version of the OS.",
         envKey: .buildOptionsOS
     )
-    public var os: Version?
+    public var os: String?
 
     @Flag(
         name: .long,
@@ -104,12 +101,8 @@
     public var buildOutputPath: String?
 
     @Option(
-<<<<<<< HEAD
-        help: "Overrides the folder that should be used for derived data when building the project.",
+        help: "[Deprecated] Overrides the folder that should be used for derived data when building the project.",
         envKey: .buildOptionsDerivedDataPath
-=======
-        help: "[Deprecated] Overrides the folder that should be used for derived data when building the project."
->>>>>>> 37991818
     )
     public var derivedDataPath: String?
 
@@ -122,7 +115,8 @@
 
     @Argument(
         parsing: .postTerminator,
-        help: "Arguments that will be passed through to xcodebuild"
+        help: "Arguments that will be passed through to xcodebuild",
+        envKey: .buildOptionsPassthroughXcodeBuildArguments
     )
     var passthroughXcodeBuildArguments: [String] = []
 }
@@ -142,15 +136,12 @@
 
     @OptionGroup()
     var buildOptions: BuildOptions
-<<<<<<< HEAD
-    
-=======
 
     @Flag(
-        name: [.customLong("no-binary-cache")],
-        help: "Ignore binary cache and use sources only."
+        help: "Ignore binary cache and use sources only.",
+        envKey: .buildBinaryCache
     )
-    var ignoreBinaryCache: Bool = false
+    var binaryCache: Bool = true
 
     private var notAllowedPassthroughXcodeBuildArguments = [
         "-scheme",
@@ -158,7 +149,6 @@
         "-project",
     ]
 
->>>>>>> 37991818
     public func run() async throws {
         // Check if passthrough arguments are already handled by tuist
         try notAllowedPassthroughXcodeBuildArguments.forEach {
@@ -166,6 +156,7 @@
                 throw XcodeBuildPassthroughArgumentError.alreadyHandled($0)
             }
         }
+
 
         // Suggest the user to use passthrough arguments if already supported by xcodebuild
         if let derivedDataPath = buildOptions.derivedDataPath {
@@ -181,20 +172,15 @@
             FileHandler.shared.currentPath
         }
 
-<<<<<<< HEAD
-        try await BuildService().run(
-            schemeNames: buildOptions.schemes,
-=======
         try await BuildService(
             generatorFactory: Self.generatorFactory,
             cacheStorageFactory: Self.cacheStorageFactory
         ).run(
             schemeName: buildOptions.scheme,
->>>>>>> 37991818
             generate: buildOptions.generate,
             clean: buildOptions.clean,
             configuration: buildOptions.configuration,
-            ignoreBinaryCache: ignoreBinaryCache,
+            ignoreBinaryCache: !binaryCache,
             buildOutputPath: buildOptions.buildOutputPath.map { try AbsolutePath(
                 validating: $0,
                 relativeTo: FileHandler.shared.currentPath
