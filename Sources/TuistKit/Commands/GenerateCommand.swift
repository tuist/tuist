import AnyCodable
import ArgumentParser
import Foundation
import TuistCore
import TuistServer
import TuistSupport

public struct GenerateCommand: AsyncParsableCommand, HasTrackableParameters {
    public init() {}

    public static var analyticsDelegate: TrackableParametersDelegate?
    public static var generatorFactory: GeneratorFactorying = GeneratorFactory()
    public static var cacheStorageFactory: CacheStorageFactorying = EmptyCacheStorageFactory()
    public var runId = ""

    public static var configuration: CommandConfiguration {
        CommandConfiguration(
            commandName: "generate",
            abstract: "Generates an Xcode workspace to start working on the project.",
            subcommands: []
        )
    }

    @Option(
        name: .shortAndLong,
        help: "The path to the directory or a subdirectory of the project.",
        completion: .directory,
        envKey: .generatePath
    )
    var path: String?

    @Argument(help: """
    A list of targets to focus on. \
    Other targets will be linked as binaries if possible. \
    If no target is specified, all the project targets will be generated (except external ones, such as Swift packages).
    """)
    var sources: [String] = []

    @Flag(
        name: .shortAndLong,
        help: "Don't open the project after generating it.",
        envKey: .generateOpen
    )
    var open: Bool = true

    @Flag(
        name: [.customLong("no-binary-cache")],
        help: "Ignore binary cache and use sources only."
    )
    var ignoreBinaryCache: Bool = false

    @Option(
        name: .shortAndLong,
        help: "Configuration to generate for."
    )
    var configuration: String?

    public func run() async throws {
        defer {
            GenerateCommand.analyticsDelegate?.addParameters(
                [
                    "no_open": AnyCodable(noOpen),
                    "no_binary_cache": AnyCodable(ignoreBinaryCache),
                    "n_targets": AnyCodable(sources.count),
                    "cacheable_targets": AnyCodable(CacheAnalyticsStore.shared.cacheableTargets),
                    "local_cache_target_hits": AnyCodable(CacheAnalyticsStore.shared.localCacheTargetsHits),
                    "remote_cache_target_hits": AnyCodable(CacheAnalyticsStore.shared.remoteCacheTargetsHits),
                    "test_targets": AnyCodable(CacheAnalyticsStore.shared.testTargets),
                    "local_test_target_hits": AnyCodable(CacheAnalyticsStore.shared.localTestTargetHits),
                    "remote_test_target_hits": AnyCodable(CacheAnalyticsStore.shared.remoteTestTargetHits),
                ]
            )
        }
        try await GenerateService(
            cacheStorageFactory: Self.cacheStorageFactory,
            generatorFactory: Self.generatorFactory
        ).run(
            path: path,
<<<<<<< HEAD
            noOpen: !open
=======
            sources: Set(sources),
            noOpen: noOpen,
            configuration: configuration,
            ignoreBinaryCache: ignoreBinaryCache
>>>>>>> 37991818
        )
    }
}<|MERGE_RESOLUTION|>--- conflicted
+++ resolved
@@ -44,10 +44,10 @@
     var open: Bool = true
 
     @Flag(
-        name: [.customLong("no-binary-cache")],
-        help: "Ignore binary cache and use sources only."
+        help: "Ignore binary cache and use sources only.",
+        envKey: .generateBinaryCache
     )
-    var ignoreBinaryCache: Bool = false
+    var binaryCache: Bool = true
 
     @Option(
         name: .shortAndLong,
@@ -59,8 +59,8 @@
         defer {
             GenerateCommand.analyticsDelegate?.addParameters(
                 [
-                    "no_open": AnyCodable(noOpen),
-                    "no_binary_cache": AnyCodable(ignoreBinaryCache),
+                    "no_open": AnyCodable(!open),
+                    "no_binary_cache": AnyCodable(!binaryCache),
                     "n_targets": AnyCodable(sources.count),
                     "cacheable_targets": AnyCodable(CacheAnalyticsStore.shared.cacheableTargets),
                     "local_cache_target_hits": AnyCodable(CacheAnalyticsStore.shared.localCacheTargetsHits),
@@ -76,14 +76,10 @@
             generatorFactory: Self.generatorFactory
         ).run(
             path: path,
-<<<<<<< HEAD
-            noOpen: !open
-=======
             sources: Set(sources),
-            noOpen: noOpen,
+            noOpen: !open,
             configuration: configuration,
-            ignoreBinaryCache: ignoreBinaryCache
->>>>>>> 37991818
+            ignoreBinaryCache: !binaryCache
         )
     }
 }