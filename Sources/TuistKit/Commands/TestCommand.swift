--- conflicted
+++ resolved
@@ -226,14 +226,6 @@
         }
 
         defer {
-<<<<<<< HEAD
-            let parameters: [String: AnyCodable] = [
-                "no_binary_cache": AnyCodable(!binaryCache),
-                "no_selective_testing": AnyCodable(!selectiveTesting),
-            ]
-
-=======
->>>>>>> b7441973
             TestCommand.analyticsDelegate?.addParameters(
                 [
                     "no_binary_cache": AnyCodable(!binaryCache),
