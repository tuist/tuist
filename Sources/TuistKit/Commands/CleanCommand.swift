import ArgumentParser
import Foundation
import TuistCore

public struct CleanCommand: ParsableCommand {
    public init() {}

    public static var configuration: CommandConfiguration {
        CommandConfiguration(
            commandName: "clean",
            abstract: "Clean all the artifacts stored locally"
        )
    }

<<<<<<< HEAD
    @Argument(
        help: "The cache and artifact categories to be cleaned. If no category is specified, everything is cleaned.",
        envKey: .cleanCleanCategories
    )
    var cleanCategories: [T] = T.allCases.map { $0 }
=======
    @Argument(help: "The cache and artifact categories to be cleaned. If no category is specified, everything is cleaned.")
    var cleanCategories: [TuistCleanCategory] = TuistCleanCategory.allCases.map { $0 }
>>>>>>> 37991818

    @Option(
        name: .shortAndLong,
        help: "The path to the directory that contains the project that should be cleaned.",
        completion: .directory,
        envKey: .cleanPath
    )
    var path: String?

    public func run() throws {
        try CleanService().run(
            categories: cleanCategories,
            path: path
        )
    }
}<|MERGE_RESOLUTION|>--- conflicted
+++ resolved
@@ -12,16 +12,11 @@
         )
     }
 
-<<<<<<< HEAD
     @Argument(
         help: "The cache and artifact categories to be cleaned. If no category is specified, everything is cleaned.",
         envKey: .cleanCleanCategories
     )
-    var cleanCategories: [T] = T.allCases.map { $0 }
-=======
-    @Argument(help: "The cache and artifact categories to be cleaned. If no category is specified, everything is cleaned.")
     var cleanCategories: [TuistCleanCategory] = TuistCleanCategory.allCases.map { $0 }
->>>>>>> 37991818
 
     @Option(
         name: .shortAndLong,
