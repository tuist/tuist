--- conflicted
+++ resolved
@@ -2,51 +2,10 @@
 import Foundation
 import TSCBasic
 
-<<<<<<< HEAD
-class EncryptCommand: NSObject, Command {
-    // MARK: - Attributes
-
-    static let command = "encrypt"
-    static let overview = "Encrypts all files in Tuist/Signing directory."
-    private let pathArgument: OptionArgument<String>
-    private let keepFilesArgument: OptionArgument<Bool>
-
-    private let signingCipher: SigningCiphering
-
-    // MARK: - Init
-
-    public required convenience init(parser: ArgumentParser) {
-        self.init(parser: parser, signingCipher: SigningCipher())
-    }
-
-    init(parser: ArgumentParser,
-         signingCipher: SigningCiphering) {
-        let subParser = parser.add(subparser: EncryptCommand.command, overview: EncryptCommand.overview)
-        pathArgument = subParser.add(option: "--path",
-                                     shortName: "-p",
-                                     kind: String.self,
-                                     usage: "The path to the folder containing the certificates you would like to encrypt",
-                                     completion: .filename)
-        keepFilesArgument = subParser.add(option: "--keep-files",
-                                          shortName: "-k",
-                                          kind: Bool.self,
-                                          usage: "Should keep unencrypted files after encryption",
-                                          completion: nil)
-        self.signingCipher = signingCipher
-    }
-
-    func run(with arguments: ArgumentParser.Result) throws {
-        let path = self.path(arguments: arguments)
-        let keepFiles = arguments.get(keepFilesArgument) ?? false
-        try signingCipher.encryptSigning(at: path, keepFiles: keepFiles)
-
-        logger.notice("Successfully encrypted all signing files", metadata: .success)
-=======
 struct EncryptCommand: ParsableCommand {
     static var configuration: CommandConfiguration {
         CommandConfiguration(commandName: "encrypt",
                              abstract: "Encrypts all files in Tuist/Signing directory")
->>>>>>> 8337c02b
     }
 
     @Option(
