import ArgumentParser
import Foundation
import TuistAnalytics
import TuistSupport

public struct TuistCommand: ParsableCommand {
    public init() {}

    public static var configuration: CommandConfiguration {
        CommandConfiguration(
            commandName: "tuist",
            abstract: "Generate, build and test your Xcode projects.",
            subcommands: [
                BuildCommand.self,
                CacheCommand.self,
                CleanCommand.self,
                DumpCommand.self,
                EditCommand.self,
<<<<<<< HEAD
                ExecCommand.self,
=======
                FetchCommand.self,
                FocusCommand.self,
>>>>>>> 47e0c247
                GenerateCommand.self,
                GraphCommand.self,
                InitCommand.self,
                CloudCommand.self,
                LintCommand.self,
                MigrationCommand.self,
                PluginCommand.self,
                RunCommand.self,
                ScaffoldCommand.self,
                SigningCommand.self,
                TestCommand.self,
                VersionCommand.self,
            ]
        )
    }

    @Flag(
        name: [.customLong("help-env")],
        help: "Display subcommands to manage the environment tuist versions."
    )
    var isTuistEnvHelp: Bool = false

    public static func main(_ arguments: [String]? = nil) -> Never {
        let errorHandler = ErrorHandler()
        let executeCommand: () throws -> Void
        do {
            let processedArguments = Array(processArguments(arguments)?.dropFirst() ?? [])
            let isTuistCommand = Self.configuration.subcommands
                // swiftformat:disable:next preferKeyPath
                .map { $0._commandName }
                .contains(processedArguments.first ?? "")
            if isTuistCommand {
                if processedArguments.first == ScaffoldCommand.configuration.commandName {
                    try ScaffoldCommand.preprocess(processedArguments)
                }
                if processedArguments.first == InitCommand.configuration.commandName {
                    try InitCommand.preprocess(processedArguments)
                }
                let command = try parseAsRoot(processedArguments)
                executeCommand = { try execute(command) }
            } else {
                executeCommand = {
                    try executeTask(with: processedArguments)
                }
            }
        } catch {
            handleParseError(error)
        }
        do {
            try executeCommand()
            TuistProcess.shared.asyncExit()
        } catch let error as FatalError {
            errorHandler.fatal(error: error)
            _exit(exitCode(for: error).rawValue)
        } catch {
            // Exit cleanly
            if exitCode(for: error).rawValue == 0 {
                exit(withError: error)
            } else {
                errorHandler.fatal(error: UnhandledError(error: error))
                _exit(exitCode(for: error).rawValue)
            }
        }
    }

    private static func executeTask(with processedArguments: [String]) throws {
        do {
            try TuistService().run(
                arguments: processedArguments,
                tuistBinaryPath: processArguments()!.first!
            )
        } catch TuistServiceError.taskUnavailable {
            do {
                _ = try parseAsRoot(processedArguments)
            } catch {
                handleParseError(error)
            }
        }
    }

    private static func handleParseError(_ error: Error) -> Never {
        let exitCode = exitCode(for: error).rawValue
        if exitCode == 0 {
            logger.info("\(fullMessage(for: error))")
        } else {
            logger.error("\(fullMessage(for: error))")
        }
        _exit(exitCode)
    }

    private static func execute(_ command: ParsableCommand) throws {
        var command = command
        guard Environment.shared.isStatsEnabled else { try command.run(); return }
        let trackableCommand = TrackableCommand(command: command)
        let future = try trackableCommand.run()
        TuistProcess.shared.add(futureTask: future)
    }

    // MARK: - Helpers

    static func processArguments(_ arguments: [String]? = nil) -> [String]? {
        let arguments = arguments ?? Array(ProcessInfo.processInfo.arguments)
        return arguments.filter { $0 != "--verbose" }
    }
}<|MERGE_RESOLUTION|>--- conflicted
+++ resolved
@@ -16,12 +16,7 @@
                 CleanCommand.self,
                 DumpCommand.self,
                 EditCommand.self,
-<<<<<<< HEAD
-                ExecCommand.self,
-=======
                 FetchCommand.self,
-                FocusCommand.self,
->>>>>>> 47e0c247
                 GenerateCommand.self,
                 GraphCommand.self,
                 InitCommand.self,
