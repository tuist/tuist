--- conflicted
+++ resolved
@@ -65,12 +65,7 @@
             handleParseError(error)
         }
         do {
-<<<<<<< HEAD
             try await executeCommand()
-            TuistProcess.shared.asyncExit()
-=======
-            try await execute(command)
->>>>>>> a8487701
         } catch let error as FatalError {
             errorHandler.fatal(error: error)
             _exit(exitCode(for: error).rawValue)
