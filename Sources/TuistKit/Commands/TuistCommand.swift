--- conflicted
+++ resolved
@@ -40,11 +40,7 @@
 
     public static func main(_ arguments: [String]? = nil) async {
         let errorHandler = ErrorHandler()
-<<<<<<< HEAD
-        let executeCommand: () throws -> Void
-=======
         let executeCommand: () async throws -> Void
->>>>>>> 3105d60d
         do {
             let processedArguments = Array(processArguments(arguments)?.dropFirst() ?? [])
             let isTuistCommand = Self.configuration.subcommands
@@ -59,11 +55,7 @@
                     try InitCommand.preprocess(processedArguments)
                 }
                 let command = try parseAsRoot(processedArguments)
-<<<<<<< HEAD
-                executeCommand = { try execute(command) }
-=======
                 executeCommand = { try await execute(command) }
->>>>>>> 3105d60d
             } else {
                 executeCommand = {
                     try executeTask(with: processedArguments)
@@ -73,12 +65,7 @@
             handleParseError(error)
         }
         do {
-<<<<<<< HEAD
-            try executeCommand()
-            TuistProcess.shared.asyncExit()
-=======
             try await executeCommand()
->>>>>>> 3105d60d
         } catch let error as FatalError {
             errorHandler.fatal(error: error)
             _exit(exitCode(for: error).rawValue)
@@ -118,11 +105,7 @@
         _exit(exitCode)
     }
 
-<<<<<<< HEAD
-    private static func execute(_ command: ParsableCommand) throws {
-=======
     private static func execute(_ command: ParsableCommand) async throws {
->>>>>>> 3105d60d
         var command = command
         if Environment.shared.isStatsEnabled {
             let trackableCommand = TrackableCommand(command: command)
