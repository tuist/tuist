import ArgumentParser
import Foundation
import TuistSupport

public struct TuistCommand: ParsableCommand {
    public init() {}

    public static var configuration: CommandConfiguration {
        CommandConfiguration(commandName: "tuist",
                             abstract: "Generate, build and test your Xcode projects.",
                             subcommands: [
                                 GenerateCommand.self,
                                 UpCommand.self,
<<<<<<< HEAD
                                 FocusCommand.self,
                                 EditCommand.self,
                                 DumpCommand.self,
                                 GraphCommand.self,
                                 LintCommand.self,
                                 VersionCommand.self,
                                 BuildCommand.self,
                                 CacheCommand.self,
                                 CreateIssueCommand.self,
=======
                                 ScaffoldCommand.self,
                                 InitCommand.self,
>>>>>>> df63b1a8
                             ])
    }

    public static func main(_ arguments: [String]? = nil) -> Never {
        let errorHandler = ErrorHandler()
        let command: ParsableCommand
        do {
            let processedArguments = processArguments(arguments)
            if processedArguments?.first == ScaffoldCommand.configuration.commandName {
                try ScaffoldCommand.preprocess(processedArguments)
            }
            if processedArguments?.first == InitCommand.configuration.commandName {
                try InitCommand.preprocess(processedArguments)
            }
            command = try parseAsRoot(processedArguments!)
        } catch {
            logger.error("\(fullMessage(for: error))")
            _exit(exitCode(for: error).rawValue)
        }
        do {
            try command.run()
            exit()
        } catch let error as FatalError {
            errorHandler.fatal(error: error)
            _exit(exitCode(for: error).rawValue)
        } catch {
            errorHandler.fatal(error: UnhandledError(error: error))
            _exit(exitCode(for: error).rawValue)
        }
    }

    // MARK: - Helpers

    private static func processArguments(_ arguments: [String]?) -> [String]? {
        let arguments = arguments ?? Array(CommandLine.arguments.dropFirst())
        return arguments.filter { $0 != "--verbose" }
    }
}<|MERGE_RESOLUTION|>--- conflicted
+++ resolved
@@ -11,7 +11,6 @@
                              subcommands: [
                                  GenerateCommand.self,
                                  UpCommand.self,
-<<<<<<< HEAD
                                  FocusCommand.self,
                                  EditCommand.self,
                                  DumpCommand.self,
@@ -21,10 +20,8 @@
                                  BuildCommand.self,
                                  CacheCommand.self,
                                  CreateIssueCommand.self,
-=======
                                  ScaffoldCommand.self,
                                  InitCommand.self,
->>>>>>> df63b1a8
                              ])
     }
 
