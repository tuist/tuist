import Foundation
import Mockable
import Path
import ProjectDescription
import ServiceContextModule
import TuistCore
import TuistDependencies
import TuistLoader
import TuistPlugin
import TuistSupport
import XcodeGraph

/// A utility for loading a graph for a given Manifest path on disk
///
/// - Any configured plugins are loaded
/// - All referenced manifests are loaded
/// - All manifests are concurrently transformed to models
/// - A graph is loaded from the models
///
/// - Note: This is a simplified implementation that loads a graph without applying any mappers or running any linters
@Mockable
public protocol ManifestGraphLoading {
    /// Loads a Workspace or Project Graph at a given path based on manifest availability
    /// - Note: This will search for a Workspace manifest first, then fallback to searching for a Project manifest
    func load(path: AbsolutePath) async throws -> (Graph, [SideEffectDescriptor], MapperEnvironment, [LintingIssue])
    // swiftlint:disable:previous large_tuple
}

public final class ManifestGraphLoader: ManifestGraphLoading {
    private let configLoader: ConfigLoading
    private let manifestLoader: ManifestLoading
    private let recursiveManifestLoader: RecursiveManifestLoading
    private let converter: ManifestModelConverting
    private let graphLoader: GraphLoading
    private let pluginsService: PluginServicing
    private let swiftPackageManagerGraphLoader: SwiftPackageManagerGraphLoading
    private let graphLoaderLinter: CircularDependencyLinting
    private let manifestLinter: ManifestLinting
    private let workspaceMapper: WorkspaceMapping
    private let graphMapper: GraphMapping
    private let packageSettingsLoader: PackageSettingsLoading
    private let manifestFilesLocator: ManifestFilesLocating

    public convenience init(
        manifestLoader: ManifestLoading,
        workspaceMapper: WorkspaceMapping,
        graphMapper: GraphMapping
    ) {
        self.init(
            configLoader: ConfigLoader(manifestLoader: manifestLoader),
            manifestLoader: manifestLoader,
            recursiveManifestLoader: RecursiveManifestLoader(manifestLoader: manifestLoader),
            converter: ManifestModelConverter(
                manifestLoader: manifestLoader
            ),
            graphLoader: GraphLoader(),
            pluginsService: PluginService(manifestLoader: manifestLoader),
            swiftPackageManagerGraphLoader: SwiftPackageManagerGraphLoader(manifestLoader: manifestLoader),
            graphLoaderLinter: CircularDependencyLinter(),
            manifestLinter: ManifestLinter(),
            workspaceMapper: workspaceMapper,
            graphMapper: graphMapper,
            packageSettingsLoader: PackageSettingsLoader(manifestLoader: manifestLoader),
            manifestFilesLocator: ManifestFilesLocator()
        )
    }

    init(
        configLoader: ConfigLoading,
        manifestLoader: ManifestLoading,
        recursiveManifestLoader: RecursiveManifestLoader,
        converter: ManifestModelConverting,
        graphLoader: GraphLoading,
        pluginsService: PluginServicing,
        swiftPackageManagerGraphLoader: SwiftPackageManagerGraphLoading,
        graphLoaderLinter: CircularDependencyLinting,
        manifestLinter: ManifestLinting,
        workspaceMapper: WorkspaceMapping,
        graphMapper: GraphMapping,
        packageSettingsLoader: PackageSettingsLoading,
        manifestFilesLocator: ManifestFilesLocating
    ) {
        self.configLoader = configLoader
        self.manifestLoader = manifestLoader
        self.recursiveManifestLoader = recursiveManifestLoader
        self.converter = converter
        self.graphLoader = graphLoader
        self.pluginsService = pluginsService
        self.swiftPackageManagerGraphLoader = swiftPackageManagerGraphLoader
        self.graphLoaderLinter = graphLoaderLinter
        self.manifestLinter = manifestLinter
        self.workspaceMapper = workspaceMapper
        self.graphMapper = graphMapper
        self.packageSettingsLoader = packageSettingsLoader
        self.manifestFilesLocator = manifestFilesLocator
    }

    // swiftlint:disable:next function_body_length large_tuple
    public func load(path: AbsolutePath) async throws -> (Graph, [SideEffectDescriptor], MapperEnvironment, [LintingIssue]) {
        try await manifestLoader.validateHasRootManifest(at: path)

        // Load Plugins
        let plugins = try await loadPlugins(at: path)

        // Load Workspace
<<<<<<< HEAD
        var allManifests = try recursiveManifestLoader.loadWorkspace(at: path)
        let onlySPMProject = allManifests.projects.isEmpty
=======
        var allManifests = try await recursiveManifestLoader.loadWorkspace(at: path)
        let isSPMProjectOnly = allManifests.projects.isEmpty
>>>>>>> 4833608b
        let hasExternalDependencies = allManifests.projects.values.contains { $0.containsExternalDependencies }

        // Load DependenciesGraph

        let dependenciesGraph: XcodeGraph.DependenciesGraph
        let packageSettings: TuistCore.PackageSettings?

        // Load SPM graph only if is SPM Project only or the workspace is using external dependencies
<<<<<<< HEAD
        if let packagePath = manifestFilesLocator.locatePackageManifest(at: path),
           onlySPMProject || hasExternalDependencies
        {
            var loadedPackageSettings = try packageSettingsLoader.loadPackageSettings(
=======
        if let packagePath = try await manifestFilesLocator.locatePackageManifest(at: path),
           isSPMProjectOnly || hasExternalDependencies
        {
            let loadedPackageSettings = try await packageSettingsLoader.loadPackageSettings(
>>>>>>> 4833608b
                at: packagePath.parentDirectory,
                with: plugins
            )

<<<<<<< HEAD
            if onlySPMProject {
                loadedPackageSettings.includeLocalPackageTestTargets = true
            }

            let manifest = try swiftPackageManagerGraphLoader.load(
=======
            let manifestsDependencyGraph = try await swiftPackageManagerGraphLoader.load(
>>>>>>> 4833608b
                packagePath: packagePath,
                packageSettings: loadedPackageSettings
            )
            dependenciesGraph = try await converter.convert(dependenciesGraph: manifestsDependencyGraph, path: path)
            packageSettings = loadedPackageSettings
        } else {
            packageSettings = nil
            dependenciesGraph = .none
        }

        // Merge SPM graph
        if let packageSettings {
            allManifests = try await recursiveManifestLoader.loadAndMergePackageProjects(
                in: allManifests,
                packageSettings: packageSettings
            )
        }

        let (workspaceModels, manifestProjects) = (
            try await converter.convert(manifest: allManifests.workspace, path: allManifests.path),
            allManifests.projects
        )

        // Lint Manifests
        let workspaceLintingIssues = manifestLinter.lint(workspace: allManifests.workspace)
        let projectLintingIssues = manifestProjects.flatMap { manifestLinter.lint(project: $0.value) }
        let lintingIssues = workspaceLintingIssues + projectLintingIssues
        try lintingIssues.printAndThrowErrorsIfNeeded()

        // Convert to models
        let projectsModels = try await convert(
            projects: manifestProjects,
            plugins: plugins,
            externalDependencies: dependenciesGraph.externalDependencies
        ) +
            dependenciesGraph.externalProjects.values

        // Check circular dependencies
        try graphLoaderLinter.lintWorkspace(workspace: workspaceModels, projects: projectsModels)

        // Apply any registered model mappers
        let (updatedModels, modelMapperSideEffects) = try await workspaceMapper.map(
            workspace: .init(workspace: workspaceModels, projects: projectsModels)
        )

        // Load graph
        let graphLoader = GraphLoader()
        let graph = try await graphLoader.loadWorkspace(
            workspace: updatedModels.workspace,
            projects: updatedModels.projects
        )

        if await ServiceContext.current?.runMetadataStorage?.graph == nil {
            await ServiceContext.current?.runMetadataStorage?.update(graph: graph)
        }

        // Apply graph mappers
        let (mappedGraph, graphMapperSideEffects, environment) = try await graphMapper.map(
            graph: graph,
            environment: MapperEnvironment()
        )

        return (
            mappedGraph,
            modelMapperSideEffects + graphMapperSideEffects,
            environment,
            lintingIssues
        )
    }

    private func convert(
        projects: [AbsolutePath: ProjectDescription.Project],
        plugins: Plugins,
        externalDependencies: [String: [XcodeGraph.TargetDependency]]
    ) async throws -> [XcodeGraph.Project] {
        let tuples = projects.map { (path: $0.key, manifest: $0.value) }
        return try await tuples.concurrentMap {
            try await self.converter.convert(
                manifest: $0.manifest,
                path: $0.path,
                plugins: plugins,
                externalDependencies: externalDependencies,
<<<<<<< HEAD
                type: .tuistProject
=======
                type: .local
>>>>>>> 4833608b
            )
        }
    }

    @discardableResult
    func loadPlugins(at path: AbsolutePath) async throws -> Plugins {
        let config = try await configLoader.loadConfig(path: path)
        let plugins = try await pluginsService.loadPlugins(using: config)
        try manifestLoader.register(plugins: plugins)
        return plugins
    }
}<|MERGE_RESOLUTION|>--- conflicted
+++ resolved
@@ -103,13 +103,8 @@
         let plugins = try await loadPlugins(at: path)
 
         // Load Workspace
-<<<<<<< HEAD
-        var allManifests = try recursiveManifestLoader.loadWorkspace(at: path)
-        let onlySPMProject = allManifests.projects.isEmpty
-=======
         var allManifests = try await recursiveManifestLoader.loadWorkspace(at: path)
         let isSPMProjectOnly = allManifests.projects.isEmpty
->>>>>>> 4833608b
         let hasExternalDependencies = allManifests.projects.values.contains { $0.containsExternalDependencies }
 
         // Load DependenciesGraph
@@ -118,30 +113,20 @@
         let packageSettings: TuistCore.PackageSettings?
 
         // Load SPM graph only if is SPM Project only or the workspace is using external dependencies
-<<<<<<< HEAD
-        if let packagePath = manifestFilesLocator.locatePackageManifest(at: path),
-           onlySPMProject || hasExternalDependencies
-        {
-            var loadedPackageSettings = try packageSettingsLoader.loadPackageSettings(
-=======
         if let packagePath = try await manifestFilesLocator.locatePackageManifest(at: path),
            isSPMProjectOnly || hasExternalDependencies
         {
-            let loadedPackageSettings = try await packageSettingsLoader.loadPackageSettings(
->>>>>>> 4833608b
+            var loadedPackageSettings = try await packageSettingsLoader.loadPackageSettings(
                 at: packagePath.parentDirectory,
                 with: plugins
             )
 
-<<<<<<< HEAD
-            if onlySPMProject {
+            if isSPMProjectOnly {
                 loadedPackageSettings.includeLocalPackageTestTargets = true
             }
 
-            let manifest = try swiftPackageManagerGraphLoader.load(
-=======
             let manifestsDependencyGraph = try await swiftPackageManagerGraphLoader.load(
->>>>>>> 4833608b
+
                 packagePath: packagePath,
                 packageSettings: loadedPackageSettings
             )
@@ -224,11 +209,7 @@
                 path: $0.path,
                 plugins: plugins,
                 externalDependencies: externalDependencies,
-<<<<<<< HEAD
-                type: .tuistProject
-=======
                 type: .local
->>>>>>> 4833608b
             )
         }
     }
