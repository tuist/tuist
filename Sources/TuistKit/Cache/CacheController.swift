--- conflicted
+++ resolved
@@ -112,19 +112,8 @@
         // Build
         logger.notice("Building cacheable targets")
 
-<<<<<<< HEAD
-            // Focus
-            logger.notice("Focusing cacheable targets: \(target.name)")
-            _ = try focusServiceProjectGeneratorFactory
-                .generator(sources: [target.name], xcframeworks: false, ignoreCache: false)
-                .generate(path: path, projectOnly: false)
-
-            // Build
-            try buildAndCacheFramework(path: projectPath, target: target, configuration: configuration, hash: hash)
-=======
         try cacheableTargets.sorted(by: { $0.key.target.name < $1.key.target.name }).forEach { target, hash in
-            try self.buildAndCacheFramework(path: path, target: target, hash: hash)
->>>>>>> 25ea3bd4
+            try self.buildAndCacheFramework(path: path, target: target, configuration: configuration, hash: hash)
         }
 
         logger.notice("All cacheable targets have been cached successfully as \(artifactBuilder.cacheOutputType.description)s", metadata: .success)
@@ -147,6 +136,7 @@
     /// - Parameters:
     ///   - path: Path to either the .xcodeproj or .xcworkspace that contains the framework to be cached.
     ///   - target: Target whose .(xc)framework will be built and cached.
+    ///   - configuration: The configuration.
     ///   - hash: Hash of the target.
     fileprivate func buildAndCacheFramework(path: AbsolutePath,
                                             target: TargetNode,
