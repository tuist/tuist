import Foundation
import RxBlocking
import RxSwift
import TSCBasic
import TuistAutomation
import TuistCache
import TuistCloud
import TuistCore
import TuistGenerator
import TuistGraph
import TuistLoader
import TuistSupport

/// A provider that concatenates the default mappers, to the mapper that adds the build phase
/// to locate the built products directory.
class CacheControllerProjectMapperProvider: ProjectMapperProviding {
    fileprivate let contentHasher: ContentHashing
    init(contentHasher: ContentHashing) {
        self.contentHasher = contentHasher
    }

    func mapper(config: Config) -> ProjectMapping {
        let defaultProjectMapperProvider = ProjectMapperProvider(contentHasher: contentHasher)
        let defaultMapper = defaultProjectMapperProvider.mapper(config: config)
        return SequentialProjectMapper(mappers: [defaultMapper])
    }
}

protocol CacheControllerProjectGeneratorProviding {
    /// Returns an instance of the project generator that should be used to generate the projects for caching.
    /// - Returns: An instance of the project generator.
    func generator() -> Generating
}

/// A provider that returns the project generator that should be used by the cache controller.
class CacheControllerProjectGeneratorProvider: CacheControllerProjectGeneratorProviding {
    fileprivate let contentHasher: ContentHashing
    init(contentHasher: ContentHashing) {
        self.contentHasher = contentHasher
    }

    func generator() -> Generating {
        let contentHasher = CacheContentHasher()
        let projectMapperProvider = CacheControllerProjectMapperProvider(contentHasher: contentHasher)
        let workspaceMapperProvider = WorkspaceMapperProvider(projectMapperProvider: projectMapperProvider)
        return Generator(projectMapperProvider: projectMapperProvider,
                         graphMapperProvider: GraphMapperProvider(),
                         workspaceMapperProvider: workspaceMapperProvider,
                         manifestLoaderFactory: ManifestLoaderFactory())
    }
}

protocol CacheControlling {
    /// Caches the cacheable targets that are part of the workspace or project at the given path.
    /// - Parameters:
    ///   - path: Path to the directory that contains a workspace or a project.
    ///   - configuration: The configuration to be used when building the project.
    func cache(path: AbsolutePath, configuration: String) throws
}

final class CacheController: CacheControlling {
    /// Project generator provider.
    let projectGeneratorProvider: CacheControllerProjectGeneratorProviding

    /// Utility to build the (xc)frameworks.
    private let artifactBuilder: CacheArtifactBuilding

    /// Graph content hasher.
    private let graphContentHasher: GraphContentHashing

    /// Cache.
    private let cache: CacheStoring

    /// Cache graph linter.
    private let cacheGraphLinter: CacheGraphLinting

    /// Focus service project generator factory.
    private let focusServiceProjectGeneratorFactory: FocusServiceProjectGeneratorFactorying

    convenience init(cache: CacheStoring,
                     artifactBuilder: CacheArtifactBuilding,
                     contentHasher: ContentHashing)
    {
        self.init(cache: cache,
                  artifactBuilder: artifactBuilder,
                  projectGeneratorProvider: CacheControllerProjectGeneratorProvider(contentHasher: contentHasher),
                  graphContentHasher: GraphContentHasher(contentHasher: contentHasher),
                  cacheGraphLinter: CacheGraphLinter(),
                  focusServiceProjectGeneratorFactory: FocusServiceProjectGeneratorFactory())
    }

    init(cache: CacheStoring,
         artifactBuilder: CacheArtifactBuilding,
         projectGeneratorProvider: CacheControllerProjectGeneratorProviding,
         graphContentHasher: GraphContentHashing,
         cacheGraphLinter: CacheGraphLinting,
         focusServiceProjectGeneratorFactory: FocusServiceProjectGeneratorFactorying)
    {
        self.cache = cache
        self.projectGeneratorProvider = projectGeneratorProvider
        self.artifactBuilder = artifactBuilder
        self.graphContentHasher = graphContentHasher
        self.cacheGraphLinter = cacheGraphLinter
        self.focusServiceProjectGeneratorFactory = focusServiceProjectGeneratorFactory
    }

    func cache(path: AbsolutePath, configuration: String) throws {
        let generator = projectGeneratorProvider.generator()
        let (projectPath, graph) = try generator.generateWithGraph(path: path, projectOnly: false)

        // Lint
        cacheGraphLinter.lint(graph: graph)

        // Hash
        logger.notice("Hashing cacheable targets")
        let hashesByCacheableTarget = try graphContentHasher.contentHashes(for: graph, cacheOutputType: artifactBuilder.cacheOutputType)

        logger.notice("Building cacheable targets")
        let sortedCacheableTargets = try topologicalSort(Array(hashesByCacheableTarget.keys), successors: \.targetDependencies)

<<<<<<< HEAD
        try cacheableTargets.sorted(by: { $0.key.target.name < $1.key.target.name }).forEach { target, hash in
            try self.buildAndCacheFramework(path: path, target: target, configuration: configuration, hash: hash)
        }
=======
        for (index, target) in sortedCacheableTargets.reversed().enumerated() {
            logger.notice("Building cacheable targets: \(target.name), \(index + 1) out of \(sortedCacheableTargets.count)")
>>>>>>> 1e880a6d

            let hash = hashesByCacheableTarget[target]!

            if let exists = try cache.exists(hash: hash).toBlocking().first(), exists {
                logger.pretty("The target \(.bold(.raw(target.name))) with hash \(.bold(.raw(hash))) and type \(artifactBuilder.cacheOutputType.description) is already in the cache. Skipping...")
                continue
            }

            // Focus
            logger.notice("Focusing cacheable targets: \(target.name)")
            _ = try focusServiceProjectGeneratorFactory
                .generator(sources: [target.name], xcframeworks: false, ignoreCache: false)
                .generate(path: path, projectOnly: false)

            // Build
            try buildAndCacheFramework(path: projectPath, target: target, hash: hash)
        }

        logger.notice("All cacheable targets have been cached successfully as \(artifactBuilder.cacheOutputType.description)s", metadata: .success)
    }

    /// Builds the .xcframework for the given target and returns an obervable to store them in the cache.
    /// - Parameters:
    ///   - path: Path to either the .xcodeproj or .xcworkspace that contains the framework to be cached.
    ///   - target: Target whose .(xc)framework will be built and cached.
    ///   - hash: Hash of the target.
    fileprivate func buildAndCacheFramework(path: AbsolutePath,
                                            target: TargetNode,
                                            configuration: String,
                                            hash: String) throws
    {
        let outputDirectory = try FileHandler.shared.temporaryDirectory()
        defer {
            try? FileHandler.shared.delete(outputDirectory)
        }

        if path.extension == "xcworkspace" {
            try artifactBuilder.build(workspacePath: path,
                                      target: target.target,
                                      configuration: configuration,
                                      into: outputDirectory)
        } else {
            try artifactBuilder.build(projectPath: path,
                                      target: target.target,
                                      configuration: configuration,
                                      into: outputDirectory)
        }

        _ = try cache.store(hash: hash, paths: FileHandler.shared.glob(outputDirectory, glob: "*")).toBlocking().last()
    }
}<|MERGE_RESOLUTION|>--- conflicted
+++ resolved
@@ -118,14 +118,8 @@
         logger.notice("Building cacheable targets")
         let sortedCacheableTargets = try topologicalSort(Array(hashesByCacheableTarget.keys), successors: \.targetDependencies)
 
-<<<<<<< HEAD
-        try cacheableTargets.sorted(by: { $0.key.target.name < $1.key.target.name }).forEach { target, hash in
-            try self.buildAndCacheFramework(path: path, target: target, configuration: configuration, hash: hash)
-        }
-=======
         for (index, target) in sortedCacheableTargets.reversed().enumerated() {
             logger.notice("Building cacheable targets: \(target.name), \(index + 1) out of \(sortedCacheableTargets.count)")
->>>>>>> 1e880a6d
 
             let hash = hashesByCacheableTarget[target]!
 
@@ -141,7 +135,7 @@
                 .generate(path: path, projectOnly: false)
 
             // Build
-            try buildAndCacheFramework(path: projectPath, target: target, hash: hash)
+            try buildAndCacheFramework(path: projectPath, target: target, configuration: configuration, hash: hash)
         }
 
         logger.notice("All cacheable targets have been cached successfully as \(artifactBuilder.cacheOutputType.description)s", metadata: .success)
