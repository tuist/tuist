import Foundation
import RxBlocking
import RxSwift
import TSCBasic
import TuistAutomation
import TuistCache
import TuistCloud
import TuistCore
import TuistGenerator
import TuistGraph
import TuistLoader
import TuistSupport

/// A provider that concatenates the default mappers, to the mapper that adds the build phase
/// to locate the built products directory.
class CacheControllerProjectMapperProvider: ProjectMapperProviding {
    fileprivate let contentHasher: ContentHashing
    init(contentHasher: ContentHashing) {
        self.contentHasher = contentHasher
    }

    func mapper(config: Config) -> ProjectMapping {
        let defaultProjectMapperProvider = ProjectMapperProvider(contentHasher: contentHasher)
        let defaultMapper = defaultProjectMapperProvider.mapper(config: config)
        return SequentialProjectMapper(mappers: [defaultMapper])
    }
}

protocol CacheControllerProjectGeneratorProviding {
    /// Returns an instance of the project generator that should be used to generate the projects for caching.
    /// - Returns: An instance of the project generator.
    func generator() -> Generating
}

/// A provider that returns the project generator that should be used by the cache controller.
class CacheControllerProjectGeneratorProvider: CacheControllerProjectGeneratorProviding {
    fileprivate let contentHasher: ContentHashing
    init(contentHasher: ContentHashing) {
        self.contentHasher = contentHasher
    }

    func generator() -> Generating {
        let contentHasher = CacheContentHasher()
        let projectMapperProvider = CacheControllerProjectMapperProvider(contentHasher: contentHasher)
        let workspaceMapperProvider = WorkspaceMapperProvider(projectMapperProvider: projectMapperProvider)
        return Generator(projectMapperProvider: projectMapperProvider,
                         graphMapperProvider: GraphMapperProvider(),
                         workspaceMapperProvider: workspaceMapperProvider,
                         manifestLoaderFactory: ManifestLoaderFactory())
    }
}

protocol CacheControlling {
    /// Caches the cacheable targets that are part of the workspace or project at the given path.
    /// - Parameters:
    ///   - path: Path to the directory that contains a workspace or a project.
<<<<<<< HEAD
    ///   - cacheProfile: The caching profile.
    func cache(path: AbsolutePath, cacheProfile: TuistGraph.Cache.Profile) throws
=======
    ///   - configuration: The configuration to be used when building the project.
    ///   - targets: If present, a list of target to build.
    func cache(path: AbsolutePath, configuration: String, targetsToFilter: [String]) throws
>>>>>>> d19ec9bf
}

final class CacheController: CacheControlling {
    /// Project generator provider.
    let projectGeneratorProvider: CacheControllerProjectGeneratorProviding

    /// Utility to build the (xc)frameworks.
    private let artifactBuilder: CacheArtifactBuilding

    /// Graph content hasher.
    private let graphContentHasher: GraphContentHashing

    /// Cache.
    private let cache: CacheStoring

    /// Cache graph linter.
    private let cacheGraphLinter: CacheGraphLinting

    convenience init(cache: CacheStoring,
                     artifactBuilder: CacheArtifactBuilding,
                     contentHasher: ContentHashing)
    {
        self.init(cache: cache,
                  artifactBuilder: artifactBuilder,
                  projectGeneratorProvider: CacheControllerProjectGeneratorProvider(contentHasher: contentHasher),
                  graphContentHasher: GraphContentHasher(contentHasher: contentHasher),
                  cacheGraphLinter: CacheGraphLinter())
    }

    init(cache: CacheStoring,
         artifactBuilder: CacheArtifactBuilding,
         projectGeneratorProvider: CacheControllerProjectGeneratorProviding,
         graphContentHasher: GraphContentHashing,
         cacheGraphLinter: CacheGraphLinting)
    {
        self.cache = cache
        self.projectGeneratorProvider = projectGeneratorProvider
        self.artifactBuilder = artifactBuilder
        self.graphContentHasher = graphContentHasher
        self.cacheGraphLinter = cacheGraphLinter
    }

<<<<<<< HEAD
    func cache(path: AbsolutePath, cacheProfile: TuistGraph.Cache.Profile) throws {
=======
    func cache(path: AbsolutePath, configuration: String, targetsToFilter: [String]) throws {
>>>>>>> d19ec9bf
        let generator = projectGeneratorProvider.generator()
        let (projectPath, graph) = try generator.generateWithGraph(path: path, projectOnly: false)

        // Lint
        cacheGraphLinter.lint(graph: graph)

        // Hash
        logger.notice("Hashing cacheable targets")
<<<<<<< HEAD
        let cacheableTargets = try self.cacheableTargets(graph: graph, cacheProfile: cacheProfile)
=======
        let hashesByCacheableTarget = try graphContentHasher.contentHashes(for: graph, cacheOutputType: artifactBuilder.cacheOutputType)

        let filteredTargets: [TargetNode]
        if targetsToFilter.isEmpty {
            filteredTargets = Array(hashesByCacheableTarget.keys)
        } else {
            filteredTargets = Array(hashesByCacheableTarget.keys.filter { targetsToFilter.contains($0.name) })
        }
>>>>>>> d19ec9bf

        logger.notice("Building cacheable targets")
        let sortedCacheableTargets = try topologicalSort(filteredTargets, successors: \.targetDependencies)

<<<<<<< HEAD
        try cacheableTargets.sorted(by: { $0.key.target.name < $1.key.target.name }).forEach { target, hash in
            try self.buildAndCacheFramework(path: path, target: target, configuration: cacheProfile.configuration, hash: hash)
        }
=======
        for (index, target) in sortedCacheableTargets.reversed().enumerated() {
            logger.notice("Building cacheable targets: \(target.name), \(index + 1) out of \(sortedCacheableTargets.count)")
>>>>>>> d19ec9bf

            let hash = hashesByCacheableTarget[target]!

<<<<<<< HEAD
    /// Returns all the targets that are cacheable and their hashes.
    /// - Parameter graph: Graph that contains all the dependency graph nodes.
    fileprivate func cacheableTargets(graph: Graph, cacheProfile: TuistGraph.Cache.Profile) throws -> [TargetNode: String] {
        try graphContentHasher.contentHashes(for: graph, cacheProfile: cacheProfile, cacheOutputType: artifactBuilder.cacheOutputType)
            .filter { target, hash in
                if let exists = try self.cache.exists(hash: hash).toBlocking().first(), exists {
                    logger.pretty("The target \(.bold(.raw(target.name))) with hash \(.bold(.raw(hash))) and type \(artifactBuilder.cacheOutputType.description) is already in the cache. Skipping...")
                    return false
                }
                return true
=======
            if let exists = try cache.exists(hash: hash).toBlocking().first(), exists {
                logger.pretty("The target \(.bold(.raw(target.name))) with hash \(.bold(.raw(hash))) and type \(artifactBuilder.cacheOutputType.description) is already in the cache. Skipping...")
                continue
>>>>>>> d19ec9bf
            }

            // Build
            try buildAndCacheFramework(path: projectPath, target: target, configuration: configuration, hash: hash)
        }

        logger.notice("All cacheable targets have been cached successfully as \(artifactBuilder.cacheOutputType.description)s", metadata: .success)
    }

    /// Builds the .xcframework for the given target and returns an obervable to store them in the cache.
    /// - Parameters:
    ///   - path: Path to either the .xcodeproj or .xcworkspace that contains the framework to be cached.
    ///   - target: Target whose .(xc)framework will be built and cached.
    ///   - configuration: The configuration.
    ///   - hash: Hash of the target.
    fileprivate func buildAndCacheFramework(path: AbsolutePath,
                                            target: TargetNode,
                                            configuration: String,
                                            hash: String) throws
    {
        let outputDirectory = try FileHandler.shared.temporaryDirectory()
        defer {
            try? FileHandler.shared.delete(outputDirectory)
        }

        if path.extension == "xcworkspace" {
            try artifactBuilder.build(workspacePath: path,
                                      target: target.target,
                                      configuration: configuration,
                                      into: outputDirectory)
        } else {
            try artifactBuilder.build(projectPath: path,
                                      target: target.target,
                                      configuration: configuration,
                                      into: outputDirectory)
        }

        _ = try cache.store(hash: hash, paths: FileHandler.shared.glob(outputDirectory, glob: "*")).toBlocking().last()
    }
}<|MERGE_RESOLUTION|>--- conflicted
+++ resolved
@@ -54,14 +54,9 @@
     /// Caches the cacheable targets that are part of the workspace or project at the given path.
     /// - Parameters:
     ///   - path: Path to the directory that contains a workspace or a project.
-<<<<<<< HEAD
     ///   - cacheProfile: The caching profile.
-    func cache(path: AbsolutePath, cacheProfile: TuistGraph.Cache.Profile) throws
-=======
-    ///   - configuration: The configuration to be used when building the project.
     ///   - targets: If present, a list of target to build.
-    func cache(path: AbsolutePath, configuration: String, targetsToFilter: [String]) throws
->>>>>>> d19ec9bf
+    func cache(path: AbsolutePath, cacheProfile: TuistGraph.Cache.Profile, targetsToFilter: [String]) throws
 }
 
 final class CacheController: CacheControlling {
@@ -104,11 +99,7 @@
         self.cacheGraphLinter = cacheGraphLinter
     }
 
-<<<<<<< HEAD
-    func cache(path: AbsolutePath, cacheProfile: TuistGraph.Cache.Profile) throws {
-=======
-    func cache(path: AbsolutePath, configuration: String, targetsToFilter: [String]) throws {
->>>>>>> d19ec9bf
+    func cache(path: AbsolutePath, cacheProfile: TuistGraph.Cache.Profile, targetsToFilter: [String]) throws {
         let generator = projectGeneratorProvider.generator()
         let (projectPath, graph) = try generator.generateWithGraph(path: path, projectOnly: false)
 
@@ -117,10 +108,7 @@
 
         // Hash
         logger.notice("Hashing cacheable targets")
-<<<<<<< HEAD
-        let cacheableTargets = try self.cacheableTargets(graph: graph, cacheProfile: cacheProfile)
-=======
-        let hashesByCacheableTarget = try graphContentHasher.contentHashes(for: graph, cacheOutputType: artifactBuilder.cacheOutputType)
+        let hashesByCacheableTarget = try graphContentHasher.contentHashes(for: graph, cacheProfile: cacheProfile, cacheOutputType: artifactBuilder.cacheOutputType)
 
         let filteredTargets: [TargetNode]
         if targetsToFilter.isEmpty {
@@ -128,42 +116,22 @@
         } else {
             filteredTargets = Array(hashesByCacheableTarget.keys.filter { targetsToFilter.contains($0.name) })
         }
->>>>>>> d19ec9bf
 
         logger.notice("Building cacheable targets")
         let sortedCacheableTargets = try topologicalSort(filteredTargets, successors: \.targetDependencies)
 
-<<<<<<< HEAD
-        try cacheableTargets.sorted(by: { $0.key.target.name < $1.key.target.name }).forEach { target, hash in
-            try self.buildAndCacheFramework(path: path, target: target, configuration: cacheProfile.configuration, hash: hash)
-        }
-=======
         for (index, target) in sortedCacheableTargets.reversed().enumerated() {
             logger.notice("Building cacheable targets: \(target.name), \(index + 1) out of \(sortedCacheableTargets.count)")
->>>>>>> d19ec9bf
 
             let hash = hashesByCacheableTarget[target]!
 
-<<<<<<< HEAD
-    /// Returns all the targets that are cacheable and their hashes.
-    /// - Parameter graph: Graph that contains all the dependency graph nodes.
-    fileprivate func cacheableTargets(graph: Graph, cacheProfile: TuistGraph.Cache.Profile) throws -> [TargetNode: String] {
-        try graphContentHasher.contentHashes(for: graph, cacheProfile: cacheProfile, cacheOutputType: artifactBuilder.cacheOutputType)
-            .filter { target, hash in
-                if let exists = try self.cache.exists(hash: hash).toBlocking().first(), exists {
-                    logger.pretty("The target \(.bold(.raw(target.name))) with hash \(.bold(.raw(hash))) and type \(artifactBuilder.cacheOutputType.description) is already in the cache. Skipping...")
-                    return false
-                }
-                return true
-=======
             if let exists = try cache.exists(hash: hash).toBlocking().first(), exists {
                 logger.pretty("The target \(.bold(.raw(target.name))) with hash \(.bold(.raw(hash))) and type \(artifactBuilder.cacheOutputType.description) is already in the cache. Skipping...")
                 continue
->>>>>>> d19ec9bf
             }
 
             // Build
-            try buildAndCacheFramework(path: projectPath, target: target, configuration: configuration, hash: hash)
+            try buildAndCacheFramework(path: projectPath, target: target, configuration: cacheProfile.configuration, hash: hash)
         }
 
         logger.notice("All cacheable targets have been cached successfully as \(artifactBuilder.cacheOutputType.description)s", metadata: .success)
