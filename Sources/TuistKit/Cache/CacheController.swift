import Foundation
import RxBlocking
import RxSwift
import TSCBasic
import TuistAutomation
import TuistCache
import TuistCloud
import TuistCore
import TuistGenerator
import TuistGraph
import TuistLoader
import TuistSupport

protocol CacheControlling {
    /// Caches the cacheable targets that are part of the workspace or project at the given path.
    /// - Parameters:
    ///   - config: The project configuration.
    ///   - path: Path to the directory that contains a workspace or a project.
    ///   - cacheProfile: The caching profile.
    ///   - includedTargets: If present, a list of the targets and their dependencies to cache.
    ///   - dependenciesOnly: If true, the targets passed in the `targets` parameter are not cached, but only their dependencies
    func cache(config: Config,
               path: AbsolutePath,
               cacheProfile: TuistGraph.Cache.Profile,
               includedTargets: Set<String>,
               dependenciesOnly: Bool) throws
}

final class CacheController: CacheControlling {
    /// Generator factory
    let generatorFactory: GeneratorFactorying

    /// Utility to build the (xc)frameworks.
    private let artifactBuilder: CacheArtifactBuilding

    private let bundleArtifactBuilder: CacheArtifactBuilding

    /// Cache graph content hasher.
    private let cacheGraphContentHasher: CacheGraphContentHashing

    /// Cache.
    private let cache: CacheStoring

    /// Cache graph linter.
    private let cacheGraphLinter: CacheGraphLinting

    /// Focus service project generator factory.
    private let focusServiceProjectGeneratorFactory: FocusServiceProjectGeneratorFactorying

    convenience init(
        cache: CacheStoring,
        artifactBuilder: CacheArtifactBuilding,
        bundleArtifactBuilder: CacheArtifactBuilding,
        contentHasher: ContentHashing)
    {
        self.init(
            cache: cache,
            artifactBuilder: artifactBuilder,
            bundleArtifactBuilder: bundleArtifactBuilder,
            generatorFactory: GeneratorFactory(contentHasher: contentHasher),
            cacheGraphContentHasher: CacheGraphContentHasher(contentHasher: contentHasher),
            cacheGraphLinter: CacheGraphLinter(),
            focusServiceProjectGeneratorFactory: FocusServiceProjectGeneratorFactory()
        )
    }

<<<<<<< HEAD
    init(
        cache: CacheStoring,
        artifactBuilder: CacheArtifactBuilding,
        bundleArtifactBuilder: CacheArtifactBuilding,
        projectGeneratorProvider: CacheControllerProjectGeneratorProviding,
        cacheGraphContentHasher: CacheGraphContentHashing,
        cacheGraphLinter: CacheGraphLinting,
        focusServiceProjectGeneratorFactory: FocusServiceProjectGeneratorFactorying
    ) {
=======
    init(cache: CacheStoring,
         artifactBuilder: CacheArtifactBuilding,
         bundleArtifactBuilder: CacheArtifactBuilding,
         generatorFactory: GeneratorFactorying,
         cacheGraphContentHasher: CacheGraphContentHashing,
         cacheGraphLinter: CacheGraphLinting)
    {
>>>>>>> 87ce7a6e
        self.cache = cache
        self.generatorFactory = generatorFactory
        self.artifactBuilder = artifactBuilder
        self.bundleArtifactBuilder = bundleArtifactBuilder
        self.cacheGraphContentHasher = cacheGraphContentHasher
        self.cacheGraphLinter = cacheGraphLinter
        self.focusServiceProjectGeneratorFactory = focusServiceProjectGeneratorFactory
    }

<<<<<<< HEAD
    func cache(
        path: AbsolutePath,
        cacheProfile: TuistGraph.Cache.Profile,
        includedTargets: Set<String>,
        dependenciesOnly: Bool
    ) throws {
        let generator = projectGeneratorProvider.generator(includedTargets: includedTargets.isEmpty ? nil : Set(includedTargets))
=======
    func cache(config: Config, path: AbsolutePath, cacheProfile: TuistGraph.Cache.Profile, includedTargets: Set<String>, dependenciesOnly: Bool) throws {
        let generator = generatorFactory.cache(config: config, includedTargets: includedTargets.isEmpty ? nil : Set(includedTargets))
>>>>>>> 87ce7a6e
        let (_, graph) = try generator.generateWithGraph(path: path, projectOnly: false)

        // Lint
        cacheGraphLinter.lint(graph: graph)

        // Hash
        logger.notice("Hashing cacheable targets")

        let hashesByTargetToBeCached = try makeHashesByTargetToBeCached(
            for: graph,
            cacheProfile: cacheProfile,
            cacheOutputType: artifactBuilder.cacheOutputType,
            includedTargets: includedTargets,
            dependenciesOnly: dependenciesOnly
        )

        guard !hashesByTargetToBeCached.isEmpty else {
            logger.notice("All cacheable targets are already cached")
            return
        }

        logger.notice("Targets to be cached: \(hashesByTargetToBeCached.map(\.0.target.name).sorted().joined(separator: ", "))")

        logger.notice("Filtering cacheable targets")

<<<<<<< HEAD
        let targetsToBeCached = Set(hashesByTargetToBeCached.map(\.0.target.name))
        let xcframeworks = artifactBuilder.cacheOutputType == .xcframework
        _ = try projectGeneratorProvider
            .generator(includedTargets: targetsToBeCached)
            .generateWithGraph(path: path, projectOnly: false)
        let (projectPath, updatedGraph) = try focusServiceProjectGeneratorFactory
            .generator(sources: targetsToBeCached, xcframeworks: xcframeworks, cacheProfile: cacheProfile, ignoreCache: false)
            .generateWithGraph(path: path, projectOnly: false)
=======
        let updatedGenerator = generatorFactory.cache(config: config, includedTargets: Set(hashesByTargetToBeCached.map { $0.0.target.name }))

        let (projectPath, updatedGraph) = try updatedGenerator.generateWithGraph(path: path, projectOnly: false)
>>>>>>> 87ce7a6e

        logger.notice("Building cacheable targets")

        try archive(updatedGraph, projectPath: projectPath, cacheProfile: cacheProfile, hashesByTargetToBeCached)

        logger.notice("All cacheable targets have been cached successfully as \(artifactBuilder.cacheOutputType.description)s", metadata: .success)
    }

    private func archive(
        _ graph: Graph,
        projectPath: AbsolutePath,
        cacheProfile: TuistGraph.Cache.Profile,
        _ hashesByCacheableTarget: [(GraphTarget, String)]
    ) throws {
        let binariesSchemes = graph.workspace.schemes
            .filter { $0.name.contains(Constants.AutogeneratedScheme.binariesSchemeNamePrefix) }
            .filter { !($0.buildAction?.targets ?? []).isEmpty }
        let bundlesSchemes = graph.workspace.schemes
            .filter { $0.name.contains(Constants.AutogeneratedScheme.bundlesSchemeNamePrefix) }
            .filter { !($0.buildAction?.targets ?? []).isEmpty }

        try FileHandler.shared.inTemporaryDirectory { outputDirectory in
            for scheme in binariesSchemes {
                let outputDirectory = outputDirectory.appending(component: scheme.name)
                try FileHandler.shared.createFolder(outputDirectory)
                try artifactBuilder.build(
                    scheme: scheme,
                    projectTarget: XcodeBuildTarget(with: projectPath),
                    configuration: cacheProfile.configuration,
                    osVersion: cacheProfile.os,
                    deviceName: cacheProfile.device,
                    into: outputDirectory
                )
            }

            for scheme in bundlesSchemes {
                let outputDirectory = outputDirectory.appending(component: scheme.name)
                try FileHandler.shared.createFolder(outputDirectory)
                try bundleArtifactBuilder.build(
                    scheme: scheme,
                    projectTarget: XcodeBuildTarget(with: projectPath),
                    configuration: cacheProfile.configuration,
                    osVersion: cacheProfile.os,
                    deviceName: cacheProfile.device,
                    into: outputDirectory
                )
            }

            let targetsToStore = hashesByCacheableTarget.map(\.0.target.name).sorted().joined(separator: ", ")
            logger.notice("Storing \(hashesByCacheableTarget.count) cacheable targets: \(targetsToStore)")
            try hashesByCacheableTarget.forEach(context: .concurrent) { target, hash in
                let isBinary = target.target.product.isFramework
                let suffix = "\(isBinary ? Constants.AutogeneratedScheme.binariesSchemeNamePrefix : Constants.AutogeneratedScheme.bundlesSchemeNamePrefix)-\(target.target.platform.caseValue)"

                let productNameWithExtension = target.target.productName
                _ = try cache.store(
                    name: target.target.name,
                    hash: hash,
                    paths: FileHandler.shared.glob(outputDirectory.appending(component: suffix), glob: "\(productNameWithExtension).*")
                ).toBlocking().last()
            }
        }
    }

    func makeHashesByTargetToBeCached(
        for graph: Graph,
        cacheProfile: TuistGraph.Cache.Profile,
        cacheOutputType: CacheOutputType,
        includedTargets: Set<String>,
        dependenciesOnly: Bool
    ) throws -> [(GraphTarget, String)] {
        // When `dependenciesOnly` is true, there is no need to compute `includedTargets` hashes
        let excludedTargets = dependenciesOnly ? includedTargets : []
        let hashesByCacheableTarget = try cacheGraphContentHasher.contentHashes(
            for: graph,
            cacheProfile: cacheProfile,
            cacheOutputType: cacheOutputType,
            excludedTargets: excludedTargets
        )

        let graphTraverser = GraphTraverser(graph: graph)

        let graph = try topologicalSort(
            Array(graphTraverser.allTargets()),
            successors: {
                Array(graphTraverser.directTargetDependencies(path: $0.path, name: $0.target.name))
            }
        )

        return try graph.compactMap(context: .concurrent) { target throws -> (GraphTarget, String)? in
            guard
                let hash = hashesByCacheableTarget[target],
                // if cache already exists, no need to build
                try !self.cache.exists(name: target.target.name, hash: hash).toBlocking().single()
            else {
                return nil
            }

            return (target, hash)
        }
        .reversed()
    }
}<|MERGE_RESOLUTION|>--- conflicted
+++ resolved
@@ -64,7 +64,6 @@
         )
     }
 
-<<<<<<< HEAD
     init(
         cache: CacheStoring,
         artifactBuilder: CacheArtifactBuilding,
@@ -74,15 +73,6 @@
         cacheGraphLinter: CacheGraphLinting,
         focusServiceProjectGeneratorFactory: FocusServiceProjectGeneratorFactorying
     ) {
-=======
-    init(cache: CacheStoring,
-         artifactBuilder: CacheArtifactBuilding,
-         bundleArtifactBuilder: CacheArtifactBuilding,
-         generatorFactory: GeneratorFactorying,
-         cacheGraphContentHasher: CacheGraphContentHashing,
-         cacheGraphLinter: CacheGraphLinting)
-    {
->>>>>>> 87ce7a6e
         self.cache = cache
         self.generatorFactory = generatorFactory
         self.artifactBuilder = artifactBuilder
@@ -92,18 +82,14 @@
         self.focusServiceProjectGeneratorFactory = focusServiceProjectGeneratorFactory
     }
 
-<<<<<<< HEAD
     func cache(
+        config: Config, 
         path: AbsolutePath,
         cacheProfile: TuistGraph.Cache.Profile,
         includedTargets: Set<String>,
         dependenciesOnly: Bool
     ) throws {
-        let generator = projectGeneratorProvider.generator(includedTargets: includedTargets.isEmpty ? nil : Set(includedTargets))
-=======
-    func cache(config: Config, path: AbsolutePath, cacheProfile: TuistGraph.Cache.Profile, includedTargets: Set<String>, dependenciesOnly: Bool) throws {
         let generator = generatorFactory.cache(config: config, includedTargets: includedTargets.isEmpty ? nil : Set(includedTargets))
->>>>>>> 87ce7a6e
         let (_, graph) = try generator.generateWithGraph(path: path, projectOnly: false)
 
         // Lint
@@ -129,7 +115,6 @@
 
         logger.notice("Filtering cacheable targets")
 
-<<<<<<< HEAD
         let targetsToBeCached = Set(hashesByTargetToBeCached.map(\.0.target.name))
         let xcframeworks = artifactBuilder.cacheOutputType == .xcframework
         _ = try projectGeneratorProvider
@@ -138,11 +123,6 @@
         let (projectPath, updatedGraph) = try focusServiceProjectGeneratorFactory
             .generator(sources: targetsToBeCached, xcframeworks: xcframeworks, cacheProfile: cacheProfile, ignoreCache: false)
             .generateWithGraph(path: path, projectOnly: false)
-=======
-        let updatedGenerator = generatorFactory.cache(config: config, includedTargets: Set(hashesByTargetToBeCached.map { $0.0.target.name }))
-
-        let (projectPath, updatedGraph) = try updatedGenerator.generateWithGraph(path: path, projectOnly: false)
->>>>>>> 87ce7a6e
 
         logger.notice("Building cacheable targets")
 
