--- conflicted
+++ resolved
@@ -17,21 +17,13 @@
     ///   - cacheProfile: The caching profile.
     ///   - includedTargets: If present, a list of the targets and their dependencies to cache.
     ///   - dependenciesOnly: If true, the targets passed in the `targets` parameter are not cached, but only their dependencies
-<<<<<<< HEAD
     func cache(
         config: Config,
         path: AbsolutePath,
         cacheProfile: TuistGraph.Cache.Profile,
         includedTargets: Set<String>,
         dependenciesOnly: Bool
-    ) throws
-=======
-    func cache(config: Config,
-               path: AbsolutePath,
-               cacheProfile: TuistGraph.Cache.Profile,
-               includedTargets: Set<String>,
-               dependenciesOnly: Bool) async throws
->>>>>>> 1c5415cd
+    ) async throws
 }
 
 final class CacheController: CacheControlling {
