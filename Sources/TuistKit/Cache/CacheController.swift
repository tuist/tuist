import Foundation
import RxBlocking
import RxSwift
import TSCBasic
import TuistAutomation
import TuistCache
import TuistCloud
import TuistCore
import TuistGenerator
import TuistGraph
import TuistLoader
import TuistSupport

/// A provider that concatenates the default mappers, to the mapper that adds the build phase
/// to locate the built products directory.
class CacheControllerProjectMapperProvider: ProjectMapperProviding {
    fileprivate let contentHasher: ContentHashing
    init(contentHasher: ContentHashing) {
        self.contentHasher = contentHasher
    }

    func mapper(config: Config) -> ProjectMapping {
        let defaultProjectMapperProvider = ProjectMapperProvider(contentHasher: contentHasher)
        let defaultMapper = defaultProjectMapperProvider.mapper(
            config: config
        )
        return SequentialProjectMapper(mappers: [defaultMapper])
    }
}

class CacheControllerGraphMapperProvider: GraphMapperProviding {
    private let includedTargets: Set<String>?
    private let defaultProvider: GraphMapperProviding
    init(includedTargets: Set<String>?,
         defaultProvider: GraphMapperProviding = GraphMapperProvider())
    {
        self.includedTargets = includedTargets
        self.defaultProvider = defaultProvider
    }

    func mapper(config: Config) -> GraphMapping {
        let defaultMapper = defaultProvider.mapper(config: config)
        return SequentialGraphMapper([
            FilterTargetsDependenciesTreeGraphMapper(includedTargets: includedTargets),
            CacheTreeShakingGraphMapper(),
            defaultMapper,
        ])
    }
}

protocol CacheControllerProjectGeneratorProviding {
    /// Returns an instance of the project generator that should be used to generate the projects for caching.
    /// - Parameter includedTargets: Targets to be filtered
    /// - Returns: An instance of the project generator.
    func generator(includedTargets: Set<String>?) -> Generating
}

/// A provider that returns the project generator that should be used by the cache controller.
class CacheControllerProjectGeneratorProvider: CacheControllerProjectGeneratorProviding {
    private let contentHasher: ContentHashing

    init(contentHasher: ContentHashing) {
        self.contentHasher = contentHasher
    }

    func generator(includedTargets: Set<String>?) -> Generating {
        let contentHasher = CacheContentHasher()
        let projectMapperProvider = CacheControllerProjectMapperProvider(contentHasher: contentHasher)
        let workspaceMapperProvider = WorkspaceMapperProvider(projectMapperProvider: projectMapperProvider)
        let cacheWorkspaceMapperProvider = GenerateCacheableSchemesWorkspaceMapperProvider(
            workspaceMapperProvider: workspaceMapperProvider,
            includedTargets: includedTargets ?? []
        )
        return Generator(
            projectMapperProvider: projectMapperProvider,
            graphMapperProvider: CacheControllerGraphMapperProvider(includedTargets: includedTargets),
            workspaceMapperProvider: cacheWorkspaceMapperProvider,
            manifestLoaderFactory: ManifestLoaderFactory()
        )
    }
}

protocol CacheControlling {
    /// Caches the cacheable targets that are part of the workspace or project at the given path.
    /// - Parameters:
    ///   - path: Path to the directory that contains a workspace or a project.
    ///   - cacheProfile: The caching profile.
    ///   - includedTargets: If present, a list of the targets and their dependencies to cache.
    ///   - dependenciesOnly: If true, the targets passed in the `targets` parameter are not cached, but only their dependencies
    func cache(path: AbsolutePath, cacheProfile: TuistGraph.Cache.Profile, includedTargets: Set<String>, dependenciesOnly: Bool) throws
}

final class CacheController: CacheControlling {
    /// Project generator provider.
    let projectGeneratorProvider: CacheControllerProjectGeneratorProviding

    /// Utility to build the (xc)frameworks.
    private let artifactBuilder: CacheArtifactBuilding

    private let bundleArtifactBuilder: CacheArtifactBuilding

    /// Cache graph content hasher.
    private let cacheGraphContentHasher: CacheGraphContentHashing

    /// Cache.
    private let cache: CacheStoring

    /// Cache graph linter.
    private let cacheGraphLinter: CacheGraphLinting

    convenience init(cache: CacheStoring,
                     artifactBuilder: CacheArtifactBuilding,
                     bundleArtifactBuilder: CacheArtifactBuilding,
                     contentHasher: ContentHashing)
    {
        self.init(
            cache: cache,
            artifactBuilder: artifactBuilder,
            bundleArtifactBuilder: bundleArtifactBuilder,
            projectGeneratorProvider: CacheControllerProjectGeneratorProvider(contentHasher: contentHasher),
            cacheGraphContentHasher: CacheGraphContentHasher(contentHasher: contentHasher),
            cacheGraphLinter: CacheGraphLinter()
        )
    }

    init(cache: CacheStoring,
         artifactBuilder: CacheArtifactBuilding,
         bundleArtifactBuilder: CacheArtifactBuilding,
         projectGeneratorProvider: CacheControllerProjectGeneratorProviding,
         cacheGraphContentHasher: CacheGraphContentHashing,
         cacheGraphLinter: CacheGraphLinting)
    {
        self.cache = cache
        self.projectGeneratorProvider = projectGeneratorProvider
        self.artifactBuilder = artifactBuilder
        self.bundleArtifactBuilder = bundleArtifactBuilder
        self.cacheGraphContentHasher = cacheGraphContentHasher
        self.cacheGraphLinter = cacheGraphLinter
    }

<<<<<<< HEAD
    func cache(path: AbsolutePath, cacheProfile: TuistGraph.Cache.Profile, includedTargets: Set<String>, dependenciesOnly: Bool) throws {
=======
    func cache(path: AbsolutePath, cacheProfile: TuistGraph.Cache.Profile, includedTargets: [String], dependenciesOnly: Bool) throws {
>>>>>>> 663eec0e
        let generator = projectGeneratorProvider.generator(includedTargets: includedTargets.isEmpty ? nil : Set(includedTargets))
        let (_, graph) = try generator.generateWithGraph(path: path, projectOnly: false)

        // Lint
        cacheGraphLinter.lint(graph: graph)

        // Hash
        logger.notice("Hashing cacheable targets")

        let hashesByTargetToBeCached = try makeHashesByTargetToBeCached(
            for: graph,
            cacheProfile: cacheProfile,
            cacheOutputType: artifactBuilder.cacheOutputType,
            includedTargets: includedTargets,
            dependenciesOnly: dependenciesOnly
        )

        guard !hashesByTargetToBeCached.isEmpty else {
            logger.notice("All cacheable targets are already cached")
            return
        }

        logger.notice("Targets to be cached: \(hashesByTargetToBeCached.map(\.0.target.name).sorted().joined(separator: ", "))")

        logger.notice("Filtering cacheable targets")

        let updatedGenerator = projectGeneratorProvider.generator(includedTargets: Set(hashesByTargetToBeCached.map { $0.0.target.name }))

        let (projectPath, updatedGraph) = try updatedGenerator.generateWithGraph(path: path, projectOnly: false)

        logger.notice("Building cacheable targets")

        try archive(updatedGraph, projectPath: projectPath, cacheProfile: cacheProfile, hashesByTargetToBeCached)

        logger.notice("All cacheable targets have been cached successfully as \(artifactBuilder.cacheOutputType.description)s", metadata: .success)
    }

    private func archive(
        _ graph: Graph,
        projectPath: AbsolutePath,
        cacheProfile: TuistGraph.Cache.Profile,
        _ hashesByCacheableTarget: [(GraphTarget, String)]
    ) throws {
        let binariesSchemes = graph.workspace.schemes
            .filter { $0.name.contains(Constants.AutogeneratedScheme.binariesSchemeNamePrefix) }
            .filter { !($0.buildAction?.targets ?? []).isEmpty }
        let bundlesSchemes = graph.workspace.schemes
            .filter { $0.name.contains(Constants.AutogeneratedScheme.bundlesSchemeNamePrefix) }
            .filter { !($0.buildAction?.targets ?? []).isEmpty }

        try FileHandler.shared.inTemporaryDirectory { outputDirectory in
            for scheme in binariesSchemes {
                let outputDirectory = outputDirectory.appending(component: scheme.name)
                try FileHandler.shared.createFolder(outputDirectory)
                try artifactBuilder.build(
                    scheme: scheme,
                    projectTarget: XcodeBuildTarget(with: projectPath),
                    configuration: cacheProfile.configuration,
                    into: outputDirectory
                )
            }

            for scheme in bundlesSchemes {
                let outputDirectory = outputDirectory.appending(component: scheme.name)
                try FileHandler.shared.createFolder(outputDirectory)
                try bundleArtifactBuilder.build(
                    scheme: scheme,
                    projectTarget: XcodeBuildTarget(with: projectPath),
                    configuration: cacheProfile.configuration,
                    into: outputDirectory
                )
            }

            let count = hashesByCacheableTarget.count
            for (index, (target, hash)) in hashesByCacheableTarget.enumerated() {
                logger.notice("Storing cacheable targets: \(target.target.name), \(index + 1) out of \(count)")

                let isBinary = target.target.product.isFramework
                let suffix = "\(isBinary ? Constants.AutogeneratedScheme.binariesSchemeNamePrefix : Constants.AutogeneratedScheme.bundlesSchemeNamePrefix)-\(target.target.platform.caseValue)"

                let productNameWithExtension = target.target.productName
                _ = try cache.store(
                    hash: hash,
                    paths: FileHandler.shared.glob(outputDirectory.appending(component: suffix), glob: "\(productNameWithExtension).*")
                ).toBlocking().last()
            }
        }
    }

    func makeHashesByTargetToBeCached(
        for graph: Graph,
        cacheProfile: TuistGraph.Cache.Profile,
        cacheOutputType: CacheOutputType,
        includedTargets: Set<String>,
        dependenciesOnly: Bool
    ) throws -> [(GraphTarget, String)] {
        // When `dependenciesOnly` is true, there is no need to compute `includedTargets` hashes
        let excludedTargets = dependenciesOnly ? includedTargets : []
        let hashesByCacheableTarget = try cacheGraphContentHasher.contentHashes(
            for: graph,
            cacheProfile: cacheProfile,
            cacheOutputType: cacheOutputType,
            excludedTargets: excludedTargets
        )

        let graphTraverser = GraphTraverser(graph: graph)

        let graph = try topologicalSort(
            Array(graphTraverser.allTargets()),
            successors: {
                Array(graphTraverser.directTargetDependencies(path: $0.path, name: $0.target.name))
            }
        )

        return graph.compactMap(context: .concurrent) { target -> (GraphTarget, String)? in
            guard
                let hash = hashesByCacheableTarget[target],
                let cacheExists = try? self.cache.exists(hash: hash).toBlocking().first(),
                // cache already exists, no need to build
                !cacheExists,
                // includedTargets targets should not be cached if dependenciesOnly is true
                !dependenciesOnly || !includedTargets.contains(target.target.name)
            else {
                return nil
            }
<<<<<<< HEAD
            return !cacheExists
=======

            return (target, hash)
>>>>>>> 663eec0e
        }
        .reversed()
    }
}<|MERGE_RESOLUTION|>--- conflicted
+++ resolved
@@ -138,11 +138,7 @@
         self.cacheGraphLinter = cacheGraphLinter
     }
 
-<<<<<<< HEAD
     func cache(path: AbsolutePath, cacheProfile: TuistGraph.Cache.Profile, includedTargets: Set<String>, dependenciesOnly: Bool) throws {
-=======
-    func cache(path: AbsolutePath, cacheProfile: TuistGraph.Cache.Profile, includedTargets: [String], dependenciesOnly: Bool) throws {
->>>>>>> 663eec0e
         let generator = projectGeneratorProvider.generator(includedTargets: includedTargets.isEmpty ? nil : Set(includedTargets))
         let (_, graph) = try generator.generateWithGraph(path: path, projectOnly: false)
 
@@ -262,18 +258,12 @@
                 let hash = hashesByCacheableTarget[target],
                 let cacheExists = try? self.cache.exists(hash: hash).toBlocking().first(),
                 // cache already exists, no need to build
-                !cacheExists,
-                // includedTargets targets should not be cached if dependenciesOnly is true
-                !dependenciesOnly || !includedTargets.contains(target.target.name)
+                !cacheExists
             else {
                 return nil
             }
-<<<<<<< HEAD
-            return !cacheExists
-=======
 
             return (target, hash)
->>>>>>> 663eec0e
         }
         .reversed()
     }
