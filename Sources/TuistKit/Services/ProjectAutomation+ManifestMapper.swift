import Foundation
import Path
import ProjectAutomation
import TuistSupport
import XcodeGraph

extension ProjectAutomation.Graph {
    static func from(
        graph: XcodeGraph.Graph,
        targetsAndDependencies: [GraphTarget: Set<GraphDependency>]
    ) -> ProjectAutomation.Graph {
        // generate targets projects only
        let projects = targetsAndDependencies
            .map(\.key.project)
            .uniqued()
            .reduce(into: [String: ProjectAutomation.Project]()) {
                $0[$1.path.pathString] = ProjectAutomation.Project.from($1)
            }

        return ProjectAutomation.Graph(name: graph.name, path: graph.path.pathString, projects: projects)
    }

    func export(to filePath: AbsolutePath) throws {
        let encoder = JSONEncoder()
        encoder.outputFormatting = [.sortedKeys, .prettyPrinted, .withoutEscapingSlashes]
        let jsonData = try encoder.encode(self)
        let jsonString = String(data: jsonData, encoding: .utf8)
        guard let jsonString else {
            throw GraphServiceError.encodingError(GraphFormat.json.rawValue)
        }

        try FileHandler.shared.write(jsonString, path: filePath, atomically: true)
    }
}

extension ProjectAutomation.Project {
    static func from(_ project: XcodeGraph.Project) -> ProjectAutomation.Project {
        let packages = project.packages
            .reduce(into: [ProjectAutomation.Package]()) { $0.append(ProjectAutomation.Package.from($1)) }
        let schemes = project.schemes.reduce(into: [ProjectAutomation.Scheme]()) { $0.append(ProjectAutomation.Scheme.from($1)) }

        var dependenciesCache = [XcodeGraph.TargetDependency: ProjectAutomation.TargetDependency]()
        let targets = project.targets.mapValues { target in
            ProjectAutomation.Target.from(target, dependenciesCache: &dependenciesCache)
        }

        let isExternal = switch project.type {
        case .external:
            true
        case .local:
            false
        }

        return ProjectAutomation.Project(
            name: project.name,
            path: project.path.pathString,
<<<<<<< HEAD
=======
            isExternal: isExternal,
>>>>>>> 4833608b
            packages: packages,
            targets: Array(targets.values),
            schemes: schemes
        )
    }
}

extension ProjectAutomation.Package {
    static func from(_ package: XcodeGraph.Package) -> ProjectAutomation.Package {
        switch package {
        case let .remote(url, _):
            return ProjectAutomation.Package(kind: ProjectAutomation.Package.PackageKind.remote, path: url)
        case let .local(path):
            return ProjectAutomation.Package(kind: ProjectAutomation.Package.PackageKind.local, path: path.pathString)
        }
    }
}

extension ProjectAutomation.Target {
    static func from(
        _ target: XcodeGraph.Target,
        dependenciesCache: inout [XcodeGraph.TargetDependency: ProjectAutomation.TargetDependency]
    )
        -> ProjectAutomation.Target
    {
        let dependencies = target.dependencies.map {
            if let foundDependency = dependenciesCache[$0] {
                return foundDependency
            }
            let target = Self.from($0)
            dependenciesCache[$0] = target
            return target
        }
        return ProjectAutomation.Target(
            name: target.name,
            product: target.product.rawValue,
            bundleId: target.bundleId,
            sources: target.sources.map(\.path.pathString),
            resources: target.resources.resources.map(\.path.pathString),
            settings: ProjectAutomation.Settings.from(target.settings),
            dependencies: dependencies
        )
    }

    static func from(_ dependency: XcodeGraph.TargetDependency) -> ProjectAutomation.TargetDependency {
        switch dependency {
        case let .target(name, status, _):
            let linkingStatus: ProjectAutomation.LinkingStatus = status == .optional ? .optional : .required
            return .target(name: name, status: linkingStatus)
        case let .project(target, path, status, _):
            let linkingStatus: ProjectAutomation.LinkingStatus = status == .optional ? .optional : .required
            return .project(target: target, path: path.pathString, status: linkingStatus)
        case let .framework(path, status, _):
            let frameworkStatus: ProjectAutomation.LinkingStatus
            switch status {
            case .optional:
                frameworkStatus = .optional
            case .required:
                frameworkStatus = .required
            case .none:
                frameworkStatus = .none
            }
            return .framework(path: path.pathString, status: frameworkStatus)
        case let .xcframework(path, status, _):
            let frameworkStatus: ProjectAutomation.LinkingStatus
            switch status {
            case .optional:
                frameworkStatus = .optional
            case .required:
                frameworkStatus = .required
            case .none:
                frameworkStatus = .none
            }
            return .xcframework(path: path.pathString, status: frameworkStatus)
        case let .library(path, publicHeaders, swiftModuleMap, _):
            return .library(
                path: path.pathString,
                publicHeaders: publicHeaders.pathString,
                swiftModuleMap: swiftModuleMap?.pathString
            )
        case let .package(product, type, _):
            switch type {
            case .macro:
                return .packageMacro(product: product)
            case .plugin:
                return .packagePlugin(product: product)
            case .runtime:
                return .package(product: product)
            case .runtimeEmbedded:
                return .package(product: product, embedded: true)
            }
        case let .sdk(name, status, _):
            let projectAutomationStatus: ProjectAutomation.LinkingStatus
            switch status {
            case .optional:
                projectAutomationStatus = .optional
            case .required:
                projectAutomationStatus = .required
            case .none:
                projectAutomationStatus = .none
            }
            return .sdk(name: name, status: projectAutomationStatus)
        case .xctest:
            return .xctest
        }
    }
}

extension ProjectAutomation.Scheme {
    static func from(_ scheme: XcodeGraph.Scheme) -> ProjectAutomation.Scheme {
        var testTargets = [String]()
        if let testAction = scheme.testAction {
            for testTarget in testAction.targets {
                testTargets.append(testTarget.target.name)
            }
        }

        return ProjectAutomation.Scheme(name: scheme.name, testActionTargets: testTargets)
    }
}

extension ProjectAutomation.Settings {
    public static func from(_ settings: XcodeGraph.Settings?) -> ProjectAutomation.Settings {
        ProjectAutomation.Settings(
            configurations: [ProjectAutomation.BuildConfiguration: ProjectAutomation.Configuration?].from(
                settings?.configurations
            )
        )
    }
}

extension [ProjectAutomation.BuildConfiguration: ProjectAutomation.Configuration?] {
    public static func from(
        _ buildConfigurationDictionary: [XcodeGraph.BuildConfiguration: XcodeGraph.Configuration?]?
    ) -> [ProjectAutomation.BuildConfiguration: ProjectAutomation.Configuration?] {
        guard let buildConfigurationDictionary else {
            return [:]
        }

        var dict = [ProjectAutomation.BuildConfiguration: ProjectAutomation.Configuration?]()

        for (buildConfiguration, configuration) in buildConfigurationDictionary {
            let item = ProjectAutomation.BuildConfiguration.from(
                buildConfiguration
            )
            dict[item] = ProjectAutomation.Configuration.from(
                configuration
            )
        }

        return dict
    }
}

extension ProjectAutomation.Configuration {
    static func from(
        _ configuration: XcodeGraph.Configuration?
    ) -> ProjectAutomation.Configuration? {
        guard let configuration else {
            return nil
        }

        return ProjectAutomation.Configuration(
            settings: ProjectAutomation.SettingsDictionary.from(
                configuration.settings
            )
        )
    }
}

extension ProjectAutomation.SettingValue {
    static func from(
        _ value: XcodeGraph.SettingValue
    ) -> ProjectAutomation.SettingValue {
        switch value {
        case let .string(string):
            return ProjectAutomation.SettingValue(string: string)
        case let .array(array):
            return ProjectAutomation.SettingValue(array: array)
        }
    }
}

extension ProjectAutomation.SettingsDictionary {
    static func from(
        _ settings: XcodeGraph.SettingsDictionary
    ) -> ProjectAutomation.SettingsDictionary {
        var dict = ProjectAutomation.SettingsDictionary()
        for (key, value) in settings {
            dict[key] = ProjectAutomation.SettingValue.from(
                value
            )
        }
        return dict
    }
}

extension ProjectAutomation.BuildConfiguration {
    static func from(
        _ buildConfiguration: XcodeGraph.BuildConfiguration
    ) -> ProjectAutomation.BuildConfiguration {
        BuildConfiguration(
            name: buildConfiguration.name,
            variant: ProjectAutomation.BuildConfiguration.Variant.from(
                buildConfiguration.variant
            )
        )
    }
}

extension ProjectAutomation.BuildConfiguration.Variant {
    static func from(
        _ variant: XcodeGraph.BuildConfiguration.Variant
    ) -> ProjectAutomation.BuildConfiguration.Variant {
        ProjectAutomation.BuildConfiguration.Variant(
            variant: variant
        )
    }
}

extension ProjectAutomation.BuildConfiguration.Variant {
    private init(variant: XcodeGraph.BuildConfiguration.Variant) {
        switch variant {
        case .debug:
            self = .debug
        case .release:
            self = .release
        }
    }
}

enum GraphServiceError: FatalError {
    case jsonNotValidForVisualExport
    case encodingError(String)

    var description: String {
        switch self {
        case .jsonNotValidForVisualExport:
            return "json format is not valid for visual export"
        case let .encodingError(format):
            return "failed to encode graph to \(format)"
        }
    }

    var type: ErrorType {
        switch self {
        case .jsonNotValidForVisualExport:
            return .abort
        case .encodingError:
            return .abort
        }
    }
}<|MERGE_RESOLUTION|>--- conflicted
+++ resolved
@@ -54,10 +54,6 @@
         return ProjectAutomation.Project(
             name: project.name,
             path: project.path.pathString,
-<<<<<<< HEAD
-=======
-            isExternal: isExternal,
->>>>>>> 4833608b
             packages: packages,
             targets: Array(targets.values),
             schemes: schemes
