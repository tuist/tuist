import Foundation
import TSCBasic
import TuistAutomation
import TuistCore
import TuistGraph
import TuistLoader
import TuistServer
import TuistSupport
import TSCUtility

enum BuildServiceError: FatalError {
    case workspaceNotFound(path: String)
    case schemeWithoutBuildableTargets(scheme: String)
    case schemeNotFound(scheme: String, existing: [String])
    
    var description: String {
        switch self {
        case let .schemeWithoutBuildableTargets(scheme):
            return "The scheme \(scheme) cannot be built because it contains no buildable targets."
        case let .workspaceNotFound(path):
            return "Workspace not found expected xcworkspace at \(path)"
        case let .schemeNotFound(scheme, existing):
            return "Couldn't find scheme \(scheme). The available schemes are: \(existing.joined(separator: ", "))."
        }
    }
    
    var type: ErrorType {
        switch self {
        case .workspaceNotFound:
            return .bug
        case .schemeNotFound,
                .schemeWithoutBuildableTargets:
            return .abort
        }
    }
}

public final class BuildService {
    private let generatorFactory: GeneratorFactorying
    private let cacheStorageFactory: CacheStorageFactorying
    private let buildGraphInspector: BuildGraphInspecting
    private let targetBuilder: TargetBuilding
    private let configLoader: ConfigLoading
    
    public init(
        generatorFactory: GeneratorFactorying,
        cacheStorageFactory: CacheStorageFactorying,
        buildGraphInspector: BuildGraphInspecting = BuildGraphInspector(),
        targetBuilder: TargetBuilding = TargetBuilder(),
        configLoader: ConfigLoading = ConfigLoader(manifestLoader: ManifestLoader())
    ) {
        self.generatorFactory = generatorFactory
        self.cacheStorageFactory = cacheStorageFactory
        self.buildGraphInspector = buildGraphInspector
        self.targetBuilder = targetBuilder
        self.configLoader = configLoader
    }
    
    // swiftlint:disable:next function_body_length
    public func run(
        schemeNames: [String],
        generate: Bool,
        clean: Bool,
        configuration: String?,
        ignoreBinaryCache: Bool,
        buildOutputPath: AbsolutePath?,
        derivedDataPath: String?,
        path: AbsolutePath,
        device: String?,
        platform: TuistGraph.Platform?,
        osVersion: Version?,
        rosetta: Bool,
        generateOnly: Bool,
        generator _: ((Config) throws -> Generating)? = nil,
        passthroughXcodeBuildArguments: [String]
    ) async throws {
        let graph: Graph
        let config = try configLoader.loadConfig(path: path)
        let cacheStorage = try cacheStorageFactory.cacheStorage(config: config)
        let generator = generatorFactory.building(
            config: config,
            configuration: configuration,
            ignoreBinaryCache: ignoreBinaryCache,
            cacheStorage: cacheStorage
        )
        if try (generate || buildGraphInspector.workspacePath(directory: path) == nil) {
            graph = try await generator.generateWithGraph(path: path).1
        } else {
            graph = try await generator.load(path: path)
        }
        
        if generateOnly {
            return
        }
        
        guard let workspacePath = try buildGraphInspector.workspacePath(directory: path) else {
            throw BuildServiceError.workspaceNotFound(path: path.pathString)
        }
        
        let graphTraverser = GraphTraverser(graph: graph)
        let buildableSchemes = buildGraphInspector.buildableSchemes(graphTraverser: graphTraverser)
        
        let derivedDataPath = try derivedDataPath.map {
            try AbsolutePath(
                validating: $0,
                relativeTo: FileHandler.shared.currentPath
            )
        }
        
        logger.log(
            level: .debug,
            "Found the following buildable schemes: \(buildableSchemes.map(\.name).joined(separator: ", "))"
        )
        
        let schemesToBuild: [Scheme]
        if schemeNames.isEmpty {
            // Build only buildable entry schemes when no specific schemes are passed
            schemesToBuild = buildGraphInspector.buildableEntrySchemes(graphTraverser: graphTraverser)
        } else {
            schemesToBuild = try schemeNames.compactMap { schemeName in
                guard let scheme = buildableSchemes.first(where: { $0.name == schemeName }) else {
                    throw BuildServiceError.schemeNotFound(scheme: schemeName, existing: buildableSchemes.map(\.name))
                }
                return scheme
            }
        }
        
        var cleaned = false
        
        for scheme in schemesToBuild {
            guard let graphTarget = buildGraphInspector.buildableTarget(scheme: scheme, graphTraverser: graphTraverser) else {
                throw TargetBuilderError.schemeWithoutBuildableTargets(scheme: scheme.name)
            }
            
            let buildPlatform: TuistGraph.Platform
            
            if let platform {
                buildPlatform = platform
                //try TuistGraph.Platform.from(commandLineValue: platform)
            } else {
                buildPlatform = try graphTarget.target.servicePlatform
            }
            
            try await targetBuilder.buildTarget(
                graphTarget,
                platform: buildPlatform,
                workspacePath: workspacePath,
                scheme: scheme,
                clean: !cleaned && clean,
                configuration: configuration,
                buildOutputPath: buildOutputPath,
                derivedDataPath: derivedDataPath,
                device: device,
                osVersion: osVersion,
                rosetta: rosetta,
                graphTraverser: graphTraverser,
                passthroughXcodeBuildArguments: passthroughXcodeBuildArguments
            )
<<<<<<< HEAD
            cleaned = true
=======
        } else {
            var cleaned = false
            // Build only buildable entry schemes when specific schemes has not been passed
            let buildableEntrySchemes = buildGraphInspector.buildableEntrySchemes(graphTraverser: graphTraverser)
            for scheme in buildableEntrySchemes {
                guard let graphTarget = buildGraphInspector.buildableTarget(scheme: scheme, graphTraverser: graphTraverser) else {
                    throw TargetBuilderError.schemeWithoutBuildableTargets(scheme: scheme.name)
                }

                let buildPlatform: TuistGraph.Platform

                if let platform {
                    buildPlatform = try TuistGraph.Platform.from(commandLineValue: platform)
                } else {
                    buildPlatform = try graphTarget.target.servicePlatform
                }

                try await targetBuilder.buildTarget(
                    graphTarget,
                    platform: buildPlatform,
                    workspacePath: workspacePath,
                    scheme: scheme,
                    clean: !cleaned && clean,
                    configuration: configuration,
                    buildOutputPath: buildOutputPath,
                    derivedDataPath: derivedDataPath,
                    device: device,
                    osVersion: osVersion?.version(),
                    rosetta: rosetta,
                    graphTraverser: graphTraverser,
                    passthroughXcodeBuildArguments: passthroughXcodeBuildArguments
                )
                cleaned = true
            }
>>>>>>> 37991818
        }
        
        logger.log(level: .notice, "The project built successfully", metadata: .success)
    }
}<|MERGE_RESOLUTION|>--- conflicted
+++ resolved
@@ -6,7 +6,6 @@
 import TuistLoader
 import TuistServer
 import TuistSupport
-import TSCUtility
 
 enum BuildServiceError: FatalError {
     case workspaceNotFound(path: String)
@@ -58,7 +57,7 @@
     
     // swiftlint:disable:next function_body_length
     public func run(
-        schemeNames: [String],
+        schemeName: String?,
         generate: Bool,
         clean: Bool,
         configuration: String?,
@@ -67,8 +66,8 @@
         derivedDataPath: String?,
         path: AbsolutePath,
         device: String?,
-        platform: TuistGraph.Platform?,
-        osVersion: Version?,
+        platform: Platform?,
+        osVersion: String?,
         rosetta: Bool,
         generateOnly: Bool,
         generator _: ((Config) throws -> Generating)? = nil,
@@ -112,22 +111,11 @@
             "Found the following buildable schemes: \(buildableSchemes.map(\.name).joined(separator: ", "))"
         )
         
-        let schemesToBuild: [Scheme]
-        if schemeNames.isEmpty {
-            // Build only buildable entry schemes when no specific schemes are passed
-            schemesToBuild = buildGraphInspector.buildableEntrySchemes(graphTraverser: graphTraverser)
-        } else {
-            schemesToBuild = try schemeNames.compactMap { schemeName in
-                guard let scheme = buildableSchemes.first(where: { $0.name == schemeName }) else {
-                    throw BuildServiceError.schemeNotFound(scheme: schemeName, existing: buildableSchemes.map(\.name))
-                }
-                return scheme
+        if let schemeName {
+            guard let scheme = buildableSchemes.first(where: { $0.name == schemeName }) else {
+                throw BuildServiceError.schemeNotFound(scheme: schemeName, existing: buildableSchemes.map(\.name))
             }
-        }
-        
-        var cleaned = false
-        
-        for scheme in schemesToBuild {
+            
             guard let graphTarget = buildGraphInspector.buildableTarget(scheme: scheme, graphTraverser: graphTraverser) else {
                 throw TargetBuilderError.schemeWithoutBuildableTargets(scheme: scheme.name)
             }
@@ -136,7 +124,6 @@
             
             if let platform {
                 buildPlatform = platform
-                //try TuistGraph.Platform.from(commandLineValue: platform)
             } else {
                 buildPlatform = try graphTarget.target.servicePlatform
             }
@@ -146,19 +133,16 @@
                 platform: buildPlatform,
                 workspacePath: workspacePath,
                 scheme: scheme,
-                clean: !cleaned && clean,
+                clean: clean,
                 configuration: configuration,
                 buildOutputPath: buildOutputPath,
                 derivedDataPath: derivedDataPath,
                 device: device,
-                osVersion: osVersion,
+                osVersion: osVersion?.version(),
                 rosetta: rosetta,
                 graphTraverser: graphTraverser,
                 passthroughXcodeBuildArguments: passthroughXcodeBuildArguments
             )
-<<<<<<< HEAD
-            cleaned = true
-=======
         } else {
             var cleaned = false
             // Build only buildable entry schemes when specific schemes has not been passed
@@ -167,15 +151,15 @@
                 guard let graphTarget = buildGraphInspector.buildableTarget(scheme: scheme, graphTraverser: graphTraverser) else {
                     throw TargetBuilderError.schemeWithoutBuildableTargets(scheme: scheme.name)
                 }
-
+                
                 let buildPlatform: TuistGraph.Platform
-
+                
                 if let platform {
-                    buildPlatform = try TuistGraph.Platform.from(commandLineValue: platform)
+                    buildPlatform = platform
                 } else {
                     buildPlatform = try graphTarget.target.servicePlatform
                 }
-
+                
                 try await targetBuilder.buildTarget(
                     graphTarget,
                     platform: buildPlatform,
@@ -193,7 +177,6 @@
                 )
                 cleaned = true
             }
->>>>>>> 37991818
         }
         
         logger.log(level: .notice, "The project built successfully", metadata: .success)
