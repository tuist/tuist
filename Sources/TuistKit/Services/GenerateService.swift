--- conflicted
+++ resolved
@@ -1,9 +1,4 @@
 import Foundation
-<<<<<<< HEAD
-import RxBlocking
-import RxSwift
-=======
->>>>>>> 3105d60d
 import TSCBasic
 import TuistCache
 import TuistCore
@@ -40,9 +35,6 @@
         self.pluginService = pluginService
     }
 
-<<<<<<< HEAD
-    func run(path: String?, sources: Set<String>, noOpen: Bool, xcframeworks: Bool, profile: String?, ignoreCache: Bool) throws {
-=======
     func run(
         path: String?,
         sources: Set<String>,
@@ -51,7 +43,6 @@
         profile: String?,
         ignoreCache: Bool
     ) async throws {
->>>>>>> 3105d60d
         let timer = clock.startTimer()
         let path = self.path(path)
         let config = try configLoader.loadConfig(path: path)
@@ -63,11 +54,7 @@
             cacheProfile: cacheProfile,
             ignoreCache: ignoreCache
         )
-<<<<<<< HEAD
-        let workspacePath = try generator.generate(path: path, projectOnly: false)
-=======
         let workspacePath = try await generator.generate(path: path, projectOnly: false)
->>>>>>> 3105d60d
         if !noOpen {
             try opener.open(path: workspacePath)
         }
