--- conflicted
+++ resolved
@@ -129,28 +129,10 @@
             throw InspectBuildCommandServiceError.missingFullHandle
         }
 
-<<<<<<< HEAD
-        let gitCommitSHA: String?
-        let gitBranch: String?
-        if gitController.isInGitRepository(workingDirectory: projectPath) {
-            if gitController.hasCurrentBranchCommits(workingDirectory: projectPath) {
-                gitCommitSHA = try gitController.currentCommitSHA(workingDirectory: projectPath)
-            } else {
-                gitCommitSHA = nil
-            }
-
-            gitBranch = try gitController.currentBranch(workingDirectory: projectPath)
-        } else {
-            gitCommitSHA = nil
-            gitBranch = nil
-        }
-        let build = try await createBuildService.createBuild(
-=======
         let gitInfo = gitController.gitInfo(workingDirectory: projectPath)
         let gitCommitSHA = gitInfo.sha
         let gitBranch = gitInfo.branch
         try await createBuildService.createBuild(
->>>>>>> fbe6cffd
             fullHandle: fullHandle,
             serverURL: serverURL,
             id: xcactivityLog.mainSection.uniqueIdentifier,
