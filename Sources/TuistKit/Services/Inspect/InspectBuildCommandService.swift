--- conflicted
+++ resolved
@@ -105,27 +105,12 @@
             projectDerivedDataDirectory = try await derivedDataLocator.locate(for: projectPath)
         }
 
-<<<<<<< HEAD
-        guard let mostRecentActivityLogFile =
-            try await xcActivityLogController.mostRecentActivityLogFile(
-                projectDerivedDataDirectory: projectDerivedDataDirectory
-            ),
-            Environment.current.workspacePath == nil || (
-                referenceDate.timeIntervalSinceReferenceDate - 10 ..< referenceDate.timeIntervalSinceReferenceDate
-                    + 10
-            ) ~= mostRecentActivityLogFile.timeStoppedRecording.timeIntervalSinceReferenceDate
-        else {
-            throw InspectBuildCommandServiceError.mostRecentActivityLogNotFound(projectPath)
-        }
-        let xcactivityLog = try await xcActivityLogController.parse(mostRecentActivityLogFile.path)
-=======
         let mostRecentActivityLogPath = try await mostRecentActivityLogPath(
             projectPath: projectPath,
             projectDerivedDataDirectory: projectDerivedDataDirectory,
             referenceDate: referenceDate
         )
         let xcactivityLog = try await xcActivityLogController.parse(mostRecentActivityLogPath)
->>>>>>> 71de6035
         try await createBuild(
             for: xcactivityLog,
             projectPath: projectPath
@@ -145,10 +130,14 @@
             }
         ) {
             while true {
-                mostRecentActivityLogPath = try await xcActivityLogController.mostRecentActivityLogPath(
-                    projectDerivedDataDirectory: projectDerivedDataDirectory,
-                    after: referenceDate
-                )
+                if let mostRecentActivityLogFile = try await xcActivityLogController.mostRecentActivityLogFile(
+                    projectDerivedDataDirectory: projectDerivedDataDirectory
+                ), Environment.current.workspacePath == nil || (
+                    referenceDate.timeIntervalSinceReferenceDate - 10 ..< referenceDate.timeIntervalSinceReferenceDate
+                        + 10
+                ) ~= mostRecentActivityLogFile.timeStoppedRecording.timeIntervalSinceReferenceDate {
+                    mostRecentActivityLogPath = mostRecentActivityLogFile.path
+                }
                 if mostRecentActivityLogPath != nil {
                     return
                 }
