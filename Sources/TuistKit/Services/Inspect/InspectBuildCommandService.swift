import FileSystem
import Foundation
import Path
import TuistAutomation
import TuistCore
import TuistLoader
import TuistServer
import TuistSupport

enum InspectBuildCommandServiceError: Equatable, LocalizedError {
    case projectNotFound(AbsolutePath)
    case missingFullHandle
    case executablePathMissing
    case mostRecentActivityLogNotFound(AbsolutePath)

    var errorDescription: String? {
        switch self {
        case let .projectNotFound(path):
            return "No Xcode project found at \(path.pathString). Make sure it exists."
        case .missingFullHandle:
            return
                "The 'Tuist.swift' file is missing a fullHandle. See how to set up a Tuist project at: https://docs.tuist.dev/en/server/introduction/accounts-and-projects#projects"
        case .executablePathMissing:
            return "We couldn't find tuist's executable path to run inspect build in a background."
        case let .mostRecentActivityLogNotFound(projectPath):
            return
                "We couldn't find the most recent activity log from the project at \(projectPath.pathString)"
        }
    }
}

struct InspectBuildCommandService {
    private let derivedDataLocator: DerivedDataLocating
    private let fileSystem: FileSysteming
    private let machineEnvironment: MachineEnvironmentRetrieving
    private let xcodeBuildController: XcodeBuildControlling
    private let createBuildService: CreateBuildServicing
    private let configLoader: ConfigLoading
    private let xcActivityLogController: XCActivityLogControlling
    private let backgroundProcessRunner: BackgroundProcessRunning
    private let dateService: DateServicing
    private let serverURLService: ServerURLServicing
    private let gitController: GitControlling

    init(
        derivedDataLocator: DerivedDataLocating = DerivedDataLocator(),
        fileSystem: FileSysteming = FileSystem(),
        machineEnvironment: MachineEnvironmentRetrieving = MachineEnvironment.shared,
        xcodeBuildController: XcodeBuildControlling = XcodeBuildController(),
        createBuildService: CreateBuildServicing = CreateBuildService(),
        configLoader: ConfigLoading = ConfigLoader(),
        xcActivityLogController: XCActivityLogControlling = XCActivityLogController(),
        backgroundProcessRunner: BackgroundProcessRunning = BackgroundProcessRunner(),
        dateService: DateServicing = DateService(),
        serverURLService: ServerURLServicing = ServerURLService(),
        gitController: GitControlling = GitController()
    ) {
        self.derivedDataLocator = derivedDataLocator
        self.fileSystem = fileSystem
        self.machineEnvironment = machineEnvironment
        self.xcodeBuildController = xcodeBuildController
        self.createBuildService = createBuildService
        self.configLoader = configLoader
        self.xcActivityLogController = xcActivityLogController
        self.backgroundProcessRunner = backgroundProcessRunner
        self.dateService = dateService
        self.serverURLService = serverURLService
        self.gitController = gitController
    }

    func run(
        path: String?
    ) async throws {
        let referenceDate = dateService.now()
        guard let executablePath = Bundle.main.executablePath else {
            throw InspectBuildCommandServiceError.executablePathMissing
        }

<<<<<<< HEAD
        if Environment.current.allVariables["TUIST_INSPECT_BUILD_WAIT"] != "YES",
           Environment.current.workspacePath != nil
        {
            var environment = Environment.current.allVariables
=======
        if Environment.current.tuistVariables["TUIST_INSPECT_BUILD_WAIT"] != "YES",
           Environment.current.workspacePath != nil
        {
            var environment = Environment.current.variables
>>>>>>> dd828ad5
            environment["TUIST_INSPECT_BUILD_WAIT"] = "YES"
            // We don't want to prolongue the build action for analytics reasons.
            // Additionally, the `.xcactivitylog` might not be immediately available.
            // To resolve both issues, we run the `inspect build` command again when run from a post action (recognized by the
            // presense of the `workspacePath` environment variable).
            // We pass the `TUIST_INSPECT_BUILD_WAIT` environment variable to the new process, so we do actually upload the build
            // analytics to the server.
            try backgroundProcessRunner.runInBackground(
                [executablePath, "inspect", "build"],
                environment: environment
            )
            return
        }
        let projectPath = try await projectPath(path)
        let projectDerivedDataDirectory = try derivedDataLocator.locate(for: projectPath)
        guard let mostRecentActivityLogPath =
            try await xcActivityLogController.mostRecentActivityLogPath(
                projectDerivedDataDirectory: projectDerivedDataDirectory,
                after: referenceDate
            )
        else {
            throw InspectBuildCommandServiceError.mostRecentActivityLogNotFound(projectPath)
        }
        let xcactivityLog = try xcActivityLogController.parse(mostRecentActivityLogPath)
        try await createBuild(
            for: xcactivityLog,
            projectPath: projectPath
        )
    }

    private func createBuild(
        for xcactivityLog: XCActivityLog,
        projectPath: AbsolutePath
    ) async throws {
        let config =
            try await configLoader
                .loadConfig(path: projectPath)
        let serverURL = try serverURLService.url(configServerURL: config.url)
        guard let fullHandle = config.fullHandle else {
            throw InspectBuildCommandServiceError.missingFullHandle
        }

        let gitCommitSHA: String?
        let gitBranch: String?
        if gitController.isInGitRepository(workingDirectory: projectPath) {
            if gitController.hasCurrentBranchCommits(workingDirectory: projectPath) {
                gitCommitSHA = try gitController.currentCommitSHA(workingDirectory: projectPath)
            } else {
                gitCommitSHA = nil
            }

            gitBranch = try gitController.currentBranch(workingDirectory: projectPath)
        } else {
            gitCommitSHA = nil
            gitBranch = nil
        }
        try await createBuildService.createBuild(
            fullHandle: fullHandle,
            serverURL: serverURL,
            id: xcactivityLog.mainSection.uniqueIdentifier,
            duration: Int(xcactivityLog.mainSection.timeStoppedRecording * 1000)
                - Int(xcactivityLog.mainSection.timeStartedRecording * 1000),
<<<<<<< HEAD
            gitBranch: gitBranch,
            gitCommitSHA: gitCommitSHA,
            isCI: ciChecker.isCI(),
=======
            isCI: Environment.current.isCI,
>>>>>>> dd828ad5
            modelIdentifier: machineEnvironment.modelIdentifier(),
            macOSVersion: machineEnvironment.macOSVersion,
            scheme: Environment.current.schemeName,
            xcodeVersion: try await xcodeBuildController.version()?.description,
            status: xcactivityLog.buildStep.errorCount == 0 ? .success : .failure
        )
        AlertController.current.success(.alert("Uploaded a build to the server."))
    }

    private func projectPath(_ path: String?) async throws -> AbsolutePath {
        if let workspacePath = Environment.current.workspacePath {
            if workspacePath.parentDirectory.extension == "xcodeproj" {
                return workspacePath.parentDirectory
            } else {
                return workspacePath
            }
        } else {
            let currentWorkingDirectory = try await fileSystem.currentWorkingDirectory()
            let basePath =
                if let path {
                    try AbsolutePath(
                        validating: path,
                        relativeTo: currentWorkingDirectory
                    )
                } else {
                    currentWorkingDirectory
                }
            if let workspacePath = try await fileSystem.glob(
                directory: basePath,
                include: ["*.xcworkspace"]
            )
            .collect()
            .first {
                return workspacePath
            } else if let xcodeProjPath = try await fileSystem.glob(
                directory: basePath,
                include: ["*.xcodeproj"]
            )
            .collect()
            .first {
                return xcodeProjPath
            } else {
                throw InspectBuildCommandServiceError.projectNotFound(basePath)
            }
        }
    }
}<|MERGE_RESOLUTION|>--- conflicted
+++ resolved
@@ -76,17 +76,10 @@
             throw InspectBuildCommandServiceError.executablePathMissing
         }
 
-<<<<<<< HEAD
-        if Environment.current.allVariables["TUIST_INSPECT_BUILD_WAIT"] != "YES",
-           Environment.current.workspacePath != nil
-        {
-            var environment = Environment.current.allVariables
-=======
-        if Environment.current.tuistVariables["TUIST_INSPECT_BUILD_WAIT"] != "YES",
+        if Environment.current.variables["TUIST_INSPECT_BUILD_WAIT"] != "YES",
            Environment.current.workspacePath != nil
         {
             var environment = Environment.current.variables
->>>>>>> dd828ad5
             environment["TUIST_INSPECT_BUILD_WAIT"] = "YES"
             // We don't want to prolongue the build action for analytics reasons.
             // Additionally, the `.xcactivitylog` might not be immediately available.
@@ -149,13 +142,9 @@
             id: xcactivityLog.mainSection.uniqueIdentifier,
             duration: Int(xcactivityLog.mainSection.timeStoppedRecording * 1000)
                 - Int(xcactivityLog.mainSection.timeStartedRecording * 1000),
-<<<<<<< HEAD
             gitBranch: gitBranch,
             gitCommitSHA: gitCommitSHA,
-            isCI: ciChecker.isCI(),
-=======
             isCI: Environment.current.isCI,
->>>>>>> dd828ad5
             modelIdentifier: machineEnvironment.modelIdentifier(),
             macOSVersion: machineEnvironment.macOSVersion,
             scheme: Environment.current.schemeName,
