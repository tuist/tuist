import FileSystem
import Foundation
import Noora
import Path
import Rosalind
<<<<<<< HEAD
import ServiceContextModule
import TuistCLIServer
=======
>>>>>>> ba4e1854
import TuistLoader
import TuistServer
import TuistSupport

enum InspectBundleCommandServiceError: LocalizedError {
    case missingFullHandle

    var errorDescription: String? {
        switch self {
        case .missingFullHandle:
            "To analyze the app bundle, run 'tuist init' to connect to the Tuist server."
        }
    }
}

struct InspectBundleCommandService {
    private let fileSystem: FileSysteming
    private let rosalind: Rosalindable
    private let createBundleService: CreateBundleServicing
    private let configLoader: ConfigLoading
    private let serverURLService: ServerURLServicing
    private let gitController: GitControlling
    private let environment: [String: String]

    init(
        fileSystem: FileSysteming = FileSystem(),
        rosalind: Rosalindable = Rosalind(),
        createBundleService: CreateBundleServicing = CreateBundleService(),
        configLoader: ConfigLoading = ConfigLoader(),
        serverURLService: ServerURLServicing = ServerURLService(),
        gitController: GitControlling = GitController(),
        environment: [String: String] = ProcessInfo.processInfo.environment
    ) {
        self.fileSystem = fileSystem
        self.rosalind = rosalind
        self.createBundleService = createBundleService
        self.configLoader = configLoader
        self.serverURLService = serverURLService
        self.gitController = gitController
        self.environment = environment
    }

    func run(
        path: String?,
        bundle: String,
        json: Bool
    ) async throws {
        let bundlePath = try AbsolutePath(
            validating: bundle,
            relativeTo: try await fileSystem.currentWorkingDirectory()
        )
        let path = try await self.path(path)

        let config = try await configLoader
            .loadConfig(path: path)

        if json {
            let appBundleReport = try await rosalind.analyzeAppBundle(at: bundlePath)
            let json = try appBundleReport.toJSON()
            Logger.current.info(
                .init(stringLiteral: json.toString(prettyPrint: true)),
                metadata: .json
            )
            return
        }

        guard let fullHandle = config.fullHandle else { throw InspectBundleCommandServiceError.missingFullHandle }

        let gitCommitSHA: String?
        let gitBranch: String?
        let gitRef = gitController.ref(environment: environment)
        if gitController.isInGitRepository(workingDirectory: path) {
            if gitController.hasCurrentBranchCommits(workingDirectory: path) {
                gitCommitSHA = try gitController.currentCommitSHA(workingDirectory: path)
            } else {
                gitCommitSHA = nil
            }

            gitBranch = try gitController.currentBranch(workingDirectory: path)
        } else {
            gitCommitSHA = nil
            gitBranch = nil
        }

        let serverURL = try serverURLService.url(configServerURL: config.url)
        let serverBundle = try await Noora.current.progressStep(
            message: "Analyzing bundle...",
            successMessage: "Bundle analyzed",
            errorMessage: nil,
            showSpinner: true
        ) { updateStep in
            let appBundleReport = try await rosalind.analyzeAppBundle(at: bundlePath)
            updateStep("Pushing bundle to the server...")
            return try await createBundleService.createBundle(
                fullHandle: fullHandle,
                serverURL: serverURL,
                appBundleReport: appBundleReport,
                gitCommitSHA: gitCommitSHA,
                gitBranch: gitBranch,
                gitRef: gitRef
            )
        }
        AlertController.current.success(.alert("View the bundle analysis at \(serverBundle.url.absoluteString)"))
    }

    private func path(_ path: String?) async throws -> AbsolutePath {
        if let path {
            return try await AbsolutePath(validating: path, relativeTo: fileSystem.currentWorkingDirectory())
        } else {
            return try await fileSystem.currentWorkingDirectory()
        }
    }
}<|MERGE_RESOLUTION|>--- conflicted
+++ resolved
@@ -3,11 +3,7 @@
 import Noora
 import Path
 import Rosalind
-<<<<<<< HEAD
-import ServiceContextModule
 import TuistCLIServer
-=======
->>>>>>> ba4e1854
 import TuistLoader
 import TuistServer
 import TuistSupport
