import Foundation
import TuistCore
import TuistDependencies
import TuistGenerator

/// The GraphMapperFactorying describes the interface of a factory of graph mappers.
/// Methods in the interface map with workflows exposed to the user.
protocol GraphMapperFactorying {
    ///  Returns the graph mapper that should be used for automation tasks such as build and test.
    /// - Returns: A graph mapper.
    func automation(
        config: Tuist,
        testPlan: String?,
        includedTargets: Set<String>,
        excludedTargets: Set<String>
    ) -> [GraphMapping]

    /// Returns the default graph mapper that should be used from all the commands that require loading and processing the graph.
    /// - Returns: The default mapper.
    func `default`(
        config: Tuist
    ) -> [GraphMapping]
}

public final class GraphMapperFactory: GraphMapperFactorying {
    public init() {}

    public func automation(
        config: Tuist,
        testPlan: String?,
        includedTargets: Set<String>,
        excludedTargets: Set<String>
    ) -> [GraphMapping] {
        var mappers: [GraphMapping] = []
        mappers.append(
            FocusTargetsGraphMappers(
                testPlan: testPlan,
                includedTargets: includedTargets,
                excludedTargets: excludedTargets
            )
        )
        mappers.append(TreeShakePrunedTargetsGraphMapper())
        mappers.append(contentsOf: self.default(config: config))

        return mappers
    }

    public func `default`(
        config: Tuist
    ) -> [GraphMapping] {
        var mappers: [GraphMapping] = []
        mappers.append(ModuleMapMapper())
        mappers.append(UpdateWorkspaceProjectsGraphMapper())
        mappers.append(ExternalProjectsPlatformNarrowerGraphMapper())
<<<<<<< HEAD
        mappers.append(PruneOrphanRemoteTargetsGraphMapper())
        if config.generationOptions.enforceExplicitDependencies {
=======
        mappers.append(PruneOrphanExternalTargetsGraphMapper())
        if config.project.generatedProject?.generationOptions.enforceExplicitDependencies == true {
>>>>>>> aea3bd10
            mappers.append(ExplicitDependencyGraphMapper())
        }
        mappers.append(TreeShakePrunedTargetsGraphMapper())
        mappers.append(StaticXCFrameworkModuleMapGraphMapper())
        return mappers
    }
}<|MERGE_RESOLUTION|>--- conflicted
+++ resolved
@@ -52,13 +52,8 @@
         mappers.append(ModuleMapMapper())
         mappers.append(UpdateWorkspaceProjectsGraphMapper())
         mappers.append(ExternalProjectsPlatformNarrowerGraphMapper())
-<<<<<<< HEAD
         mappers.append(PruneOrphanRemoteTargetsGraphMapper())
-        if config.generationOptions.enforceExplicitDependencies {
-=======
-        mappers.append(PruneOrphanExternalTargetsGraphMapper())
         if config.project.generatedProject?.generationOptions.enforceExplicitDependencies == true {
->>>>>>> aea3bd10
             mappers.append(ExplicitDependencyGraphMapper())
         }
         mappers.append(TreeShakePrunedTargetsGraphMapper())
