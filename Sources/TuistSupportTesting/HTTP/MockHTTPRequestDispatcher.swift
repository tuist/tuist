--- conflicted
+++ resolved
@@ -24,28 +24,15 @@
         }
     }
 
-<<<<<<< HEAD
-    public func deferred<T, E>(resource: HTTPResource<T, E>) -> Deferred<Future<(object: T, response: HTTPURLResponse), Error>> where E: Error {
-        return Deferred {
-            Future<(object: T, response: HTTPURLResponse), Error> { promise in
-                if T.self != Void.self {
-                    fatalError(
-                        """
-                        MockHTTPRequestDispatcher only supports resources with Void as its generic value. \
-                        Use HTTPResource.noop from TuistSupportTesting.
-                        """
-                    )
-                }
-                self.requests.append(resource.request())
-                let response = HTTPURLResponse()
-                // swiftlint:disable:next force_cast
-                promise(.success((object: () as! T, response: response)))
-=======
     public func dispatch<T, E>(resource: HTTPResource<T, E>) -> AnyPublisher<(object: T, response: HTTPURLResponse), Error> where E: Error {
         AnyPublisher.create { subscriber in
             if T.self != Void.self {
-                fatalError("MockHTTPRequestDispatcher only supports resources with Void as its generic value. Use HTTPResource.noop from TuistSupportTesting.")
->>>>>>> d4007da3
+                fatalError(
+                  """
+                  MockHTTPRequestDispatcher only supports resources with Void as its generic value. \
+                  Use HTTPResource.noop from TuistSupportTesting.
+                  """
+                )
             }
             self.requests.append(resource.request())
             let response = HTTPURLResponse()
