import Foundation
import Path
import Testing
import TuistSupport
import XCTest

public final class MockEnvironment: Environmenting {
    enum Directory {
        case owned(TemporaryDirectory)
        case notowned(AbsolutePath)
        var path: AbsolutePath {
            switch self {
            case let .owned(directory): return directory.path
            case let .notowned(path): return path
            }
        }
    }

    fileprivate let directory: Directory

    init(temporaryDirectory: AbsolutePath? = nil) throws {
        if let temporaryDirectory {
            directory = .notowned(temporaryDirectory)
        } else {
            directory = .owned(try TemporaryDirectory(removeTreeOnDeinit: true))
        }
    }

    public var isVerbose: Bool = false
    public var queueDirectoryStub: AbsolutePath?
    public var shouldOutputBeColoured: Bool = false
    public var isStandardOutputInteractive: Bool = false
<<<<<<< HEAD
    public var tuistVariables: [String: String] = [:]
    public var allVariables: [String: String] = [:]
=======
>>>>>>> dd828ad5
    public var manifestLoadingVariables: [String: String] = [:]
    public var isStatsEnabled: Bool = true
    public var isGitHubActions: Bool = false
    public var variables: [String: String] = [:]
    public var arguments: [String] = []
    public var workspacePath: AbsolutePath?
    public var schemeName: String?
    public var currentExecutablePathStub: AbsolutePath?
    public func currentExecutablePath() -> AbsolutePath? { currentExecutablePathStub ?? Environment.currentExecutablePath() }

    public var cacheDirectory: AbsolutePath {
        directory.path.appending(components: ".cache")
    }

    public var stateDirectory: AbsolutePath {
        directory.path.appending(component: "state")
    }

    public var configDirectory: AbsolutePath {
        directory.path.appending(component: "state")
    }

    public var queueDirectory: AbsolutePath {
        queueDirectoryStub ?? directory.path.appending(component: "Queue")
    }
}

extension Environment {
    public static var mocked: MockEnvironment? { current as? MockEnvironment }
}

public struct EnvironmentTestingTrait: TestTrait, SuiteTrait, TestScoping {
    let temporaryDirectory: AbsolutePath?

    public func provideScope(
        for _: Test,
        testCase _: Test.Case?,
        performing function: @Sendable () async throws -> Void
    ) async throws {
        try await Environment.$current.withValue(MockEnvironment(temporaryDirectory: temporaryDirectory)) {
            try await function()
        }
    }
}

public func withMockedEnvironment(temporaryDirectory: AbsolutePath? = nil, _ closure: () async throws -> Void) async throws {
    try await Environment.$current.withValue(MockEnvironment(temporaryDirectory: temporaryDirectory)) {
        try await closure()
    }
}

extension Trait where Self == EnvironmentTestingTrait {
    /// When this trait is applied to a test, the environment will be mocked.
    public static func withMockedEnvironment(temporaryDirectory: AbsolutePath? = nil) -> Self {
        Self(temporaryDirectory: temporaryDirectory)
    }
}<|MERGE_RESOLUTION|>--- conflicted
+++ resolved
@@ -30,11 +30,6 @@
     public var queueDirectoryStub: AbsolutePath?
     public var shouldOutputBeColoured: Bool = false
     public var isStandardOutputInteractive: Bool = false
-<<<<<<< HEAD
-    public var tuistVariables: [String: String] = [:]
-    public var allVariables: [String: String] = [:]
-=======
->>>>>>> dd828ad5
     public var manifestLoadingVariables: [String: String] = [:]
     public var isStatsEnabled: Bool = true
     public var isGitHubActions: Bool = false
