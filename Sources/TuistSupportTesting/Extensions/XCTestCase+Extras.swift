--- conflicted
+++ resolved
@@ -260,11 +260,7 @@
         file: StaticString = #file,
         line: UInt = #line
     ) -> T? {
-<<<<<<< HEAD
-        guard let elementIndex = collection.firstIndex(where: { $0 is T }) else {
-=======
         guard let elementIndex = collection.lastIndex(where: { $0 is T }) else {
->>>>>>> bc8d44fa
             XCTFail("Didn't found an element of type \(String(describing: element))", file: file, line: line)
             return nil
         }
