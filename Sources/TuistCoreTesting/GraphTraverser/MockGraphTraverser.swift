--- conflicted
+++ resolved
@@ -403,11 +403,7 @@
         }
         return stubbedAllProjectDependenciesResult
     }
-<<<<<<< HEAD
-    
-=======
-
->>>>>>> ee420961
+
     var invokedDependsOnXCTest = false
     var invokedDependsOnXCTestCount = 0
     var invokedDependsOnXCTestParameters: (path: AbsolutePath, name: String)?
@@ -421,11 +417,7 @@
         invokedDependsOnXCTestParametersList.append((path, name))
         return stubbedDependsOnXCTestResult
     }
-<<<<<<< HEAD
-    
-=======
-
->>>>>>> ee420961
+
     var schemesStub: (() -> [Scheme])?
     func schemes() -> [Scheme] {
         schemesStub?() ?? []
