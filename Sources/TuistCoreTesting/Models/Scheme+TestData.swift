--- conflicted
+++ resolved
@@ -21,11 +21,7 @@
 }
 
 public extension TestAction {
-<<<<<<< HEAD
-    static func test(targets: [TargetReference] = [TargetReference(projectPath: "/Project", name: "AppTests")],
-=======
-    static func test(targets: [TestableTarget] = [TestableTarget(target: "AppTests")],
->>>>>>> 8729b5e2
+    static func test(targets: [TestableTarget] = [TestableTarget(target: TargetReference(projectPath: "/Project", name: "AppTests"))],
                      arguments: Arguments? = Arguments.test(),
                      configurationName: String = BuildConfiguration.debug.name,
                      coverage: Bool = false,
