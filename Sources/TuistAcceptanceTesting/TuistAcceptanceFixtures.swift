--- conflicted
+++ resolved
@@ -18,11 +18,9 @@
     case appWithRevenueCat
     case appWithSpmDependencies
     case appWithSpmModuleAliases
-<<<<<<< HEAD
+
     case appWithSpmXcframeworkDependency
-=======
     case appWithSwiftCMark
->>>>>>> 9cdbb49b
     case appWithLocalSPMModuleWithRemoteDependencies
     case appWithTestPlan
     case appWithTests
@@ -138,13 +136,10 @@
             return "app_with_spm_dependencies"
         case .appWithSpmModuleAliases:
             return "app_with_spm_module_aliases"
-<<<<<<< HEAD
         case .appWithSpmXcframeworkDependency:
             return "app_with_spm_xcframework_dependency"
-=======
         case .appWithSwiftCMark:
             return "app_with_swift_cmark"
->>>>>>> 9cdbb49b
         case .appWithLocalSPMModuleWithRemoteDependencies:
             return "app_with_local_spm_module_with_remote_dependencies"
         case .appWithTestPlan:
