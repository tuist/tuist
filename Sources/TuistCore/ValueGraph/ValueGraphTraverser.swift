--- conflicted
+++ resolved
@@ -35,13 +35,6 @@
     }
 
     public func allTargets() -> Set<ValueGraphTarget> {
-<<<<<<< HEAD
-        Set(projects.reduce(into: Set()) { result, project in
-            result.formUnion(targets(at: project.key))
-        })
-    }
-    
-=======
         Set(projects.flatMap { (projectPath, project) -> [ValueGraphTarget] in
             let targets = graph.targets[projectPath, default: [:]]
             return targets.values.map { target in
@@ -50,7 +43,6 @@
         })
     }
 
->>>>>>> e4e8fe8c
     public func rootProjects() -> Set<Project> {
         Set(graph.workspace.projects.compactMap {
             projects[$0]
