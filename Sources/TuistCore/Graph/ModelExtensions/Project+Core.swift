import Path
import TuistSupport
import XcodeGraph

extension Project {
    /// It returns the project targets sorted based on the target type and the dependencies between them.
    /// The most dependent and non-tests targets are sorted first in the list.
    ///
    /// - Parameter graph: Dependencies graph.
    /// - Returns: Sorted targets.
    public func sortedTargetsForProjectScheme(graph: Graph) -> [Target] {
        targets.values.sorted { first, second -> Bool in
            // First criteria: Test bundles at the end
            if first.product.testsBundle, !second.product.testsBundle {
                return false
            }
            if !first.product.testsBundle, second.product.testsBundle {
                return true
            }

            let graphTraverser = GraphTraverser(graph: graph)

            // Second criteria: Most dependent targets first.
            let secondDependencies = graphTraverser.directTargetDependencies(path: self.path, name: second.name)
                .filter { $0.graphTarget.path == self.path }
                .map(\.target.name)
            let firstDependencies = graphTraverser.directTargetDependencies(path: self.path, name: first.name)
                .filter { $0.graphTarget.path == self.path }
                .map(\.target.name)

            if secondDependencies.contains(first.name) {
                return true
            } else if firstDependencies.contains(second.name) {
                return false

                // Third criteria: Name
            } else {
                return first.name < second.name
            }
        }
    }

    public func derivedDirectoryPath(for target: Target) -> AbsolutePath {
<<<<<<< HEAD
        if type == .remotePackage {
=======
        if case .external = type,
           path.pathString
           .contains("\(Constants.SwiftPackageManager.packageBuildDirectoryName)/checkouts")
        {
>>>>>>> 4833608b
            return path
                // Leads to SPM's .build directory
                .parentDirectory.parentDirectory
                .appending(
                    components: [
                        Constants.DerivedDirectory.dependenciesDerivedDirectory,
                        target.name,
                    ]
                )
        } else {
            return path
                .appending(
                    component: Constants.DerivedDirectory.name
                )
        }
    }
}<|MERGE_RESOLUTION|>--- conflicted
+++ resolved
@@ -41,14 +41,7 @@
     }
 
     public func derivedDirectoryPath(for target: Target) -> AbsolutePath {
-<<<<<<< HEAD
-        if type == .remotePackage {
-=======
-        if case .external = type,
-           path.pathString
-           .contains("\(Constants.SwiftPackageManager.packageBuildDirectoryName)/checkouts")
-        {
->>>>>>> 4833608b
+        if case .remote = target.type {
             return path
                 // Leads to SPM's .build directory
                 .parentDirectory.parentDirectory
