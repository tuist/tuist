import Foundation
import TuistGraph
import XcodeProj

extension Product {
    public var xcodeValue: PBXProductType {
        switch self {
        case .app:
            return .application
        case .staticLibrary:
            return .staticLibrary
        case .dynamicLibrary:
            return .dynamicLibrary
        case .framework:
            return .framework
        case .staticFramework:
            return .framework
        case .unitTests:
            return .unitTestBundle
        case .uiTests:
            return .uiTestBundle
        case .bundle:
            return .bundle
        case .appExtension:
            return .appExtension
        //        case .watchApp:
        //            return .watchApp
        case .watch2App:
            return .watch2App
        //        case .watchExtension:
        //            return .watchExtension
        case .watch2Extension:
            return .watch2Extension
        case .tvTopShelfExtension: // Important Note: https://github.com/tuist/XcodeProj/pull/609
            return .appExtension
        // case .tvIntentsExtension: // Important Note: https://github.com/tuist/XcodeProj/pull/609
        //    return .tvExtension
        //        case .messagesApplication:
        //            return .messagesApplication
        case .messagesExtension:
            return .messagesExtension
        case .stickerPackExtension:
            return .stickerPack
        case .commandLineTool:
            return .commandLineTool
        case .appClip:
            return .onDemandInstallCapableApplication
<<<<<<< HEAD
        case .extensionKitExtension:
            return .extensionKitExtension
=======
        case .xpc:
            return .xpcService
>>>>>>> acba5a0f
        }
    }
}<|MERGE_RESOLUTION|>--- conflicted
+++ resolved
@@ -45,13 +45,10 @@
             return .commandLineTool
         case .appClip:
             return .onDemandInstallCapableApplication
-<<<<<<< HEAD
+        case .xpc:
+            return .xpcService
         case .extensionKitExtension:
             return .extensionKitExtension
-=======
-        case .xpc:
-            return .xpcService
->>>>>>> acba5a0f
         }
     }
 }