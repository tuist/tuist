--- conflicted
+++ resolved
@@ -220,13 +220,8 @@
         let bundles = filterDependencies(
             from: .target(name: name, path: path),
             test: { dependency in
-<<<<<<< HEAD
                 isDependencyResourceBundle(dependency: dependency) &&
                     !(isDependencyExternal(dependency) || dependency.isPrecompiled)
-=======
-                isDependencyResourceBundle(dependency: dependency)
-                    && !isDependencyExternal(dependency)
->>>>>>> bbeb20db
             },
             skip: canHostResources
         )
@@ -236,14 +231,9 @@
         let externalBundles = filterDependencies(
             from: .target(name: name, path: path),
             test: { dependency in
-<<<<<<< HEAD
                 isDependencyResourceBundle(dependency: dependency) &&
                     (isDependencyExternal(dependency) || dependency.isPrecompiled) &&
                     canEmbedBundles(target: target)
-=======
-                isDependencyResourceBundle(dependency: dependency)
-                    && isDependencyExternal(dependency) && canEmbedBundles(target: target)
->>>>>>> bbeb20db
             },
             skip: canDependencyEmbedBundles
         )
