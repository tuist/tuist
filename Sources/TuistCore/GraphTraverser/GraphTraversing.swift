--- conflicted
+++ resolved
@@ -30,9 +30,6 @@
     /// Returns all the apps from the graph.
     func apps() -> Set<ValueGraphTarget>
     
-    /// - Returns: All the schemes of the graph
-    func schemes() -> [Scheme]
-
     /// - Returns: All the schemes of the graph
     func schemes() -> [Scheme]
 
@@ -156,12 +153,7 @@
     /// the groups.
     /// - Parameter path: Path to the directory where the project is defined.
     func allProjectDependencies(path: AbsolutePath) throws -> Set<GraphDependencyReference>
-<<<<<<< HEAD
-    
-    
-=======
 
->>>>>>> ee420961
     /// Returns true if the given target depends on XCTest.
     /// - Parameters:
     ///   - path: Path to the project tha defines the target.
