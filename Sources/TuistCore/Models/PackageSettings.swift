--- conflicted
+++ resolved
@@ -18,18 +18,12 @@
     /// The custom project options for each project generated from a swift package
     public let projectOptions: [String: XcodeGraph.Project.Options]
 
-<<<<<<< HEAD
     /// A Boolean value that indicates whether the test targets of local swift packages are included in generated project.
     ///
     /// - Note: When generating an [SPM package](https://docs.tuist.io/guide/project/directory-structure.html#swift-package),
     /// test targets are always included regardless of the value of this property.
     public var includeLocalPackageTestTargets: Bool
 
-    /// Swift tools version of the parsed `Package.swift`
-    public let swiftToolsVersion: Version
-
-=======
->>>>>>> 4833608b
     /// Initializes a new `PackageSettings` instance.
     /// - Parameters:
     ///    - productTypes: The custom `Product` types to be used for SPM targets.
@@ -44,26 +38,16 @@
         productTypes: [String: Product],
         productDestinations: [String: Destinations],
         baseSettings: Settings,
-<<<<<<< HEAD
-        targetSettings: [String: SettingsDictionary],
+        targetSettings: [String: Settings],
         projectOptions: [String: XcodeGraph.Project.Options] = [:],
-        includeLocalPackageTestTargets: Bool,
-        swiftToolsVersion: Version
-=======
-        targetSettings: [String: Settings],
-        projectOptions: [String: XcodeGraph.Project.Options] = [:]
->>>>>>> 4833608b
+        includeLocalPackageTestTargets: Bool
     ) {
         self.productTypes = productTypes
         self.productDestinations = productDestinations
         self.baseSettings = baseSettings
         self.targetSettings = targetSettings
         self.projectOptions = projectOptions
-<<<<<<< HEAD
         self.includeLocalPackageTestTargets = includeLocalPackageTestTargets
-        self.swiftToolsVersion = swiftToolsVersion
-=======
->>>>>>> 4833608b
     }
 }
 
@@ -73,28 +57,17 @@
             productTypes: [String: Product] = [:],
             productDestinations: [String: Destinations] = [:],
             baseSettings: Settings = Settings.default,
-<<<<<<< HEAD
-            targetSettings: [String: SettingsDictionary] = [:],
+            targetSettings: [String: Settings] = [:],
             projectOptions: [String: XcodeGraph.Project.Options] = [:],
-            includeLocalPackageTestTargets: Bool = false,
-            swiftToolsVersion: Version = Version("5.4.9")
-=======
-            targetSettings: [String: Settings] = [:],
-            projectOptions: [String: XcodeGraph.Project.Options] = [:]
->>>>>>> 4833608b
+            includeLocalPackageTestTargets: Bool = false
         ) -> PackageSettings {
             PackageSettings(
                 productTypes: productTypes,
                 productDestinations: productDestinations,
                 baseSettings: baseSettings,
                 targetSettings: targetSettings,
-<<<<<<< HEAD
                 projectOptions: projectOptions,
-                includeLocalPackageTestTargets: includeLocalPackageTestTargets,
-                swiftToolsVersion: swiftToolsVersion
-=======
-                projectOptions: projectOptions
->>>>>>> 4833608b
+                includeLocalPackageTestTargets: includeLocalPackageTestTargets
             )
         }
     }
