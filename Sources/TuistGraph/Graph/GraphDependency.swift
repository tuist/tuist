--- conflicted
+++ resolved
@@ -88,16 +88,9 @@
 
     public func hash(into hasher: inout Hasher) {
         switch self {
-<<<<<<< HEAD
-        case let .xcframework(path, _, _, _, _, _):
-            hasher.combine("xcframework")
-            hasher.combine(path)
+        case let .xcframework(xcframework):
+            hasher.combine(xcframework)
         case let .framework(path, _, _, _, _, _, _):
-=======
-        case let .xcframework(xcframework):
-            hasher.combine(xcframework)
-        case let .framework(path, _, _, _, _, _, _, _):
->>>>>>> 85fb7619
             hasher.combine("framework")
             hasher.combine(path)
         case let .library(path, _, _, _, _):
@@ -141,14 +134,9 @@
      */
     public var isStaticPrecompiled: Bool {
         switch self {
-<<<<<<< HEAD
-        case let .xcframework(_, _, _, linking, _, _),
-             let .framework(_, _, _, _, linking, _, _),
-=======
         case let .xcframework(xcframework):
             return xcframework.linking == .static
-        case let .framework(_, _, _, _, linking, _, _, _),
->>>>>>> 85fb7619
+        case let .framework(_, _, _, _, linking, _, _),
              let .library(_, _, linking, _, _): return linking == .static
         case .bundle: return false
         case .packageProduct: return false
@@ -162,14 +150,9 @@
      */
     public var isDynamicPrecompiled: Bool {
         switch self {
-<<<<<<< HEAD
-        case let .xcframework(_, _, _, linking, _, _),
-             let .framework(_, _, _, _, linking, _, _),
-=======
         case let .xcframework(xcframework):
             return xcframework.linking == .dynamic
-        case let .framework(_, _, _, _, linking, _, _, _),
->>>>>>> 85fb7619
+        case let .framework(_, _, _, _, linking, _, _),
              let .library(_, _, linking, _, _): return linking == .dynamic
         case .bundle: return false
         case .packageProduct: return false
@@ -194,7 +177,7 @@
         switch self {
         case let .xcframework(xcframework):
             return xcframework.linking == .dynamic
-        case let .framework(_, _, _, _, linking, _, _, _),
+        case let .framework(_, _, _, _, linking, _, _),
              let .library(path: _, publicHeaders: _, linking: linking, architectures: _, swiftModuleMap: _):
             return linking == .dynamic
         case .bundle: return false
@@ -238,15 +221,9 @@
 
     public var name: String {
         switch self {
-<<<<<<< HEAD
-        case let .xcframework(path, _, _, _, _, _):
-            return path.basename
+        case let .xcframework(xcframework):
+            return xcframework.path.basename
         case let .framework(path, _, _, _, _, _, _):
-=======
-        case let .xcframework(xcframework):
-            return xcframework.path.basename
-        case let .framework(path, _, _, _, _, _, _, _):
->>>>>>> 85fb7619
             return path.basename
         case let .library(path, _, _, _, _):
             return path.basename
