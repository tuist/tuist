import Foundation

public enum Product: String, CustomStringConvertible, CaseIterable, Codable {
    case app
    case staticLibrary = "static_library"
    case dynamicLibrary = "dynamic_library"
    case framework
    case staticFramework
    case unitTests = "unit_tests"
    case uiTests = "ui_tests"
    case bundle
    case commandLineTool
    case appExtension = "app_extension"
    //    case watchApp = "watch_app"
    case watch2App = "watch_2_app"
    //    case watchExtension = "watch_extension"
    case watch2Extension = "watch_2_extension"
    case tvTopShelfExtension = "tv_top_shelf_extension"
    // case tvIntentsExtension = "tv_intents_extension"
    //    case messagesApplication = "messages_application"
    case messagesExtension = "messages_extension"
    case stickerPackExtension = "sticker_pack_extension"
    case appClip
<<<<<<< HEAD
    case extensionKitExtension = "extension_kit_extension"
=======
    case xpc
>>>>>>> acba5a0f

    public var caseValue: String {
        switch self {
        case .app:
            return "app"
        case .staticLibrary:
            return "staticLibrary"
        case .dynamicLibrary:
            return "dynamicLibrary"
        case .framework:
            return "framework"
        case .staticFramework:
            return "staticFramework"
        case .unitTests:
            return "unitTests"
        case .uiTests:
            return "uiTests"
        case .bundle:
            return "bundle"
        case .appExtension:
            return "appExtension"
        //        case .watchApp:
        //            return "watchApp"
        case .watch2App:
            return "watch2App"
        //        case .watchExtension:
        //            return "watchExtension"
        case .watch2Extension:
            return "watch2Extension"
        case .tvTopShelfExtension:
            return "tvTopShelfExtension"
        // case .tvIntentsExtension:
        //    return "tvIntentsExtension"
        //        case .messagesApplication:
        //            return "messagesApplication"
        case .messagesExtension:
            return "messagesExtension"
        case .stickerPackExtension:
            return "stickerPackExtension"
        case .commandLineTool:
            return "commandLineTool"
        case .appClip:
            return "appClip"
<<<<<<< HEAD
        case .extensionKitExtension:
            return "extensionKitExtension"
=======
        case .xpc:
            return "xpc"
>>>>>>> acba5a0f
        }
    }

    public var description: String {
        switch self {
        case .app:
            return "application"
        case .staticLibrary:
            return "static library"
        case .dynamicLibrary:
            return "dynamic library"
        case .framework:
            return "framework"
        case .staticFramework:
            return "staticFramework"
        case .unitTests:
            return "unit tests"
        case .uiTests:
            return "ui tests"
        case .bundle:
            return "bundle"
        case .appExtension:
            return "app extension"
        //        case .watchApp:
        //            return "watch application"
        case .watch2App:
            return "watch 2 application"
        //        case .watchExtension:
        //            return "watch extension"
        case .watch2Extension:
            return "watch 2 extension"
        case .tvTopShelfExtension:
            return "tv top shelf extension"
        // case .tvIntentsExtension:
        //    return "tv intents extension"
        //        case .messagesApplication:
        //            return "iMessage application"
        case .messagesExtension:
            return "iMessage extension"
        case .stickerPackExtension:
            return "sticker pack extension"
        case .commandLineTool:
            return "command line tool"
        case .appClip:
            return "appClip"
<<<<<<< HEAD
        case .extensionKitExtension:
            return "extensionKit extension"
=======
        case .xpc:
            return "xpc"
>>>>>>> acba5a0f
        }
    }

    /// Returns true if the target can be ran.
    public var runnable: Bool {
        switch self {
        case
            .app,
            .appClip,
            .commandLineTool,
            .watch2App,
            .appExtension,
            .messagesExtension,
            .stickerPackExtension,
            .tvTopShelfExtension,
            .watch2Extension,
            .extensionKitExtension:
            return true
        case
            .bundle,
            .dynamicLibrary,
            .framework,
            .staticFramework,
            .staticLibrary,
            .unitTests,
            .uiTests,
            .xpc:
            return false
        }
    }

    /// Returns true if the product is a tests bundle.
    public var testsBundle: Bool {
        self == .uiTests || self == .unitTests
    }

    public static func forPlatform(_ platform: Platform) -> Set<Product> {
        var base: [Product] = [
            .app,
            .staticLibrary,
            .dynamicLibrary,
            .framework,
        ]

        if platform == .iOS {
            base.append(.appExtension)
            base.append(.stickerPackExtension)
            //            base.append(.messagesApplication)
            base.append(.messagesExtension)
            base.append(.appClip)
        }

        if platform == .tvOS {
            base.append(.tvTopShelfExtension)
            // base.append(.tvIntentsExtension)
        }

        if platform == .macOS ||
            platform == .tvOS ||
            platform == .iOS
        {
            base.append(.unitTests)
            base.append(.uiTests)
        }

        if platform == .macOS {
            base.append(.commandLineTool)
            base.append(.xpc)
        }

        //        if platform == .watchOS {
        //            base.append(contentsOf: [
        //                .watchApp,
        //                .watch2App,
        //                .watchExtension,
        //                .watch2Extension,
        //            ])
        //        }
        return Set(base)
    }

    public var isStatic: Bool {
        [.staticLibrary, .staticFramework].contains(self)
    }

    public var isFramework: Bool {
        [.framework, .staticFramework].contains(self)
    }

    public var isDynamic: Bool {
        [.framework, .dynamicLibrary].contains(self)
    }

    public func canHostTests() -> Bool {
        [.app, .appClip, .watch2App].contains(self)
    }
}<|MERGE_RESOLUTION|>--- conflicted
+++ resolved
@@ -21,11 +21,8 @@
     case messagesExtension = "messages_extension"
     case stickerPackExtension = "sticker_pack_extension"
     case appClip
-<<<<<<< HEAD
+    case xpc
     case extensionKitExtension = "extension_kit_extension"
-=======
-    case xpc
->>>>>>> acba5a0f
 
     public var caseValue: String {
         switch self {
@@ -69,13 +66,10 @@
             return "commandLineTool"
         case .appClip:
             return "appClip"
-<<<<<<< HEAD
+        case .xpc:
+            return "xpc"
         case .extensionKitExtension:
             return "extensionKitExtension"
-=======
-        case .xpc:
-            return "xpc"
->>>>>>> acba5a0f
         }
     }
 
@@ -121,13 +115,10 @@
             return "command line tool"
         case .appClip:
             return "appClip"
-<<<<<<< HEAD
+        case .xpc:
+            return "xpc"
         case .extensionKitExtension:
             return "extensionKit extension"
-=======
-        case .xpc:
-            return "xpc"
->>>>>>> acba5a0f
         }
     }
 
