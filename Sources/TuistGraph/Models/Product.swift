--- conflicted
+++ resolved
@@ -22,11 +22,8 @@
     case stickerPackExtension = "sticker_pack_extension"
     case appClip
     case xpc
-<<<<<<< HEAD
+    case systemExtension = "system_extension"
     case extensionKitExtension = "extension_kit_extension"
-=======
-    case systemExtension = "system_extension"
->>>>>>> 376648d8
 
     public var caseValue: String {
         switch self {
@@ -72,13 +69,10 @@
             return "appClip"
         case .xpc:
             return "xpc"
-<<<<<<< HEAD
+        case .systemExtension:
+            return "systemExtension"
         case .extensionKitExtension:
             return "extensionKitExtension"
-=======
-        case .systemExtension:
-            return "systemExtension"
->>>>>>> 376648d8
         }
     }
 
@@ -126,13 +120,10 @@
             return "appClip"
         case .xpc:
             return "xpc"
-<<<<<<< HEAD
+        case .systemExtension:
+            return "system extension"
         case .extensionKitExtension:
             return "extensionKit extension"
-=======
-        case .systemExtension:
-            return "system extension"
->>>>>>> 376648d8
         }
     }
 
