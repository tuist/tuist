import Foundation
import TSCBasic

// swiftlint:disable:next type_body_length
public struct Target: Equatable, Hashable, Comparable, Codable {
    // MARK: - Static

    // Note: The `.docc` file type is technically both a valid source extension and folder extension
    //       in order to compile the documentation archive (including Tutorials, Articles, etc.)
    public static let validSourceExtensions: [String] = [
        "m", "swift", "mm", "cpp", "cc", "c", "d", "s", "intentdefinition", "xcmappingmodel", "metal", "mlmodel", "docc",
        "playground", "rcproject", "mlpackage",
    ]
    public static let validFolderExtensions: [String] = [
        "framework", "bundle", "app", "xcassets", "appiconset", "scnassets",
    ]

    // MARK: - Attributes

    public var name: String
    public var destinations: Destinations
    public var product: Product
    public var bundleId: String
    public var productName: String
    public var deploymentTargets: DeploymentTargets

    // An info.plist file is needed for (dynamic) frameworks, applications and executables
    // however is not needed for other products such as static libraries.
    public var infoPlist: InfoPlist?
    public var entitlements: Entitlements?
    public var settings: Settings?
    public var dependencies: [TargetDependency]
    public var sources: [SourceFile]
    public var resources: [ResourceFileElement]
    public var copyFiles: [CopyFilesAction]
    public var headers: Headers?
    public var coreDataModels: [CoreDataModel]
    public var scripts: [TargetScript]
    public var environmentVariables: [String: EnvironmentVariable]
    public var launchArguments: [LaunchArgument]
    public var filesGroup: ProjectGroup
    public var rawScriptBuildPhases: [RawScriptBuildPhase]
    public var playgrounds: [AbsolutePath]
    public let additionalFiles: [FileElement]
    public var buildRules: [BuildRule]
    public var prune: Bool

    // MARK: - Init

    public init(
        name: String,
        destinations: Destinations,
        product: Product,
        productName: String?,
        bundleId: String,
        deploymentTargets: DeploymentTargets = DeploymentTargets(),
        infoPlist: InfoPlist? = nil,
        entitlements: Entitlements? = nil,
        settings: Settings? = nil,
        sources: [SourceFile] = [],
        resources: [ResourceFileElement] = [],
        copyFiles: [CopyFilesAction] = [],
        headers: Headers? = nil,
        coreDataModels: [CoreDataModel] = [],
        scripts: [TargetScript] = [],
        environmentVariables: [String: EnvironmentVariable] = [:],
        launchArguments: [LaunchArgument] = [],
        filesGroup: ProjectGroup,
        dependencies: [TargetDependency] = [],
        rawScriptBuildPhases: [RawScriptBuildPhase] = [],
        playgrounds: [AbsolutePath] = [],
        additionalFiles: [FileElement] = [],
        buildRules: [BuildRule] = [],
        prune: Bool = false
    ) {
        self.name = name
        self.product = product
        self.destinations = destinations
        self.bundleId = bundleId
        self.productName = productName ?? name.replacingOccurrences(of: "-", with: "_")
        self.deploymentTargets = deploymentTargets
        self.infoPlist = infoPlist
        self.entitlements = entitlements
        self.settings = settings
        self.sources = sources
        self.resources = resources
        self.copyFiles = copyFiles
        self.headers = headers
        self.coreDataModels = coreDataModels
        self.scripts = scripts
        self.environmentVariables = environmentVariables
        self.launchArguments = launchArguments
        self.filesGroup = filesGroup
        self.dependencies = dependencies
        self.rawScriptBuildPhases = rawScriptBuildPhases
        self.playgrounds = playgrounds
        self.additionalFiles = additionalFiles
        self.buildRules = buildRules
        self.prune = prune
    }

    /// Target can be included in the link phase of other targets
    public func isLinkable() -> Bool {
        [.dynamicLibrary, .staticLibrary, .framework, .staticFramework].contains(product)
    }

    /// Returns whether a target is exclusive to a single platform
    public func isExclusiveTo(_ platform: Platform) -> Bool {
        destinations.map(\.platform).allSatisfy { $0 == platform }
    }

    /// Returns whether a target supports a platform
    public func supports(_ platform: Platform) -> Bool {
        destinations.map(\.platform).contains(platform)
    }

    /// List of platforms this target deploys to
    public var supportedPlatforms: Set<Platform> {
        Set(destinations.map(\.platform))
    }

    /// Returns target's pre scripts.
    public var preScripts: [TargetScript] {
        scripts.filter { $0.order == .pre }
    }

    /// Returns target's post scripts.
    public var postScripts: [TargetScript] {
        scripts.filter { $0.order == .post }
    }

    /// Returns true if the target supports Mac Catalyst
    public var supportsCatalyst: Bool {
        destinations.contains(.macCatalyst)
    }

    /// Target can link static products (e.g. an app can link a staticLibrary)
    public func canLinkStaticProducts() -> Bool {
        [
            .framework,
            .app,
            .commandLineTool,
            .xpc,
            .unitTests,
            .uiTests,
            .appExtension,
            .watch2Extension,
            .messagesExtension,
            .appClip,
            .tvTopShelfExtension,
            .systemExtension,
            .extensionKitExtension,
        ].contains(product)
    }

    /// Returns true if the target supports having a headers build phase..
    public var shouldIncludeHeadersBuildPhase: Bool {
        switch product {
        case .framework, .staticFramework, .staticLibrary, .dynamicLibrary:
            return true
        default:
            return false
        }
    }

    /// Returns true if the target supports having sources.
    public var supportsSources: Bool {
        switch product {
        case .stickerPackExtension, .watch2App:
            return false
        case .bundle:
            // Bundles only support source when targetting macOS only
            return isExclusiveTo(.macOS)
        default:
            return true
        }
    }

    /// Returns true if the target deploys to more then one platform
    public var isMultiplatform: Bool {
        supportedPlatforms.count > 1
    }

    /// Returns true if the target supports hosting resources
    public var supportsResources: Bool {
        switch product {
        case .app,
             .framework,
             .unitTests,
             .uiTests,
             .bundle,
             .appExtension,
             .watch2App,
             .watch2Extension,
             .tvTopShelfExtension,
             .messagesExtension,
             .stickerPackExtension,
             .appClip,
             .systemExtension,
             .extensionKitExtension:
            return true

        case .commandLineTool,
             .dynamicLibrary,
             .staticLibrary,
             .staticFramework,
             .xpc:
            return false
        }
    }

    public var legacyPlatform: Platform {
        destinations.first?.platform ?? .iOS
    }

    /// Returns true if the target is an AppClip
    public var isAppClip: Bool {
        if case .appClip = product {
            return true
        }
        return false
    }

    /// Determines if the target is an embeddable watch application
    /// i.e. a product that can be bundled with a host iOS application
    public func isEmbeddableWatchApplication() -> Bool {
        let isWatchOS = isExclusiveTo(.watchOS)
        let isApp = (product == .watch2App || product == .app)
        return isWatchOS && isApp
    }

    /// Determines if the target is an embeddable xpc service
    /// i.e. a product that can be bundled with a host macOS application
    public func isEmbeddableXPCService() -> Bool {
        product == .xpc
    }

    /// Determines if the target is an embeddable system extension
    /// i.e. a product that can be bundled with a host macOS application
    public func isEmbeddableSystemExtension() -> Bool {
        product == .systemExtension
    }

    /// Determines if the target is able to embed a watch application
    /// i.e. a product that can be bundled with a watchOS application
    public func canEmbedWatchApplications() -> Bool {
        isExclusiveTo(.iOS) && product == .app
    }

    /// Determines if the target is able to embed an system extension
    /// i.e. a product that can be bundled with a macOS application
    public func canEmbedSystemExtensions() -> Bool {
        isExclusiveTo(.macOS) && product == .app
    }

    /// Return the a set of PlatformFilters to control linking based on what platform is being compiled
    /// This allows a target to link against a dependency conditionally when it is being compiled for a compatible platform
    /// E.g. An app linking against CarPlay only when built for iOS.
    public var dependencyPlatformFilters: PlatformFilters {
        Set(destinations.map(\.platformFilter))
    }

    // MARK: - Equatable

    public static func == (lhs: Target, rhs: Target) -> Bool {
        lhs.name == rhs.name &&
            lhs.destinations == rhs.destinations &&
            lhs.product == rhs.product &&
            lhs.bundleId == rhs.bundleId &&
            lhs.productName == rhs.productName &&
            lhs.infoPlist == rhs.infoPlist &&
            lhs.entitlements == rhs.entitlements &&
            lhs.settings == rhs.settings &&
            lhs.sources == rhs.sources &&
            lhs.resources == rhs.resources &&
            lhs.headers == rhs.headers &&
            lhs.coreDataModels == rhs.coreDataModels &&
            lhs.scripts == rhs.scripts &&
            lhs.dependencies == rhs.dependencies &&
            lhs.environmentVariables == rhs.environmentVariables
    }

    public func hash(into hasher: inout Hasher) {
        hasher.combine(name)
        hasher.combine(destinations)
        hasher.combine(product)
        hasher.combine(bundleId)
        hasher.combine(productName)
<<<<<<< HEAD
        hasher.combine(environment)
=======
        hasher.combine(entitlements)
        hasher.combine(environmentVariables)
>>>>>>> 7647ca03
    }

    /// Returns a new copy of the target with the given InfoPlist set.
    /// - Parameter infoPlist: InfoPlist to be set to the copied instance.
    public func with(infoPlist: InfoPlist) -> Target {
        var copy = self
        copy.infoPlist = infoPlist
        return copy
    }

    /// Returns a new copy of the target with the given entitlements set.
    /// - Parameter entitlements: entitlements to be set to the copied instance.
    public func with(entitlements: Entitlements) -> Target {
        var copy = self
        copy.entitlements = entitlements
        return copy
    }

    /// Returns a new copy of the target with the given scripts.
    /// - Parameter scripts: Actions to be set to the copied instance.
    public func with(scripts: [TargetScript]) -> Target {
        var copy = self
        copy.scripts = scripts
        return copy
    }

    /// Returns a new copy of the target with the given additional settings
    /// - Parameter additionalSettings: settings to be added.
    public func with(additionalSettings: SettingsDictionary) -> Target {
        var copy = self
        if let oldSettings = copy.settings {
            copy.settings = Settings(
                base: oldSettings.base.merging(additionalSettings, uniquingKeysWith: { $1 }),
                configurations: oldSettings.configurations,
                defaultSettings: oldSettings.defaultSettings
            )
        } else {
            copy.settings = Settings(
                base: additionalSettings,
                configurations: [:]
            )
        }
        return copy
    }

    // MARK: - Comparable

    public static func < (lhs: Target, rhs: Target) -> Bool {
        lhs.name < rhs.name
    }
}

extension Sequence where Element == Target {
    /// Filters and returns only the targets that are test bundles.
    var testBundles: [Target] {
        filter(\.product.testsBundle)
    }

    /// Filters and returns only the targets that are apps and app clips.
    var apps: [Target] {
        filter { $0.product == .app || $0.product == .appClip }
    }
}<|MERGE_RESOLUTION|>--- conflicted
+++ resolved
@@ -286,12 +286,8 @@
         hasher.combine(product)
         hasher.combine(bundleId)
         hasher.combine(productName)
-<<<<<<< HEAD
-        hasher.combine(environment)
-=======
         hasher.combine(entitlements)
         hasher.combine(environmentVariables)
->>>>>>> 7647ca03
     }
 
     /// Returns a new copy of the target with the given InfoPlist set.
