--- conflicted
+++ resolved
@@ -283,13 +283,10 @@
             lhs.coreDataModels == rhs.coreDataModels &&
             lhs.scripts == rhs.scripts &&
             lhs.dependencies == rhs.dependencies &&
-<<<<<<< HEAD
             lhs.environment == rhs.environment &&
             lhs.mergedBinaryType == rhs.mergedBinaryType &&
-            lhs.mergeable == rhs.mergeable
-=======
+            lhs.mergeable == rhs.mergeable &&
             lhs.environmentVariables == rhs.environmentVariables
->>>>>>> 3c97e536
     }
 
     public func hash(into hasher: inout Hasher) {
