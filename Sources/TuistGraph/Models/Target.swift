--- conflicted
+++ resolved
@@ -128,11 +128,8 @@
             .messagesExtension,
             .appClip,
             .tvTopShelfExtension,
-<<<<<<< HEAD
+            .systemExtension,
             .extensionKitExtension,
-=======
-            .systemExtension,
->>>>>>> 376648d8
         ].contains(product)
     }
 
@@ -172,11 +169,8 @@
              .messagesExtension,
              .stickerPackExtension,
              .appClip,
-<<<<<<< HEAD
+             .systemExtension,
              .extensionKitExtension:
-=======
-             .systemExtension:
->>>>>>> 376648d8
             return true
 
         case .commandLineTool,
