import Foundation
import TSCBasic

// swiftlint:disable:next type_body_length
public struct Target: Equatable, Hashable, Comparable, Codable {
    // MARK: - Static

    // Note: The `.docc` file type is technically both a valid source extension and folder extension
    //       in order to compile the documentation archive (including Tutorials, Articles, etc.)
    public static let validSourceExtensions: [String] = [
        "m", "swift", "mm", "cpp", "cc", "c", "d", "s", "intentdefinition", "xcmappingmodel", "metal", "mlmodel", "docc",
        "playground", "rcproject",
    ]
    public static let validFolderExtensions: [String] = [
        "framework", "bundle", "app", "xcassets", "appiconset", "scnassets",
    ]

    // MARK: - Attributes

    public var name: String
    public var product: Product
    public var bundleId: String
    public var productName: String
    public var deploymentTargets: [DeploymentTarget]

    // An info.plist file is needed for (dynamic) frameworks, applications and executables
    // however is not needed for other products such as static libraries.
    public var infoPlist: InfoPlist?
    public var entitlements: AbsolutePath?
    public var settings: Settings?
    public var dependencies: [TargetDependency]
    public var sources: [SourceFile]
    public var resources: [ResourceFileElement]
    public var copyFiles: [CopyFilesAction]
    public var headers: Headers?
    public var coreDataModels: [CoreDataModel]
    public var scripts: [TargetScript]
    public var environment: [String: String]
    public var launchArguments: [LaunchArgument]
    public var filesGroup: ProjectGroup
    public var rawScriptBuildPhases: [RawScriptBuildPhase]
    public var playgrounds: [AbsolutePath]
    public let additionalFiles: [FileElement]
    public var buildRules: [BuildRule]
    public var prune: Bool

    // MARK: - Init

    public init(
        name: String,
        product: Product,
        productName: String?,
        bundleId: String,
        deploymentTargets: [DeploymentTarget] = [],
        infoPlist: InfoPlist? = nil,
        entitlements: AbsolutePath? = nil,
        settings: Settings? = nil,
        sources: [SourceFile] = [],
        resources: [ResourceFileElement] = [],
        copyFiles: [CopyFilesAction] = [],
        headers: Headers? = nil,
        coreDataModels: [CoreDataModel] = [],
        scripts: [TargetScript] = [],
        environment: [String: String] = [:],
        launchArguments: [LaunchArgument] = [],
        filesGroup: ProjectGroup,
        dependencies: [TargetDependency] = [],
        rawScriptBuildPhases: [RawScriptBuildPhase] = [],
        playgrounds: [AbsolutePath] = [],
        additionalFiles: [FileElement] = [],
        buildRules: [BuildRule] = [],
        prune: Bool = false
    ) {
        self.name = name
        self.product = product
        self.bundleId = bundleId
        self.productName = productName ?? name.replacingOccurrences(of: "-", with: "_")
        self.deploymentTargets = deploymentTargets
        self.infoPlist = infoPlist
        self.entitlements = entitlements
        self.settings = settings
        self.sources = sources
        self.resources = resources
        self.copyFiles = copyFiles
        self.headers = headers
        self.coreDataModels = coreDataModels
        self.scripts = scripts
        self.environment = environment
        self.launchArguments = launchArguments
        self.filesGroup = filesGroup
        self.dependencies = dependencies
        self.rawScriptBuildPhases = rawScriptBuildPhases
        self.playgrounds = playgrounds
        self.additionalFiles = additionalFiles
        self.buildRules = buildRules
        self.prune = prune
    }

    /// Target can be included in the link phase of other targets
    public func isLinkable() -> Bool {
        [.dynamicLibrary, .staticLibrary, .framework, .staticFramework].contains(product)
    }

    /// Returns target's pre scripts.
    public var preScripts: [TargetScript] {
        scripts.filter { $0.order == .pre }
    }

    /// Returns target's post scripts.
    public var postScripts: [TargetScript] {
        scripts.filter { $0.order == .post }
    }

    /// Target can link static products (e.g. an app can link a staticLibrary)
    public func canLinkStaticProducts() -> Bool {
        [
            .framework,
            .app,
            .commandLineTool,
            .xpc,
            .unitTests,
            .uiTests,
            .appExtension,
            .watch2Extension,
            .messagesExtension,
            .appClip,
        ].contains(product)
    }

    /// Returns true if the target supports having a headers build phase..
    public var shouldIncludeHeadersBuildPhase: Bool {
        switch product {
        case .framework, .staticFramework, .staticLibrary, .dynamicLibrary:
            return true
        default:
            return false
        }
    }

    /// Returns true if the target supports having sources.
    public var supportsSources: Bool {
        for deploymentTarget in deploymentTargets {
            switch (deploymentTarget.platform, product) {
            case (.iOS, .bundle), (.iOS, .stickerPackExtension), (.watchOS, .watch2App):
                continue
            default:
                return true
            }
        }
        
        return false
    }

    /// Returns true if the target supports hosting resources
    public var supportsResources: Bool {
        switch product {
        case .app,
             .framework,
             .unitTests,
             .uiTests,
             .bundle,
             .appExtension,
             .watch2App,
             .watch2Extension,
             .tvTopShelfExtension,
             .messagesExtension,
             .stickerPackExtension,
             .appClip:
            return true

        case .commandLineTool,
             .dynamicLibrary,
             .staticLibrary,
             .staticFramework,
             .xpc:
            return false
        }
    }

    /// Returns true if the target is an AppClip
    public var isAppClip: Bool {
        if case .appClip = product {
            return true
        }
        return false
    }

    /// Determines if the target is an embeddable watch application
    /// i.e. a product that can be bundled with a host iOS application
    public func isEmbeddableWatchApplication() -> Bool {
        for deploymentTarget in deploymentTargets {
            switch (deploymentTarget.platform, product) {
            case (.watchOS, .watch2App), (.watchOS, .app):
                return true
            default:
                continue
            }
        }
        
        return false
    }

    /// Determines if the target is an embeddable xpc service
    /// i.e. a product that can be bundled with a host macOS application
    public func isEmbeddableXPCService() -> Bool {
        switch (platform, product) {
        case (.macOS, .xpc):
            return true
        default:
            return false
        }
    }

    /// Determines if the target is able to embed a watch application
    /// i.e. a product that can be bundled with a watchOS application
    public func canEmbedWatchApplications() -> Bool {
        for deploymentTarget in deploymentTargets {
            switch (deploymentTarget.platform, product) {
            case (.iOS, .app):
                return true
            default:
                continue
            }
        }
        
        return false
    }

    /// Determines if the target is able to embed an xpc serivce
    /// i.e. a product that can be bundled with a macOS application
    public func canEmbedXPCServices() -> Bool {
        switch (platform, product) {
        case (.macOS, .app):
            return true
        default:
            return false
        }
    }

    /// For iOS targets that support macOS (Catalyst), this value is used
    /// in the generated build files of the target dependency products to
    /// indicate the build system that the dependency should be compiled
    /// with Catalyst compatibility.
    public var targetDependencyBuildFilesPlatformFilter: BuildFilePlatformFilter? {
<<<<<<< HEAD
        for deploymentTarget in deploymentTargets {
            switch deploymentTarget {
            case let .iOS(_, devices) where devices.contains(.all):
                return nil
            case let .iOS(_, devices):
                if devices.contains(.mac) {
                    return .catalyst
                } else {
                    return .ios
                }
            default:
                break
=======
        switch deploymentTarget {
        case let .iOS(_, devices, _) where devices.contains(.all):
            return nil
        case let .iOS(_, devices, _):
            if devices.contains(.mac) {
                return .catalyst
            } else {
                return .ios
>>>>>>> c0d1a5be
            }
        }
        
        return nil
    }
    
    /// Returns main platform
    public var mainPlatform : Platform {
        guard let mainPlatform = deploymentTargets.first?.platform else {
            fatalError("Deployment targets can't be empty")
        }
        
        return mainPlatform
    }

    // MARK: - Equatable

    public static func == (lhs: Target, rhs: Target) -> Bool {
        lhs.name == rhs.name &&
            lhs.deploymentTargets == rhs.deploymentTargets &&
            lhs.product == rhs.product &&
            lhs.bundleId == rhs.bundleId &&
            lhs.productName == rhs.productName &&
            lhs.infoPlist == rhs.infoPlist &&
            lhs.entitlements == rhs.entitlements &&
            lhs.settings == rhs.settings &&
            lhs.sources == rhs.sources &&
            lhs.resources == rhs.resources &&
            lhs.headers == rhs.headers &&
            lhs.coreDataModels == rhs.coreDataModels &&
            lhs.scripts == rhs.scripts &&
            lhs.dependencies == rhs.dependencies &&
            lhs.environment == rhs.environment
    }

    public func hash(into hasher: inout Hasher) {
        hasher.combine(name)
        hasher.combine(deploymentTargets)
        hasher.combine(product)
        hasher.combine(bundleId)
        hasher.combine(productName)
        hasher.combine(entitlements)
        hasher.combine(environment)
    }

    /// Returns a new copy of the target with the given InfoPlist set.
    /// - Parameter infoPlist: InfoPlist to be set to the copied instance.
    public func with(infoPlist: InfoPlist) -> Target {
        var copy = self
        copy.infoPlist = infoPlist
        return copy
    }

    /// Returns a new copy of the target with the given scripts.
    /// - Parameter scripts: Actions to be set to the copied instance.
    public func with(scripts: [TargetScript]) -> Target {
        var copy = self
        copy.scripts = scripts
        return copy
    }

    /// Returns a new copy of the target with the given additional settings
    /// - Parameter additionalSettings: settings to be added.
    public func with(additionalSettings: SettingsDictionary) -> Target {
        var copy = self
        if let oldSettings = copy.settings {
            copy.settings = Settings(
                base: oldSettings.base.merging(additionalSettings, uniquingKeysWith: { $1 }),
                configurations: oldSettings.configurations,
                defaultSettings: oldSettings.defaultSettings
            )
        } else {
            copy.settings = Settings(
                base: additionalSettings,
                configurations: [:]
            )
        }
        return copy
    }

    // MARK: - Comparable

    public static func < (lhs: Target, rhs: Target) -> Bool {
        lhs.name < rhs.name
    }
}

extension Sequence where Element == Target {
    /// Filters and returns only the targets that are test bundles.
    var testBundles: [Target] {
        filter(\.product.testsBundle)
    }

    /// Filters and returns only the targets that are apps and app clips.
    var apps: [Target] {
        filter { $0.product == .app || $0.product == .appClip }
    }
}<|MERGE_RESOLUTION|>--- conflicted
+++ resolved
@@ -242,7 +242,6 @@
     /// indicate the build system that the dependency should be compiled
     /// with Catalyst compatibility.
     public var targetDependencyBuildFilesPlatformFilter: BuildFilePlatformFilter? {
-<<<<<<< HEAD
         for deploymentTarget in deploymentTargets {
             switch deploymentTarget {
             case let .iOS(_, devices) where devices.contains(.all):
@@ -255,16 +254,6 @@
                 }
             default:
                 break
-=======
-        switch deploymentTarget {
-        case let .iOS(_, devices, _) where devices.contains(.all):
-            return nil
-        case let .iOS(_, devices, _):
-            if devices.contains(.mac) {
-                return .catalyst
-            } else {
-                return .ios
->>>>>>> c0d1a5be
             }
         }
         
