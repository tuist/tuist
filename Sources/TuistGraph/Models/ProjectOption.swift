--- conflicted
+++ resolved
@@ -64,47 +64,4 @@
             return false
         }
     }
-<<<<<<< HEAD
-}
-
-// MARK: - Options + Codable
-
-extension ProjectOption {
-    internal enum CodingKeys: String, CodingKey {
-        case disableBundleAccessors
-        case disableSynthesizedResourceAccessors
-        case textSettings
-    }
-
-    public init(from decoder: Decoder) throws {
-        let container = try decoder.container(keyedBy: CodingKeys.self)
-
-        if container.contains(.disableBundleAccessors) {
-            self = .disableBundleAccessors
-        } else if container.contains(.disableSynthesizedResourceAccessors) {
-            self = .disableSynthesizedResourceAccessors
-        } else if container.allKeys.contains(.textSettings), try container.decodeNil(forKey: .textSettings) == false {
-            var associatedValues = try container.nestedUnkeyedContainer(forKey: .textSettings)
-            let textSettings = try associatedValues.decode(TextSettings.self)
-            self = .textSettings(textSettings)
-        } else {
-            throw DecodingError.dataCorrupted(.init(codingPath: decoder.codingPath, debugDescription: "Unknown enum case"))
-        }
-    }
-
-    public func encode(to encoder: Encoder) throws {
-        var container = encoder.container(keyedBy: CodingKeys.self)
-
-        switch self {
-        case .disableBundleAccessors:
-            try container.encode(true, forKey: .disableBundleAccessors)
-        case .disableSynthesizedResourceAccessors:
-            try container.encode(true, forKey: .disableSynthesizedResourceAccessors)
-        case let .textSettings(textSettings):
-            var associatedValues = container.nestedUnkeyedContainer(forKey: .textSettings)
-            try associatedValues.encode(textSettings)
-        }
-    }
-=======
->>>>>>> 13cb81bf
 }