--- conflicted
+++ resolved
@@ -35,14 +35,6 @@
             swiftVersion: nil,
             plugins: [],
             generationOptions: .init(
-<<<<<<< HEAD
-                templateMacros: nil,
-=======
-                xcodeProjectName: nil,
-                organizationName: nil,
-                developmentRegion: nil,
-                disableShowEnvironmentVarsInScriptPhases: false,
->>>>>>> 19a885c8
                 resolveDependenciesWithSystemScm: false,
                 disablePackageVersionLocking: false
             ),
