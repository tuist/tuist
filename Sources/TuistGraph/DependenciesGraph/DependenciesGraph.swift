import Foundation
import TSCBasic
import TuistSupport

// MARK: - Dependencies Graph Error

public enum DependenciesGraphError: FatalError, Equatable {
    /// Thrown when the same dependency is defined more than once.
    case duplicatedDependency(String, ThirdPartyDependency, ThirdPartyDependency)

    /// Error type.
    public var type: ErrorType {
        switch self {
        case .duplicatedDependency:
            return .abort
        }
    }

    // Error description.
    public var description: String {
        switch self {
        case let .duplicatedDependency(name, first, second):
            return """
            The \(name) dependency is defined twice across different dependency managers:
            First: \(first)
            Second: \(second)
            """
        }
    }
}

// MARK: - Dependencies Graph

/// A directed acyclic graph (DAG) that Tuist uses to represent the dependency tree.
public struct DependenciesGraph: Equatable, Codable {
    /// A dictionary where the keys are the names of dependencies, and the values are the dependencies themselves.
<<<<<<< HEAD
    public let thirdPartyDependencies: [String: ThirdPartyDependency]
=======
    public var externalDependencies: [String: ExternalDependency]
>>>>>>> 7b30d1e6

    /// Create an instance of `DependenciesGraph` model.
    public init(externalDependencies: [String: ExternalDependency]) {
        self.externalDependencies = externalDependencies
    }
<<<<<<< HEAD
}

extension DependenciesGraph {
    public func merging(with other: Self) throws -> Self {
        let mergedThirdPartyDependencies = try thirdPartyDependencies.merging(other.thirdPartyDependencies) { old, new in
            throw DependenciesGraphError.duplicatedDependency(old.name, old, new)
        }
        return .init(thirdPartyDependencies: mergedThirdPartyDependencies)
    }
=======

    /// An empty `DependenciesGraph`.
    public static let none: DependenciesGraph = .init(externalDependencies: [:])
>>>>>>> 7b30d1e6
}<|MERGE_RESOLUTION|>--- conflicted
+++ resolved
@@ -6,7 +6,7 @@
 
 public enum DependenciesGraphError: FatalError, Equatable {
     /// Thrown when the same dependency is defined more than once.
-    case duplicatedDependency(String, ThirdPartyDependency, ThirdPartyDependency)
+    case duplicatedDependency(String, ExternalDependency, ExternalDependency)
 
     /// Error type.
     public var type: ErrorType {
@@ -34,29 +34,22 @@
 /// A directed acyclic graph (DAG) that Tuist uses to represent the dependency tree.
 public struct DependenciesGraph: Equatable, Codable {
     /// A dictionary where the keys are the names of dependencies, and the values are the dependencies themselves.
-<<<<<<< HEAD
-    public let thirdPartyDependencies: [String: ThirdPartyDependency]
-=======
-    public var externalDependencies: [String: ExternalDependency]
->>>>>>> 7b30d1e6
+    public let externalDependencies: [String: ExternalDependency]
 
     /// Create an instance of `DependenciesGraph` model.
     public init(externalDependencies: [String: ExternalDependency]) {
         self.externalDependencies = externalDependencies
     }
-<<<<<<< HEAD
+
+    /// An empty `DependenciesGraph`.
+    public static let none: DependenciesGraph = .init(externalDependencies: [:])
 }
 
 extension DependenciesGraph {
     public func merging(with other: Self) throws -> Self {
-        let mergedThirdPartyDependencies = try thirdPartyDependencies.merging(other.thirdPartyDependencies) { old, new in
+        let mergedExternalDependencies = try externalDependencies.merging(other.externalDependencies) { old, new in
             throw DependenciesGraphError.duplicatedDependency(old.name, old, new)
         }
-        return .init(thirdPartyDependencies: mergedThirdPartyDependencies)
+        return .init(externalDependencies: mergedExternalDependencies)
     }
-=======
-
-    /// An empty `DependenciesGraph`.
-    public static let none: DependenciesGraph = .init(externalDependencies: [:])
->>>>>>> 7b30d1e6
 }