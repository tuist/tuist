--- conflicted
+++ resolved
@@ -4,7 +4,7 @@
 // A enum containing information about third party dependency.
 public enum ThirdPartyDependency: Hashable, Codable {
     /// A dependency that is imported as source code.
-    case sources(products: [Product], targets: [Target]) // TODO: add the supported platforms read from the SPM package to `sources`
+    case sources(name: String, products: [Product], targets: [Target]) // TODO: add the supported platforms read from the SPM package to `sources`
 
     /// A dependency that represents a pre-compiled .xcframework.
     case xcframework(name: String, path: AbsolutePath, architectures: Set<BinaryArchitecture>)
@@ -71,12 +71,9 @@
 
     private enum CodingKeys: String, CodingKey {
         case kind
-<<<<<<< HEAD
+        case name
         case products
         case targets
-=======
-        case name
->>>>>>> 1e25b036
         case path
         case architectures
     }
@@ -100,15 +97,12 @@
     public func encode(to encoder: Encoder) throws {
         var container = encoder.container(keyedBy: CodingKeys.self)
         switch self {
-<<<<<<< HEAD
-        case let .sources(products, targets):
+        case let .sources(name, products, targets):
             try container.encode(Kind.sources, forKey: .kind)
+            try container.encode(name, forKey: .name)
             try container.encode(products, forKey: .products)
             try container.encode(targets, forKey: .targets)
-        case let .xcframework(path, architectures):
-=======
         case let .xcframework(name, path, architectures):
->>>>>>> 1e25b036
             try container.encode(Kind.xcframework, forKey: .kind)
             try container.encode(name, forKey: .name)
             try container.encode(path, forKey: .path)
