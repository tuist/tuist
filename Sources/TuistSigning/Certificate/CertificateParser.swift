import Foundation
import TSCBasic
import TuistSupport

enum CertificateParserError: FatalError, Equatable {
    case nameParsingFailed(AbsolutePath, String)
    case developmentTeamParsingFailed(AbsolutePath, String)
    case invalidFormat(String)

    var type: ErrorType {
        switch self {
        case .nameParsingFailed, .developmentTeamParsingFailed, .invalidFormat:
            return .abort
        }
    }

    var description: String {
        switch self {
        case let .invalidFormat(certificate):
            return "Certificate \(certificate) is in invalid format. Please name your certificates in the following way: Target.Configuration.p12"
        case let .nameParsingFailed(path, input):
            return "We couldn't parse the name while parsing the following output from the file \(path.pathString): \(input)"
        case let .developmentTeamParsingFailed(path, input):
            return "We couldn't parse the development team while parsing the following output from the file \(path.pathString): \(input)"
        }
    }
}

/// Used to parse and extract info from a certificate
protocol CertificateParsing {
    /// Parse public-private key pair
    /// - Returns: Parse `Certificate`
    func parse(publicKey: AbsolutePath, privateKey: AbsolutePath) throws -> Certificate
}

/// Subject attributes that are returnen with `openssl x509 -subject`
private enum SubjectAttribute: String {
    case commonName = "CN"
    case country = "C"
    case description
    case emailAddress
    case locality = "L"
    case organization = "O"
    case organizationalUnit = "OU"
    case state = "ST"
    case uid = "UID"
}

final class CertificateParser: CertificateParsing {
    func parse(publicKey: AbsolutePath, privateKey: AbsolutePath) throws -> Certificate {
        let subject = try self.subject(at: publicKey)
        let fingerprint = try self.fingerprint(at: publicKey)
        let isRevoked = subject.contains("REVOKED")

        let nameRegex = try NSRegularExpression(
            pattern: SubjectAttribute.commonName.rawValue + " *= *([^/,]+)",
            options: []
        )
        guard
            let nameResult = nameRegex.firstMatch(in: subject, options: [], range: NSRange(location: 0, length: subject.count))
        else { throw CertificateParserError.nameParsingFailed(publicKey, subject) }
        let name = NSString(string: subject).substring(with: nameResult.range(at: 1)).spm_chomp()

        let developmentTeamRegex = try NSRegularExpression(
            pattern: SubjectAttribute.organizationalUnit.rawValue + " *= *([^/,]+)",
            options: []
        )
        guard
            let developmentTeamResult = developmentTeamRegex.firstMatch(in: subject, options: [], range: NSRange(location: 0, length: subject.count))
        else { throw CertificateParserError.developmentTeamParsingFailed(publicKey, subject) }
        let developmentTeam = NSString(string: subject).substring(with: developmentTeamResult.range(at: 1)).spm_chomp()

        return Certificate(
            publicKey: publicKey,
            privateKey: privateKey,
            fingerprint: fingerprint,
            developmentTeam: developmentTeam,
            name: name.sanitizeEncoding(),
<<<<<<< HEAD
=======
            targetName: targetName,
            configurationName: configurationName,
>>>>>>> 47e98508
            isRevoked: isRevoked
        )
    }

    func parseFingerPrint(developerCertificate: Data) throws -> String {
        let temporaryFile = try FileHandler.shared.temporaryDirectory().appending(component: "developerCertificate.cer")
        try developerCertificate.write(to: temporaryFile.asURL)

        return try fingerprint(at: temporaryFile)
    }

    // MARK: - Helpers

    private func subject(at path: AbsolutePath) throws -> String {
        try System.shared.capture("openssl", "x509", "-inform", "der", "-in", path.pathString, "-noout", "-subject")
    }
<<<<<<< HEAD

    private func fingerprint(at path: AbsolutePath) throws -> String {
        try System.shared.capture("openssl", "x509", "-inform", "der", "-in", path.pathString, "-noout", "-fingerprint").spm_chomp()
    }
=======
>>>>>>> 47e98508
}

extension String {
    func sanitizeEncoding() -> String {
        // Had some real life certificates where encoding in the name was broken - e.g. \\xC3\\xA4 instead of ä
        guard let regex = try? NSRegularExpression(pattern: "(\\\\x([A-Za-z0-9]{2}))(\\\\x([A-Za-z0-9]{2}))", options: []) else { return self }
        let matches = regex.matches(in: self, options: [], range: NSRange(startIndex..., in: self)).reversed()

        var modifiableString = self
        matches.forEach { result in
            guard let firstRange = Range(result.range(at: 2), in: modifiableString), let secondRange = Range(result.range(at: 4), in: modifiableString) else { return }
            guard let firstInt = UInt8(modifiableString[firstRange], radix: 16), let secondInt = UInt8(modifiableString[secondRange], radix: 16) else { return }
            modifiableString.replaceSubrange(Range(result.range, in: modifiableString)!, with: String(decoding: [firstInt, secondInt] as [UTF8.CodeUnit], as: UTF8.self))
        }

        return modifiableString
    }
}<|MERGE_RESOLUTION|>--- conflicted
+++ resolved
@@ -76,11 +76,6 @@
             fingerprint: fingerprint,
             developmentTeam: developmentTeam,
             name: name.sanitizeEncoding(),
-<<<<<<< HEAD
-=======
-            targetName: targetName,
-            configurationName: configurationName,
->>>>>>> 47e98508
             isRevoked: isRevoked
         )
     }
@@ -97,13 +92,27 @@
     private func subject(at path: AbsolutePath) throws -> String {
         try System.shared.capture("openssl", "x509", "-inform", "der", "-in", path.pathString, "-noout", "-subject")
     }
-<<<<<<< HEAD
 
     private func fingerprint(at path: AbsolutePath) throws -> String {
         try System.shared.capture("openssl", "x509", "-inform", "der", "-in", path.pathString, "-noout", "-fingerprint").spm_chomp()
     }
-=======
->>>>>>> 47e98508
+}
+
+extension String {
+    func sanitizeEncoding() -> String {
+        // Had some real life certificates where encoding in the name was broken - e.g. \\xC3\\xA4 instead of ä
+        guard let regex = try? NSRegularExpression(pattern: "(\\\\x([A-Za-z0-9]{2}))(\\\\x([A-Za-z0-9]{2}))", options: []) else { return self }
+        let matches = regex.matches(in: self, options: [], range: NSRange(startIndex..., in: self)).reversed()
+
+        var modifiableString = self
+        matches.forEach { result in
+            guard let firstRange = Range(result.range(at: 2), in: modifiableString), let secondRange = Range(result.range(at: 4), in: modifiableString) else { return }
+            guard let firstInt = UInt8(modifiableString[firstRange], radix: 16), let secondInt = UInt8(modifiableString[secondRange], radix: 16) else { return }
+            modifiableString.replaceSubrange(Range(result.range, in: modifiableString)!, with: String(decoding: [firstInt, secondInt] as [UTF8.CodeUnit], as: UTF8.self))
+        }
+
+        return modifiableString
+    }
 }
 
 extension String {
