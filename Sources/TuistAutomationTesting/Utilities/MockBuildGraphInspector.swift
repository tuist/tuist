--- conflicted
+++ resolved
@@ -45,21 +45,12 @@
         }
     }
 
-<<<<<<< HEAD
     public var testableTargetStub: ((Scheme, Graph) -> TargetNode?)?
     public func testableTarget(scheme: Scheme, graph: Graph) -> TargetNode? {
         if let testableTargetStub = testableTargetStub {
             return testableTargetStub(scheme, graph)
         } else {
             return TargetNode.test()
-=======
-    public var testableTargetStub: ((Scheme, Graph) -> (Project, Target)?)?
-    public func testableTarget(scheme: Scheme, graph: Graph) -> (Project, Target)? {
-        if let testableTargetStub = testableTargetStub {
-            return testableTargetStub(scheme, graph)
-        } else {
-            return (Project.test(), Target.test())
->>>>>>> a5a6d949
         }
     }
 
