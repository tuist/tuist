import FileSystem
import Foundation
import Mockable
import Path
import ProjectDescription
import ServiceContextModule
import TSCUtility
import TuistCore
import TuistSupport
import XcodeGraph

// MARK: - PackageInfo Mapper Errors

enum PackageInfoMapperError: FatalError, Equatable {
    /// Thrown when the default path folder is not present.
    case defaultPathNotFound(AbsolutePath, String, [String])

    /// Thrown when the parsing of minimum deployment target failed.
    case minDeploymentTargetParsingFailed(ProjectDescription.Platform)

    /// Thrown when no supported platforms are found for a package.
    case noSupportedPlatforms(
        name: String,
        configured: Set<ProjectDescription.Platform>,
        package: Set<ProjectDescription.Platform>
    )

    /// Thrown when `PackageInfo.Target.Dependency.byName` dependency cannot be resolved.
    case unknownByNameDependency(String)

    /// Thrown when `PackageInfo.Platform` name cannot be mapped to a `DeploymentTarget`.
    case unknownPlatform(String)

    /// Thrown when `PackageInfo.Target.Dependency.product` dependency cannot be resolved.
    case unknownProductDependency(String, String)

    /// Thrown when a target defined in a product is not present in the package
    case unknownProductTarget(package: String, product: String, target: String)

    /// Thrown when unsupported `PackageInfo.Target.TargetBuildSettingDescription` `Tool`/`SettingName` pair is found.
    case unsupportedSetting(
        PackageInfo.Target.TargetBuildSettingDescription.Tool,
        PackageInfo.Target.TargetBuildSettingDescription.SettingName
    )

    /// Thrown when a binary target defined in a package doesn't have a corresponding artifact
    case missingBinaryArtifact(package: String, target: String)

    case modulemapMissing(moduleMapPath: String, package: String, target: String)

    /// Error type.
    var type: ErrorType {
        switch self {
        case .noSupportedPlatforms, .unknownByNameDependency, .unknownPlatform, .unknownProductDependency, .unknownProductTarget,
             .modulemapMissing:
            return .abort
        case .minDeploymentTargetParsingFailed, .defaultPathNotFound, .unsupportedSetting, .missingBinaryArtifact:
            return .bug
        }
    }

    /// Error description.
    var description: String {
        switch self {
        case let .defaultPathNotFound(packageFolder, targetName, predefinedPaths):
            return """
            Default source path not found for target \(targetName) in package at \(packageFolder.pathString). \
            Source path must be one of \(predefinedPaths.map { "\($0)/\(targetName)" })
            """
        case let .minDeploymentTargetParsingFailed(platform):
            return "The minimum deployment target for \(platform) platform cannot be parsed."
        case let .noSupportedPlatforms(name, configured, package):
            return "No supported platform found for the \(name) dependency. Configured: \(configured), package: \(package)."
        case let .unknownByNameDependency(name):
            return "The package associated to the \(name) dependency cannot be found."
        case let .unknownPlatform(platform):
            return "The \(platform) platform is not supported."
        case let .unknownProductDependency(name, package):
            return "The product \(name) of package \(package) cannot be found."
        case let .unknownProductTarget(package, product, target):
            return "The target \(target) of product \(product) cannot be found in package \(package)."
        case let .unsupportedSetting(tool, setting):
            return "The \(tool) and \(setting) pair is not a supported setting."
        case let .missingBinaryArtifact(package, target):
            return "The artifact for binary target \(target) of package \(package) cannot be found."
        case let .modulemapMissing(moduleMapPath, package, target):
            return "Target \(target) of package \(package) is a system library. Module map is missing at \(moduleMapPath)."
        }
    }
}

// MARK: - PackageInfo Mapper

/// Protocol that allows to map a `PackageInfo` to a `ProjectDescription.Project`.
@Mockable
public protocol PackageInfoMapping {
    /// Resolves external SwiftPackageManager dependencies.
    /// - Returns: Mapped project
    func resolveExternalDependencies(
        path: AbsolutePath,
        packageInfos: [String: PackageInfo],
        packageToFolder: [String: AbsolutePath],
        packageToTargetsToArtifactPaths: [String: [String: AbsolutePath]],
        packageModuleAliases: [String: [String: String]]
    ) async throws -> [String: [ProjectDescription.TargetDependency]]

    /// Maps a `PackageInfo` to a `ProjectDescription.Project`.
    /// - Returns: Mapped project
    func map(
        packageInfo: PackageInfo,
        packageFolder: AbsolutePath,
        packageType: PackageType,
<<<<<<< HEAD
        packageSettings: TuistCore.PackageSettings
    ) throws -> ProjectDescription.Project?
=======
        packageSettings: TuistCore.PackageSettings,
        packageModuleAliases: [String: [String: String]]
    ) async throws -> ProjectDescription.Project?
>>>>>>> 4833608b
}

// swiftlint:disable:next type_body_length
public final class PackageInfoMapper: PackageInfoMapping {
    // Predefined source directories, in order of preference.
    // https://github.com/apple/swift-package-manager/blob/751f0b2a00276be2c21c074f4b21d952eaabb93b/Sources/PackageLoading/PackageBuilder.swift#L488
    fileprivate static let predefinedSourceDirectories = ["Sources", "Source", "src", "srcs"]
    fileprivate static let predefinedTestDirectories = ["Tests", "Sources", "Source", "src", "srcs"]
    private let moduleMapGenerator: SwiftPackageManagerModuleMapGenerating
    private let fileSystem: FileSysteming
    private let rootDirectoryLocator: RootDirectoryLocating

    public init(
        moduleMapGenerator: SwiftPackageManagerModuleMapGenerating = SwiftPackageManagerModuleMapGenerator(),
        fileSystem: FileSysteming = FileSystem(),
        rootDirectoryLocator: RootDirectoryLocating = RootDirectoryLocator()
    ) {
        self.moduleMapGenerator = moduleMapGenerator
        self.fileSystem = fileSystem
        self.rootDirectoryLocator = rootDirectoryLocator
    }

    /// Resolves all SwiftPackageManager dependencies.
    /// - Parameters:
    ///   - packageInfos: All available `PackageInfo`s
    ///   - packageToFolder: Mapping from a package name to its local folder
    ///   - packageToTargetsToArtifactPaths: Mapping from a package name its targets' names to artifacts' paths
    /// - Returns: Mapped project
    public func resolveExternalDependencies(
        path: AbsolutePath,
        packageInfos: [String: PackageInfo],
        packageToFolder: [String: AbsolutePath],
        packageToTargetsToArtifactPaths: [String: [String: AbsolutePath]],
        packageModuleAliases: [String: [String: String]]
    ) async throws -> [String: [ProjectDescription.TargetDependency]] {
        let targetDependencyToFramework: [String: Path] = try packageInfos.reduce(into: [:]) { result, packageInfo in
            try packageInfo.value.targets.forEach { target in
                guard target.type == .binary else { return }
                if let path = target.path, !path.hasSuffix(".zip") {
                    // local non .zip binary
                    result[target.name] = .path(
                        packageToFolder[packageInfo.key]!.appending(try RelativePath(validating: path))
                            .pathString
                    )
                }
                // remote or .zip binaries are checked out by SPM in artifacts/<Package.name>/<Target>.xcframework
                // or in artifacts/<Package.identity>/<Target>.xcframework when using SPM 5.6 and later
                else if let artifactPath = packageToTargetsToArtifactPaths[packageInfo.key]?[target.name] {
                    result[target.name] = .path(artifactPath.pathString)
                }
                // If the binary path is not present in the `.build/workspace-state.json`, we try to use a default path.
                // If the target is not used by a downstream target, the generation will ignore a missing binary artifact.
                // Otherwise, users will get an error that the xcframework was not found.
                else {
                    result[target.name] = .path(
                        packageToFolder[packageInfo.key]!.appending(
                            components: target.name,
                            "\(target.name).xcframework"
                        )
                        .pathString
                    )
                }
            }
        }

        var externalDependencies: [String: [ProjectDescription.TargetDependency]] = try packageInfos
            .reduce(into: [:]) { result, packageInfo in
                let moduleAliases = packageModuleAliases[packageInfo.value.name]
                for product in packageInfo.value.products {
                    result[moduleAliases?[product.name] ?? product.name] = try product.targets.flatMap { target in
                        try ResolvedDependency.fromTarget(
                            name: moduleAliases?[target] ?? target,
                            targetDependencyToFramework: targetDependencyToFramework,
                            condition: nil
                        )
                        .map {
                            switch $0 {
                            case let .xcframework(path, condition):
                                return .xcframework(path: path, condition: condition)
                            case let .target(name, condition):
                                let name = moduleAliases?[name] ?? name
                                return .project(
                                    target: name,
                                    path: .path(packageToFolder[packageInfo.key]!.pathString),
                                    condition: condition
                                )
                            case .externalTarget:
                                throw PackageInfoMapperError.unknownProductTarget(
                                    package: packageInfo.key,
                                    product: product.name,
                                    target: target
                                )
                            }
                        }
                    }
                }
            }
        // Include dependencies added as binary targets
        let remoteXcframeworksPath = path.appending(components: [
            "artifacts",
            path.removingLastComponent().url.lastPathComponent.lowercased(),
        ])
        let remoteXcframeworks = try await fileSystem.glob(directory: remoteXcframeworksPath, include: ["**/*.xcframework"])
            .collect()
        for xcframework in remoteXcframeworks {
            let dependencyName = xcframework.relative(to: remoteXcframeworksPath).basenameWithoutExt
            let xcframeworkPath = Path
                .relativeToRoot(xcframework.relative(to: try await rootDirectoryLocator.locate(from: path)).pathString)
            externalDependencies[dependencyName] = [.xcframework(path: xcframeworkPath)]
        }
        return externalDependencies
    }

    /**
     There are certain Swift Package targets that need to run on macOS. Examples of these are Swift Macros.
     It's important that we take that into account when generating and serializing the graph, which contains information
     about targets' macros, into disk.  It's important to note that these targets require its dependencies, direct or transitive,
     to compile for macOS too. This function traverses the graph and returns all the targets that need to compile for macOS
     in a set. The set is then used in the serialization logic when:

     - Unfolding the target into platform-specific targets.
     - Declaring dependencies.

     All the complexity associated to this might go away once we have support for multi-platform targets.
     */
    private func macOSTargets(
        _ resolvedDependencies: [String: [ResolvedDependency]],
        packageInfos: [String: PackageInfo]
    ) -> Set<String> {
        let targetTypes = packageInfos.reduce(into: [String: PackageInfo.Target.TargetType]()) { partialResult, item in
            for target in item.value.targets {
                partialResult[target.name] = target.type
            }
        }

        var targets = Set<String>()

        func visit(target: String, parentMacOS: Bool) {
            let isMacOS = targetTypes[target] == .macro || parentMacOS
            if isMacOS {
                targets.insert(target)
            }
            let dependencies = resolvedDependencies[target] ?? []
            for dependency in dependencies {
                switch dependency {
                case let .target(name, _):
                    visit(target: name, parentMacOS: isMacOS)
                case let .externalTarget(_, name, _):
                    visit(target: name, parentMacOS: isMacOS)
                case .xcframework:
                    break
                }
            }
        }

        for target in resolvedDependencies.keys.sorted() {
            visit(target: target, parentMacOS: false)
        }

        return targets
    }

    // swiftlint:disable:next function_body_length
    public func map(
        packageInfo: PackageInfo,
        packageFolder: AbsolutePath,
        packageType: PackageType,
<<<<<<< HEAD
        packageSettings: TuistCore.PackageSettings
    ) throws -> ProjectDescription.Project? {
=======
        packageSettings: TuistCore.PackageSettings,
        packageModuleAliases: [String: [String: String]]
    ) async throws -> ProjectDescription.Project? {
>>>>>>> 4833608b
        // Hardcoded mapping for some well known libraries, until the logic can handle those properly
        let productTypes = packageSettings.productTypes.merging(
            // Force dynamic frameworks
            Dictionary(
                uniqueKeysWithValues: [
                    "Checksum", // https://github.com/rnine/Checksum
                    "RxSwift", // https://github.com/ReactiveX/RxSwift
                ].map {
                    ($0, .framework)
                }
            ),
            uniquingKeysWith: { userDefined, _ in userDefined }
        )

        var mutableTargetToProducts: [String: Set<PackageInfo.Product>] = [:]
        for product in packageInfo.products {
            var targetsToProcess = Set(product.targets)
            while !targetsToProcess.isEmpty {
                let target = targetsToProcess.removeFirst()
                let alreadyProcessed = mutableTargetToProducts[target]?.contains(product) ?? false
                guard !alreadyProcessed else {
                    continue
                }
                mutableTargetToProducts[target, default: []].insert(product)
                let dependencies = packageInfo.targets.first(where: { $0.name == target })!.dependencies
                for dependency in dependencies {
                    switch dependency {
                    case let .target(name, _):
                        targetsToProcess.insert(name)
                    case let .byName(name, _) where packageInfo.targets.contains(where: { $0.name == name }):
                        targetsToProcess.insert(name)
                    case .byName, .product:
                        continue
                    }
                }
            }
        }
        let targetToProducts = mutableTargetToProducts

        let targets: [ProjectDescription.Target] = try await packageInfo.targets
            .concurrentCompactMap { target -> ProjectDescription.Target? in
                return try await self.map(
                    target: target,
                    targetToProducts: targetToProducts,
                    packageInfo: packageInfo,
                    packageType: packageType,
                    packageFolder: packageFolder,
                    productTypes: productTypes,
<<<<<<< HEAD
                    packageSettings: packageSettings,
                    baseSettings: baseSettings,
                    targetSettings: targetSettings
=======
                    productDestinations: packageSettings.productDestinations,
                    targetSettings: packageSettings.targetSettings,
                    packageModuleAliases: packageModuleAliases
>>>>>>> 4833608b
                )
            }

        guard !targets.isEmpty else {
            return nil
        }

        let options: ProjectDescription.Project.Options
        if let projectOptions = packageSettings.projectOptions[packageInfo.name] {
            options = .from(manifest: projectOptions)
        } else {
            let automaticSchemesOptions: ProjectDescription.Project.Options.AutomaticSchemesOptions
            switch packageType {
            case .remote:
                automaticSchemesOptions = .disabled
            case .local:
                automaticSchemesOptions = .enabled()
            }
            options = .options(
                automaticSchemesOptions: automaticSchemesOptions,
                disableSynthesizedResourceAccessors: true
            )
        }

        return ProjectDescription.Project(
            name: packageInfo.name,
            options: options,
            settings: packageInfo.projectSettings(
                packageFolder: path,
                baseSettings: packageSettings.baseSettings,
                swiftToolsVersion: Version(stringLiteral: packageInfo.toolsVersion.description)
            ),
            targets: targets,
            resourceSynthesizers: .default
        )
    }

    fileprivate class func sanitize(targetName: String) -> String {
        targetName.replacingOccurrences(of: ".", with: "_")
            .replacingOccurrences(of: "/", with: "_")
    }

    // swiftlint:disable:next function_body_length
    private func map(
        target: PackageInfo.Target,
        targetToProducts: [String: Set<PackageInfo.Product>],
        packageInfo: PackageInfo,
        packageType: PackageType,
        packageFolder: AbsolutePath,
        productTypes: [String: XcodeGraph.Product],
<<<<<<< HEAD
        packageSettings: TuistCore.PackageSettings,
        baseSettings: XcodeGraph.Settings,
        targetSettings: [String: XcodeGraph.SettingsDictionary]
    ) throws -> ProjectDescription.Target? {
=======
        productDestinations: [String: XcodeGraph.Destinations],
        targetSettings: [String: XcodeGraph.Settings],
        packageModuleAliases: [String: [String: String]]
    ) async throws -> ProjectDescription.Target? {
>>>>>>> 4833608b
        // Ignores or passes a target based on the `type` and the `packageType`.
        // After that, it assumes that no target is ignored.
        switch target.type {
        case .regular, .system, .macro:
            break
        case .executable:
            switch packageType {
<<<<<<< HEAD
            case .remote:
                logger.debug("Target \(target.name) of type \(target.type) is ignored.")
=======
            case .external:
                ServiceContext.current?.logger?.debug("Target \(target.name) of type \(target.type) ignored")
>>>>>>> 4833608b
                return nil
            case .local:
                break
            }
        case .test:
            switch packageType {
            case .remote:
                logger.debug("Target \(target.name) of type \(target.type) is ignored.")
                return nil
            case .local:
                if !packageSettings.includeLocalPackageTestTargets {
                    logger.debug("Target \(target.name) of type \(target.type) is ignored")
                    return nil
                }
            }
        default:
<<<<<<< HEAD
            logger.debug("Target \(target.name) of type \(target.type) is ignored.")
=======
            ServiceContext.current?.logger?.debug("Target \(target.name) of type \(target.type) ignored")
>>>>>>> 4833608b
            return nil
        }

        let products = targetToProducts[target.name] ?? Set()

        guard let product = ProjectDescription.Product.from(
            name: target.name,
            type: target.type,
            products: products,
            productTypes: productTypes
        )
        else {
            ServiceContext.current?.logger?.debug("Target \(target.name) ignored by product type")
            return nil
        }

        let targetPath = try await target.basePath(packageFolder: packageFolder)

        let moduleMap: ModuleMap?
        switch target.type {
        case .system:
            /// System library targets assume the module map is located at the source directory root
            /// https://github.com/apple/swift-package-manager/blob/main/Sources/PackageLoading/ModuleMapGenerator.swift
<<<<<<< HEAD
            let packagePath = try target.basePath(packageFolder: packageFolder)
=======
            let packagePath = try await target.basePath(packageFolder: path)
>>>>>>> 4833608b
            let moduleMapPath = packagePath.appending(component: ModuleMap.filename)

            guard try await fileSystem.exists(moduleMapPath), !FileHandler.shared.isFolder(moduleMapPath) else {
                throw PackageInfoMapperError.modulemapMissing(
                    moduleMapPath: moduleMapPath.pathString,
                    package: packageInfo.name,
                    target: target.name
                )
            }

            moduleMap = ModuleMap.custom(moduleMapPath, umbrellaHeaderPath: nil)
        case .regular:
<<<<<<< HEAD
            moduleMap = try moduleMapGenerator.generate(
                packageDirectory: packageFolder,
=======
            moduleMap = try await moduleMapGenerator.generate(
                packageDirectory: path,
>>>>>>> 4833608b
                moduleName: target.name,
                publicHeadersPath: target.publicHeadersPath(packageFolder: packageFolder)
            )
        default:
            moduleMap = nil
        }

        var destinations: ProjectDescription.Destinations
        switch target.type {
        case .macro, .executable:
            destinations = Set([.mac])
        case .test:
            var testDestinations = Set(XcodeGraph.Destination.allCases)
            for dependencyTarget in target.dependencies {
                if let dependencyProducts = targetToProducts[dependencyTarget.name] {
                    let dependencyDestinations = unionDestinationsOfProducts(
                        dependencyProducts,
                        in: packageSettings.productDestinations
                    )
                    testDestinations.formIntersection(dependencyDestinations)
                }
            }
            destinations = ProjectDescription.Destinations.from(destinations: testDestinations)
        default:
            switch packageType {
            case .local:
                let productDestinations = unionDestinationsOfProducts(products, in: packageSettings.productDestinations)
                destinations = ProjectDescription.Destinations.from(destinations: productDestinations)
            case .remote:
                destinations = Set(Destination.allCases)
            }
        }

        let version = try Version(versionString: try SwiftVersionProvider.shared.swiftVersion(), usesLenientParsing: true)
        let minDeploymentTargets = ProjectDescription.DeploymentTargets.oldestVersions(for: version)

        let deploymentTargets = try ProjectDescription.DeploymentTargets.from(
            minDeploymentTargets: minDeploymentTargets,
            package: packageInfo.platforms,
            destinations: destinations,
            packageName: packageInfo.name
        )

        var headers: ProjectDescription.Headers?
        var sources: SourceFilesList?
        var resources: ProjectDescription.ResourceFileElements?

        if target.type.supportsPublicHeaderPath {
            headers = try Headers.from(moduleMap: moduleMap)
        }

        if target.type.supportsSources {
            sources = try SourceFilesList.from(sources: target.sources, path: targetPath, excluding: target.exclude)
        }

        if target.type.supportsResources {
            resources = try await ResourceFileElements.from(
                sources: target.sources,
                resources: target.resources,
                path: targetPath,
                excluding: target.exclude,
                fileSystem: fileSystem
            )
        }

        var dependencies: [ProjectDescription.TargetDependency] = []

        /// Module aliases of used dependencies.
        /// These need to be mapped in `OTHER_SWIFT_FLAGS` using the `-module-alias` build flag.
        var dependencyModuleAliases: [String: String] = [:]

        if target.type.supportsDependencies {
            let linkerDependencies: [ProjectDescription.TargetDependency] = target.settings.compactMap { setting in
                do {
                    let condition = try ProjectDescription.PlatformCondition.from(setting.condition)

                    switch (setting.tool, setting.name) {
                    case (.linker, .linkedFramework):
                        return .sdk(name: setting.value[0], type: .framework, status: .required, condition: condition)
                    case (.linker, .linkedLibrary):
                        return .sdk(name: setting.value[0], type: .library, status: .required, condition: condition)
                    case (.c, _), (.cxx, _), (_, .enableUpcomingFeature), (.swift, _), (.linker, .headerSearchPath), (
                        .linker,
                        .define
                    ),
                    (.linker, .unsafeFlags), (_, .enableExperimentalFeature), (_, .swiftLanguageMode):
                        return nil
                    }
                } catch {
                    return nil
                }
            }

            dependencies = try linkerDependencies + target.dependencies.compactMap {
                switch $0 {
<<<<<<< HEAD
                case let .byName(name: name, condition: condition), let .product(
                    name: name,
                    package: _,
                    moduleAliases: _,
                    condition: condition
                ),
                let .target(
                    name: name,
                    condition: condition
                ):
                    let platformCondition: ProjectDescription.PlatformCondition?
                    do {
                        platformCondition = try ProjectDescription.PlatformCondition.from(condition)
                    } catch {
                        return nil
                    }
                    if let target = packageInfo.targets.first(where: { $0.name == name }) {
                        if target.type == .binary {
                            let artifactPath: String
                            switch packageType {
                            case .local:
                                guard let path = target.path else {
                                    throw PackageInfoMapperError.missingBinaryArtifact(
                                        package: packageInfo.name,
                                        target: target.name
                                    )
                                }
                                artifactPath = path
                            case let .remote(artifactPaths):
                                guard let path = artifactPaths[target.name] else {
                                    throw PackageInfoMapperError.missingBinaryArtifact(
                                        package: packageInfo.name,
                                        target: target.name
                                    )
                                }
                                artifactPath = path.pathString
                            }
                            return .xcframework(path: .path(artifactPath), status: .required, condition: nil)
                        }
                        return .target(name: name, condition: platformCondition)
                    } else {
                        return .external(name: name, condition: platformCondition)
                    }
=======
                case let .product(name: name, package: _, moduleAliases: moduleAliases, condition: condition):
                    try mapDependency(
                        name: name,
                        packageInfo: packageInfo,
                        packageType: packageType,
                        condition: condition,
                        moduleAliases: moduleAliases,
                        dependencyModuleAliases: &dependencyModuleAliases
                    )
                case let .byName(name: name, condition: condition),
                     let .target(
                         name: name,
                         condition: condition
                     ):
                    try mapDependency(
                        name: name,
                        packageInfo: packageInfo,
                        packageType: packageType,
                        condition: condition,
                        moduleAliases: packageModuleAliases[packageInfo.name],
                        dependencyModuleAliases: &dependencyModuleAliases
                    )
>>>>>>> 4833608b
                }
            }
        }

        let targetName = packageModuleAliases[packageInfo.name]?[target.name] ?? target.name
        let productName = PackageInfoMapper
            .sanitize(targetName: targetName)
            .replacingOccurrences(of: "-", with: "_")

        let settings = try await Settings.from(
            target: target,
            productName: productName,
            packageFolder: packageFolder,
            settings: target.settings,
            moduleMap: moduleMap,
            targetSettings: targetSettings[target.name],
            dependencyModuleAliases: dependencyModuleAliases
        )

        return .target(
            name: PackageInfoMapper.sanitize(targetName: targetName),
            destinations: destinations,
            product: product,
            productName: productName,
            bundleId: targetName
                .replacingOccurrences(of: "_", with: ".").replacingOccurrences(of: "/", with: "."),
            deploymentTargets: deploymentTargets,
            infoPlist: .default,
            sources: sources,
            resources: resources,
            headers: headers,
            dependencies: dependencies,
            settings: settings
        )
    }

    private func mapDependency(
        name: String,
        packageInfo: PackageInfo,
        packageType: PackageType,
        condition: PackageInfo.PackageConditionDescription?,
        moduleAliases: [String: String]?,
        dependencyModuleAliases: inout [String: String]
    ) throws -> ProjectDescription.TargetDependency? {
        let platformCondition: ProjectDescription.PlatformCondition?
        do {
            platformCondition = try ProjectDescription.PlatformCondition.from(condition)
        } catch {
            return nil
        }
        if let target = packageInfo.targets.first(where: { $0.name == name }) {
            if target.type == .binary, case let .external(artifactPaths: artifactPaths) = packageType {
                guard let artifactPath = artifactPaths[target.name] else {
                    throw PackageInfoMapperError.missingBinaryArtifact(package: packageInfo.name, target: target.name)
                }
                return .xcframework(path: .path(artifactPath.pathString), status: .required, condition: nil)
            }
            if let aliasedName = moduleAliases?[name] {
                dependencyModuleAliases[name] = aliasedName
                return .target(name: aliasedName, condition: platformCondition)
            } else {
                return .target(name: name, condition: platformCondition)
            }
        } else {
            if let aliasedName = moduleAliases?[name] {
                dependencyModuleAliases[name] = aliasedName
                return .external(name: aliasedName, condition: platformCondition)
            } else {
                return .external(name: name, condition: platformCondition)
            }
        }
    }

    /// Returns a union of products' destinations.
    private func unionDestinationsOfProducts(
        _ products: Set<PackageInfo.Product>,
        in productToDestinations: [String: XcodeGraph.Destinations]
    ) -> XcodeGraph.Destinations {
        Set(
            products.flatMap { product in
                if product.type == .executable {
                    return Set([XcodeGraph.Destination.mac])
                }
                return productToDestinations[product.name] ?? Set(Destination.allCases)
            }
        )
    }
}

extension ProjectDescription.DeploymentTargets {
    /// A dictionary that contains the oldest supported version of each platform
    public static func oldestVersions(for swiftVersion: TSCUtility.Version) -> ProjectDescription.DeploymentTargets {
        if swiftVersion < Version(5, 7, 0) {
            return .multiplatform(
                iOS: "9.0",
                macOS: "10.10",
                watchOS: "2.0",
                tvOS: "9.0",
                visionOS: "1.0"
            )
        } else if swiftVersion < Version(5, 9, 0) {
            return .multiplatform(
                iOS: "11.0",
                macOS: "10.13",
                watchOS: "4.0",
                tvOS: "11.0",
                visionOS: "1.0"
            )
        } else {
            return .multiplatform(
                iOS: "12.0",
                macOS: "10.13",
                watchOS: "4.0",
                tvOS: "12.0",
                visionOS: "1.0"
            )
        }
    }

    fileprivate static func from(
        minDeploymentTargets: ProjectDescription.DeploymentTargets,
        package: [PackageInfo.Platform],
        destinations: ProjectDescription.Destinations,
        packageName _: String
    ) throws -> Self {
        let versionPairs: [(ProjectDescription.Platform, String)] = package.compactMap { packagePlatform in
            guard let tuistPlatform = ProjectDescription.Platform(rawValue: packagePlatform.tuistPlatformName) else { return nil }
            return (tuistPlatform, packagePlatform.version)
        }
        // maccatalyst and iOS will be the same, this chooses the first one defined, hopefully they dont disagree
        let platformInfos = Dictionary(versionPairs) { first, _ in first }
        let destinationTypes = destinations.platforms

        func versionFor(platform: ProjectDescription.Platform) throws -> String? {
            guard destinationTypes.contains(platform) else { return nil }
            return try max(minDeploymentTargets[platform], platformInfos[platform])
        }

        return .multiplatform(
            iOS: try versionFor(platform: .iOS),
            macOS: try versionFor(platform: .macOS),
            watchOS: try versionFor(platform: .watchOS),
            tvOS: try versionFor(platform: .tvOS),
            visionOS: try versionFor(platform: .visionOS)
        )
    }

    fileprivate static func max(_ lVersionString: String?, _ rVersionString: String?) throws -> String? {
        guard let rVersionString else { return lVersionString }
        guard let lVersionString else { return nil }
        let lVersion = try Version(versionString: lVersionString, usesLenientParsing: true)
        let rVersion = try Version(versionString: rVersionString, usesLenientParsing: true)
        return lVersion > rVersion ? lVersionString : rVersionString
    }
}

extension ProjectDescription.Product {
    fileprivate static func from(
        name: String,
        type: PackageInfo.Target.TargetType,
        products: Set<PackageInfo.Product>,
        productTypes: [String: XcodeGraph.Product]
    ) -> Self? {
        // Swift Macros are command line tools that run in the host (macOS) at compilation time.
        switch type {
        case .macro:
            return .macro
        case .executable:
            return .commandLineTool
        case .test:
            return .unitTests
        default:
            break
        }

        if let productType = productTypes[name] {
            return ProjectDescription.Product.from(product: productType)
        }

        var hasAutomaticProduct = false
        let product: ProjectDescription.Product? = products.reduce(nil) { result, product in
            switch product.type {
            case let .library(type):
                switch type {
                case .automatic:
                    hasAutomaticProduct = true
                    return result
                case .static:
                    return .staticFramework
                case .dynamic:
                    if result == .staticFramework {
                        // If any of the products is static, the target must be static
                        return result
                    } else {
                        return .framework
                    }
                }
            case .executable, .plugin, .test:
                return result
            }
        }

        if hasAutomaticProduct {
            // contains automatic product, default to static framework
            return .staticFramework
        } else if product != nil {
            // return found product if there is no automatic products
            return product
        } else {
            // only executable, plugin, or test products, ignore it
            return nil
        }
    }
}

extension SourceFilesList {
    fileprivate static func from(sources: [String]?, path: AbsolutePath, excluding: [String]) throws -> Self? {
        let sourcesPaths: [AbsolutePath]
        if let customSources = sources {
            sourcesPaths = try customSources.map { source in
                let absolutePath = path.appending(try RelativePath(validating: source))
                if absolutePath.extension == nil {
                    return absolutePath.appending(component: "**")
                }
                return absolutePath
            }
        } else {
            sourcesPaths = [path.appending(component: "**")]
        }
        guard !sourcesPaths.isEmpty else { return nil }
        return .sourceFilesList(
            globs: try sourcesPaths.map { absolutePath -> ProjectDescription.SourceFileGlob in
                .glob(
                    .path(absolutePath.pathString),
                    excluding: try excluding.map {
                        let excludePath = path.appending(try RelativePath(validating: $0))
                        let excludeGlob = excludePath.extension != nil ? excludePath : excludePath.appending(component: "**")
                        return .path(excludeGlob.pathString)
                    }
                )
            }
        )
    }
}

extension ProjectDescription.ResourceFileElements {
    fileprivate static func from(
        sources: [String]?,
        resources: [PackageInfo.Target.Resource],
        path: AbsolutePath,
        excluding: [String],
        fileSystem: FileSysteming
    ) async throws -> Self? {
        /// Handles the conversion of a `.copy` resource rule of SPM
        ///
        /// - Parameters:
        ///   - resourceAbsolutePath: The absolute path of that resource
        /// - Returns: A ProjectDescription.ResourceFileElement mapped from a `.copy` resource rule of SPM
        @Sendable func handleCopyResource(resourceAbsolutePath: AbsolutePath) -> ProjectDescription.ResourceFileElement {
            .folderReference(path: .path(resourceAbsolutePath.pathString))
        }

        let excludedPaths = try excluding.map {
            path.appending(try RelativePath(validating: $0))
        }

        /// Handles the conversion of a `.process` resource rule of SPM
        ///
        /// - Parameters:
        ///   - resourceAbsolutePath: The absolute path of that resource
        /// - Returns: A ProjectDescription.ResourceFileElement mapped from a `.process` resource rule of SPM
        @Sendable func handleProcessResource(resourceAbsolutePath: AbsolutePath) throws -> ProjectDescription
            .ResourceFileElement?
        {
            let absolutePathGlob = resourceAbsolutePath.extension != nil ? resourceAbsolutePath : resourceAbsolutePath
                .appending(component: "**")
            if excludedPaths
                .contains(where: { absolutePathGlob.isDescendantOfOrEqual(to: $0) })
            {
                return nil
            }
            return .glob(
                pattern: .path(absolutePathGlob.pathString),
                excluding: try excluding.map {
                    let excludePath = path.appending(try RelativePath(validating: $0))
                    let excludeGlob = excludePath.extension != nil ? excludePath : excludePath.appending(component: "**")
                    return .path(excludeGlob.pathString)
                }
            )
        }

        var resourceFileElements: [ProjectDescription.ResourceFileElement] = try await resources.concurrentCompactMap {
            let resourceAbsolutePath = path.appending(try RelativePath(validating: $0.path))

            switch $0.rule {
            case .copy:
                // Single files or opaque directories are handled like a .process rule
                if !FileHandler.shared.isFolder(resourceAbsolutePath) || resourceAbsolutePath.isOpaqueDirectory {
                    return try handleProcessResource(resourceAbsolutePath: resourceAbsolutePath)
                } else {
                    return handleCopyResource(resourceAbsolutePath: resourceAbsolutePath)
                }
            case .process:
                return try handleProcessResource(resourceAbsolutePath: resourceAbsolutePath)
            }
        }
        .concurrentFilter {
            switch $0 {
            case let .glob(pattern: pattern, excluding: _, tags: _, inclusionCondition: _):
                // We will automatically skip including globs of non-existing directories for packages
                if try await !fileSystem.exists(try AbsolutePath(validating: String(pattern.pathString)).parentDirectory) {
                    return false
                }
                return true
            case .folderReference:
                return true
            }
        }

        // Add default resources path if necessary
        // They are handled like a `.process` rule
        if sources == nil {
            // Already included resources should not be added as default resource
            let excludedPaths: Set<AbsolutePath> = Set(
                resourceFileElements.map {
                    switch $0 {
                    case let .folderReference(path: path, _, _):
                        AbsolutePath(stringLiteral: path.pathString)
                    case let .glob(pattern: path, _, _, _):
                        AbsolutePath(stringLiteral: path.pathString).upToLastNonGlob
                    }
                }
            )
            resourceFileElements += try defaultResourcePaths(from: path) { candidateURL in
                let candidatePath = AbsolutePath(stringLiteral: candidateURL.path)
                let candidateNotInExcludedDirectory = excludedPaths.allSatisfy { !$0.isAncestorOfOrEqual(to: candidatePath) }
                return candidateNotInExcludedDirectory
            }
            .compactMap { try handleProcessResource(resourceAbsolutePath: $0) }
        }

        // Check for empty resource files
        guard !resourceFileElements.isEmpty else { return nil }

        return .resources(resourceFileElements.uniqued())
    }

    // These files are automatically added as resource if they are inside targets directory.
    // Check https://developer.apple.com/documentation/swift_packages/bundling_resources_with_a_swift_package
    private static let defaultSpmResourceFileExtensions = Set([
        "xib",
        "storyboard",
        "xcdatamodeld",
        "xcmappingmodel",
        "xcassets",
        "strings",
        "metal",
    ])

    private static func defaultResourcePaths(
        from path: AbsolutePath,
        filter: @escaping (Foundation.URL) -> Bool
    ) -> [AbsolutePath] {
        Array(FileHandler.shared.files(
            in: path,
            filter: filter,
            nameFilter: nil,
            extensionFilter: defaultSpmResourceFileExtensions
        ))
    }
}

extension ProjectDescription.TargetDependency {
    fileprivate static func from(
        resolvedDependencies: [PackageInfoMapper.ResolvedDependency],
        settings: [PackageInfo.Target.TargetBuildSettingDescription.Setting],
        packageToProject: [String: AbsolutePath]
    ) throws -> [Self] {
        let targetDependencies = resolvedDependencies.compactMap { dependency -> Self? in
            switch dependency {
            case let .target(name, condition):
                return .target(name: name, condition: condition)
            case let .xcframework(path, condition):
                return .xcframework(path: path, condition: condition)
            case let .externalTarget(project, target, condition):
                return .project(
                    target: target,
                    path: .path(packageToProject[project]!.pathString),
                    condition: condition
                )
            }
        }

        let linkerDependencies: [ProjectDescription.TargetDependency] = settings.compactMap { setting in
            do {
                let condition = try ProjectDescription.PlatformCondition.from(setting.condition)

                switch (setting.tool, setting.name) {
                case (.linker, .linkedFramework):
                    return .sdk(name: setting.value[0], type: .framework, status: .required, condition: condition)
                case (.linker, .linkedLibrary):
                    return .sdk(name: setting.value[0], type: .library, status: .required, condition: condition)
                case (.c, _), (.cxx, _), (_, .enableUpcomingFeature), (.swift, _), (.linker, .headerSearchPath), (
                    .linker,
                    .define
                ),
                (.linker, .unsafeFlags), (_, .enableExperimentalFeature), (_, .swiftLanguageMode):
                    return nil
                }
            } catch {
                return nil
            }
        }

        return targetDependencies + linkerDependencies
    }
}

extension ProjectDescription.Headers {
    fileprivate static func from(moduleMap: ModuleMap?) throws -> Self? {
        guard let moduleMap else { return nil }
        // As per SPM logic, headers should be added only when using the umbrella header without modulemap:
        // https://github.com/apple/swift-package-manager/blob/9b9bed7eaf0f38eeccd0d8ca06ae08f6689d1c3f/Sources/Xcodeproj/pbxproj.swift#L588-L609
        switch moduleMap {
        case let .directory(moduleMapPath: _, umbrellaDirectory: umbrellaDirectory):
            return .headers(
                public: .list(
                    [
                        .glob("\(umbrellaDirectory.pathString)/*.h"),
                    ]
                )
            )
        case .none, .header, .custom:
            return nil
        }
    }
}

extension ProjectDescription.Settings {
    // swiftlint:disable:next function_body_length
    fileprivate static func from(
        target: PackageInfo.Target,
        productName: String,
        packageFolder: AbsolutePath,
        settings: [PackageInfo.Target.TargetBuildSettingDescription.Setting],
        moduleMap: ModuleMap?,
        targetSettings: XcodeGraph.Settings?,
        dependencyModuleAliases: [String: String]
    ) async throws -> Self? {
        let mainPath = try await target.basePath(packageFolder: packageFolder)
        let mainRelativePath = mainPath.relative(to: packageFolder)

        var dependencyHeaderSearchPaths: [String] = []
        if let moduleMap {
            if moduleMap != .none, target.type != .system {
                let publicHeadersPath = try await target.publicHeadersPath(packageFolder: packageFolder)
                let publicHeadersRelativePath = publicHeadersPath.relative(to: packageFolder)
                dependencyHeaderSearchPaths.append("$(SRCROOT)/\(publicHeadersRelativePath.pathString)")
            }
        }

        let mapper = SettingsMapper(
            headerSearchPaths: dependencyHeaderSearchPaths,
            mainRelativePath: mainRelativePath,
            settings: settings
        )

        var settingsDictionary: XcodeGraph.SettingsDictionary = [
            "OTHER_SWIFT_FLAGS": ["$(inherited)"],
        ]

        // Force enable testing search paths
        let forceEnabledTestingSearchPath: Set<String> = [
            "Mocker", // https://github.com/WeTransfer/Mocker
            "Nimble", // https://github.com/Quick/Nimble
            "NimbleObjectiveC", // https://github.com/Quick/Nimble
            "Quick", // https://github.com/Quick/Quick
            "QuickObjCRuntime", // https://github.com/Quick/Quick
            "RxTest", // https://github.com/ReactiveX/RxSwift
            "RxTest-Dynamic", // https://github.com/ReactiveX/RxSwift
            "SnapshotTesting", // https://github.com/pointfreeco/swift-snapshot-testing
            "SwiftyMocky", // https://github.com/MakeAWishFoundation/SwiftyMocky
            "TempuraTesting", // https://github.com/BendingSpoons/tempura-swift
            "TSCTestSupport", // https://github.com/apple/swift-tools-support-core
            "ViewInspector", // https://github.com/nalexn/ViewInspector
            "XCTVapor", // https://github.com/vapor/vapor
            "MockableTest", // https://github.com/Kolos65/Mockable.git
            "Testing", // https://github.com/apple/swift-testing
            "Cuckoo", // https://github.com/Brightify/Cuckoo
            "_SwiftSyntaxTestSupport", // https://github.com/swiftlang/swift-syntax
            "SwiftSyntaxMacrosTestSupport", // https://github.com/swiftlang/swift-syntax
        ]

        let resolvedSettings = try mapper.mapSettings()
        settingsDictionary.merge(resolvedSettings) { $1 }

        if forceEnabledTestingSearchPath.contains(target.name) {
            if settingsDictionary["ENABLE_TESTING_SEARCH_PATHS"] == nil {
                settingsDictionary["ENABLE_TESTING_SEARCH_PATHS"] = "YES"
            }
        }

        if let moduleMapPath = moduleMap?.moduleMapPath {
            settingsDictionary["MODULEMAP_FILE"] = .string("$(SRCROOT)/\(moduleMapPath.relative(to: packageFolder))")
        }

        if let moduleMap {
            switch moduleMap {
            case .directory, .header, .custom:
                settingsDictionary["DEFINES_MODULE"] = "NO"
                switch settingsDictionary["OTHER_CFLAGS"] ?? .array(["$(inherited)"]) {
                case let .array(values):
                    settingsDictionary["OTHER_CFLAGS"] = .array(values + ["-fmodule-name=\(productName)"])
                case let .string(value):
                    settingsDictionary["OTHER_CFLAGS"] = .array(
                        value.split(separator: " ").map(String.init) + ["-fmodule-name=\(productName)"]
                    )
                }
            case .none:
                break
            }
        }

        let moduleAliases = dependencyModuleAliases.flatMap { ["-module-alias", "\($0.key)=\($0.value)"] }
        if !moduleAliases.isEmpty {
            settingsDictionary["OTHER_SWIFT_FLAGS"] = switch settingsDictionary["OTHER_SWIFT_FLAGS"] ?? .array([]) {
            case let .array(values):
                .array(values + moduleAliases)
            case let .string(value):
                .array(
                    value.split(separator: " ").map(String.init) + moduleAliases
                )
            }
        }

        var baseSettingsDictionary = ProjectDescription.SettingsDictionary.from(settingsDictionary: settingsDictionary)

        if let userDefinedBaseSettings = targetSettings?.base {
            baseSettingsDictionary.merge(
                .from(settingsDictionary: userDefinedBaseSettings),
                uniquingKeysWith: {
                    switch ($0, $1) {
                    case let (.array(leftArray), .array(rightArray)):
                        return SettingValue.array(leftArray + rightArray)
                    default:
                        return $1
                    }
                }
            )
        }

        let configurations: [ProjectDescription.Configuration] = targetSettings?.configurations
            .map { buildConfiguration, configuration in
                .from(
                    buildConfiguration: buildConfiguration,
                    configuration: configuration,
                    packageFolder: packageFolder
                )
            }
            .sorted { $0.name.rawValue < $1.name.rawValue }
            ?? []

        var result: ProjectDescription.Settings = if configurations.isEmpty {
            .settings(base: baseSettingsDictionary)
        } else {
            .settings(
                base: baseSettingsDictionary,
                configurations: configurations
            )
        }

        if let defaultSettings = targetSettings?.defaultSettings {
            result.defaultSettings = .from(defaultSettings: defaultSettings)
        }

        for (index, configuration) in result.configurations.enumerated() {
            result.configurations[index].settings.merge(
                .from(
                    settingsDictionary: try mapper.settingsForBuildConfiguration(configuration.name.rawValue)
                ),
                uniquingKeysWith: { $1 }
            )
        }

        return result
    }

    fileprivate struct PackageTarget: Hashable {
        let package: String
        let target: PackageInfo.Target
    }
}

extension ProjectDescription.PackagePlatform {
    fileprivate func destinations() -> ProjectDescription.Destinations {
        switch self {
        case .iOS:
            return [.iPhone, .iPad, .macWithiPadDesign, .appleVisionWithiPadDesign]
        case .macCatalyst:
            return [.macCatalyst]
        case .macOS:
            return [.mac]
        case .tvOS:
            return [.appleTv]
        case .watchOS:
            return [.appleWatch]
        case .visionOS:
            return [.appleVision]
        }
    }
}

extension ProjectDescription.Product {
    fileprivate static func from(product: XcodeGraph.Product) -> Self {
        switch product {
        case .app:
            return .app
        case .staticLibrary:
            return .staticLibrary
        case .dynamicLibrary:
            return .dynamicLibrary
        case .framework:
            return .framework
        case .staticFramework:
            return .staticFramework
        case .unitTests:
            return .unitTests
        case .uiTests:
            return .uiTests
        case .bundle:
            return .bundle
        case .commandLineTool:
            return .commandLineTool
        case .appExtension:
            return .appExtension
        case .watch2App:
            return .watch2App
        case .watch2Extension:
            return .watch2Extension
        case .tvTopShelfExtension:
            return .tvTopShelfExtension
        case .messagesExtension:
            return .messagesExtension
        case .stickerPackExtension:
            return .stickerPackExtension
        case .appClip:
            return .appClip
        case .xpc:
            return .xpc
        case .systemExtension:
            return .systemExtension
        case .extensionKitExtension:
            return .extensionKitExtension
        case .macro:
            return .macro
        }
    }
}

extension ProjectDescription.SettingsDictionary {
    public static func from(settingsDictionary: XcodeGraph.SettingsDictionary) -> Self {
        settingsDictionary.mapValues { value in
            switch value {
            case let .string(stringValue):
                return ProjectDescription.SettingValue.string(stringValue)
            case let .array(arrayValue):
                return ProjectDescription.SettingValue.array(arrayValue)
            }
        }
    }
}

extension ProjectDescription.Configuration {
    public static func from(
        buildConfiguration: BuildConfiguration,
        configuration: XcodeGraph.Configuration?,
        packageFolder: AbsolutePath
    ) -> Self {
        let name = ConfigurationName(stringLiteral: buildConfiguration.name)
        let settings = ProjectDescription.SettingsDictionary.from(settingsDictionary: configuration?.settings ?? [:])
        let xcconfig = configuration?.xcconfig.map { Path.path($0.relative(to: packageFolder).pathString) }
        switch buildConfiguration.variant {
        case .debug:
            return .debug(name: name, settings: settings, xcconfig: xcconfig)
        case .release:
            return .release(name: name, settings: settings, xcconfig: xcconfig)
        }
    }
}

extension ProjectDescription.DefaultSettings {
    fileprivate static func from(defaultSettings: XcodeGraph.DefaultSettings) -> Self {
        switch defaultSettings {
        case let .recommended(excluding):
            return .recommended(excluding: excluding)
        case let .essential(excluding):
            return .essential(excluding: excluding)
        case .none:
            return .none
        }
    }
}

extension ProjectDescription.Destinations {
    fileprivate static func from(destinations: XcodeGraph.Destinations) -> Self {
        Set(
            destinations.map {
                switch $0 {
                case .iPhone:
                    return .iPhone
                case .iPad:
                    return .iPad
                case .mac:
                    return .mac
                case .macWithiPadDesign:
                    return .macWithiPadDesign
                case .macCatalyst:
                    return .macCatalyst
                case .appleWatch:
                    return .appleWatch
                case .appleTv:
                    return .appleTv
                case .appleVision:
                    return .appleVision
                case .appleVisionWithiPadDesign:
                    return .appleVisionWithiPadDesign
                }
            }
        )
    }
}

extension PackageInfo {
    fileprivate func projectSettings(
        packageFolder: AbsolutePath,
        baseSettings: XcodeGraph.Settings,
        swiftToolsVersion: XcodeGraph.Version?
    ) -> ProjectDescription.Settings? {
        var settingsDictionary: ProjectDescription.SettingsDictionary = [
            // Xcode settings configured by SPM by default
            "ALWAYS_SEARCH_USER_PATHS": "YES",
            "CLANG_ENABLE_OBJC_WEAK": "NO",
            "CLANG_WARN_QUOTED_INCLUDE_IN_FRAMEWORK_HEADER": "NO",
            "ENABLE_STRICT_OBJC_MSGSEND": "NO",
            "FRAMEWORK_SEARCH_PATHS": ["$(inherited)", "$(PLATFORM_DIR)/Developer/Library/Frameworks"],
            "GCC_NO_COMMON_BLOCKS": "NO",
            "USE_HEADERMAP": "NO",
            "GCC_PREPROCESSOR_DEFINITIONS": .array(["$(inherited)", "SWIFT_PACKAGE=1"]),
            "SWIFT_ACTIVE_COMPILATION_CONDITIONS": .array(["$(inherited)", "SWIFT_PACKAGE"]),
            // Disable warnings in generated projects
            "GCC_WARN_INHIBIT_ALL_WARNINGS": "YES",
            "SWIFT_SUPPRESS_WARNINGS": "YES",
        ]

        settingsDictionary.merge(.from(settingsDictionary: baseSettings.base), uniquingKeysWith: { $1 })

        if toolsVersion >= Version(5, 9, 0) {
            let packageNameValues = ["$(inherited)", "-package-name", name.quotedIfContainsSpaces]
            settingsDictionary["OTHER_SWIFT_FLAGS"] = switch settingsDictionary["OTHER_SWIFT_FLAGS"] {
            case let .array(swiftFlags):
                .array(swiftFlags + packageNameValues)
            case let .string(swiftFlags):
                .array(swiftFlags.split(separator: " ").map(String.init) + packageNameValues)
            case .none:
                .array(packageNameValues)
            }
        }

        if let cLanguageStandard {
            settingsDictionary["GCC_C_LANGUAGE_STANDARD"] = .string(cLanguageStandard)
        }

        if let cxxLanguageStandard {
            settingsDictionary["CLANG_CXX_LANGUAGE_STANDARD"] = .string(cxxLanguageStandard)
        }

        if let swiftLanguageVersion = swiftVersion(for: swiftToolsVersion) {
            settingsDictionary["SWIFT_VERSION"] = .string(swiftLanguageVersion)
        }

        let configurations = baseSettings.configurations.lazy
            .sorted(by: { $0.key < $1.key })
            .map { buildConfiguration, configuration -> ProjectDescription.Configuration in
                var configuration = configuration ?? Configuration(settings: [:])
                configuration.settings = configuration.settings

                return .from(
                    buildConfiguration: buildConfiguration,
                    configuration: configuration,
                    packageFolder: packageFolder
                )
            }

        if configurations.isEmpty {
            return .settings(base: settingsDictionary)
        } else {
            return .settings(base: settingsDictionary, configurations: configurations)
        }
    }

    private func swiftVersion(for configuredSwiftVersion: XcodeGraph.Version?) -> String? {
        /// Take the latest swift version compatible with the configured one
        let maxAllowedSwiftLanguageVersion = swiftLanguageVersions?
            .filter {
                guard let configuredSwiftVersion else {
                    return true
                }
                return $0 <= configuredSwiftVersion
            }
            .sorted()
            .last

        return maxAllowedSwiftLanguageVersion?.description
    }
}

extension PackageInfo.Target {
    /// The path used as base for all the relative paths of the package (e.g. sources, resources, headers)
    func basePath(packageFolder: AbsolutePath) async throws -> AbsolutePath {
        let fileSystem = FileSystem()
        if let path {
            return packageFolder.appending(try RelativePath(validating: path))
        } else {
            let predefinedDirectories: [String]
            switch type {
            case .test:
                predefinedDirectories = PackageInfoMapper.predefinedTestDirectories
            default:
                predefinedDirectories = PackageInfoMapper.predefinedSourceDirectories
            }
            let firstMatchingPath = try await predefinedDirectories
                .map { packageFolder.appending(components: [$0, name]) }
                .concurrentFilter { try await fileSystem.exists($0) }
                .first
            guard let mainPath = firstMatchingPath else {
                throw PackageInfoMapperError.defaultPathNotFound(packageFolder, name, predefinedDirectories)
            }
            return mainPath
        }
    }

    func publicHeadersPath(packageFolder: AbsolutePath) async throws -> AbsolutePath {
        let mainPath = try await basePath(packageFolder: packageFolder)
        return mainPath.appending(try RelativePath(validating: publicHeadersPath ?? "include"))
    }
}

extension PackageInfo.Target.Dependency {
    /// The literal name of the dependency.
    var name: String {
        switch self {
        case let .target(name: name, _):
            return name
        case let .product(name: name, _, _, _):
            return name
        case let .byName(name: name, _):
            return name
        }
    }
}

extension PackageInfoMapper {
    public enum ResolvedDependency: Equatable {
        case target(name: String, condition: ProjectDescription.PlatformCondition? = nil)
        case xcframework(path: Path, condition: ProjectDescription.PlatformCondition? = nil)
        case externalTarget(package: String, target: String, condition: ProjectDescription.PlatformCondition? = nil)

        fileprivate var condition: ProjectDescription.PlatformCondition? {
            switch self {
            case let .target(_, condition):
                return condition
            case let .xcframework(_, condition):
                return condition
            case let .externalTarget(_, _, condition):
                return condition
            }
        }

        fileprivate var targetName: String? {
            switch self {
            case let .target(targetName, _), let .externalTarget(_, targetName, _):
                return targetName
            case .xcframework:
                return nil
            }
        }

        fileprivate static func fromTarget(
            name: String,
            targetDependencyToFramework: [String: Path],
            condition packageConditionDescription: PackageInfo.PackageConditionDescription?
        ) -> [Self] {
            do {
                let condition = try ProjectDescription.PlatformCondition.from(packageConditionDescription)

                if let framework = targetDependencyToFramework[name] {
                    return [.xcframework(path: framework, condition: condition)]
                } else {
                    return [.target(name: PackageInfoMapper.sanitize(targetName: name), condition: condition)]
                }
            } catch {
                return []
            }
        }
    }
}

extension ProjectDescription.PlatformCondition {
    struct OnlyConditionsWithUnsupportedPlatforms: Error {}

    /// Map from a package condition to ProjectDescription.PlatformCondition
    /// - Parameter condition: condition representing platforms that a given dependency applies to
    /// - Returns: set of PlatformFilters to be used with `GraphDependencyRefrence`
    fileprivate static func from(_ condition: PackageInfo.PackageConditionDescription?) throws -> Self? {
        guard let condition else { return nil }
        let filters: [ProjectDescription.PlatformFilter] = condition.platformNames.compactMap { name in
            switch name {
            case "ios":
                return .ios
            case "maccatalyst":
                return .catalyst
            case "macos":
                return .macos
            case "tvos":
                return .tvos
            case "watchos":
                return .watchos
            case "visionos":
                return .visionos
            default:
                return nil
            }
        }

        // If empty, we know there are no supported platforms and this dependency should not be included in the graph
        if filters.isEmpty {
            throw OnlyConditionsWithUnsupportedPlatforms()
        }

        return .when(Set(filters))
    }
}

extension PackageInfo.Platform {
    var tuistPlatformName: String {
        // catalyst is mapped to iOS platform in tuist
        platformName == "maccatalyst" ? "ios" : platformName
    }
}<|MERGE_RESOLUTION|>--- conflicted
+++ resolved
@@ -110,14 +110,9 @@
         packageInfo: PackageInfo,
         packageFolder: AbsolutePath,
         packageType: PackageType,
-<<<<<<< HEAD
-        packageSettings: TuistCore.PackageSettings
-    ) throws -> ProjectDescription.Project?
-=======
         packageSettings: TuistCore.PackageSettings,
         packageModuleAliases: [String: [String: String]]
     ) async throws -> ProjectDescription.Project?
->>>>>>> 4833608b
 }
 
 // swiftlint:disable:next type_body_length
@@ -285,14 +280,9 @@
         packageInfo: PackageInfo,
         packageFolder: AbsolutePath,
         packageType: PackageType,
-<<<<<<< HEAD
-        packageSettings: TuistCore.PackageSettings
-    ) throws -> ProjectDescription.Project? {
-=======
         packageSettings: TuistCore.PackageSettings,
         packageModuleAliases: [String: [String: String]]
     ) async throws -> ProjectDescription.Project? {
->>>>>>> 4833608b
         // Hardcoded mapping for some well known libraries, until the logic can handle those properly
         let productTypes = packageSettings.productTypes.merging(
             // Force dynamic frameworks
@@ -341,15 +331,10 @@
                     packageType: packageType,
                     packageFolder: packageFolder,
                     productTypes: productTypes,
-<<<<<<< HEAD
                     packageSettings: packageSettings,
-                    baseSettings: baseSettings,
-                    targetSettings: targetSettings
-=======
                     productDestinations: packageSettings.productDestinations,
                     targetSettings: packageSettings.targetSettings,
                     packageModuleAliases: packageModuleAliases
->>>>>>> 4833608b
                 )
             }
 
@@ -378,7 +363,7 @@
             name: packageInfo.name,
             options: options,
             settings: packageInfo.projectSettings(
-                packageFolder: path,
+                packageFolder: packageFolder,
                 baseSettings: packageSettings.baseSettings,
                 swiftToolsVersion: Version(stringLiteral: packageInfo.toolsVersion.description)
             ),
@@ -400,17 +385,11 @@
         packageType: PackageType,
         packageFolder: AbsolutePath,
         productTypes: [String: XcodeGraph.Product],
-<<<<<<< HEAD
         packageSettings: TuistCore.PackageSettings,
-        baseSettings: XcodeGraph.Settings,
-        targetSettings: [String: XcodeGraph.SettingsDictionary]
-    ) throws -> ProjectDescription.Target? {
-=======
         productDestinations: [String: XcodeGraph.Destinations],
         targetSettings: [String: XcodeGraph.Settings],
         packageModuleAliases: [String: [String: String]]
     ) async throws -> ProjectDescription.Target? {
->>>>>>> 4833608b
         // Ignores or passes a target based on the `type` and the `packageType`.
         // After that, it assumes that no target is ignored.
         switch target.type {
@@ -418,13 +397,8 @@
             break
         case .executable:
             switch packageType {
-<<<<<<< HEAD
             case .remote:
-                logger.debug("Target \(target.name) of type \(target.type) is ignored.")
-=======
-            case .external:
                 ServiceContext.current?.logger?.debug("Target \(target.name) of type \(target.type) ignored")
->>>>>>> 4833608b
                 return nil
             case .local:
                 break
@@ -432,20 +406,16 @@
         case .test:
             switch packageType {
             case .remote:
-                logger.debug("Target \(target.name) of type \(target.type) is ignored.")
+                    ServiceContext.current?.logger?.debug("Target \(target.name) of type \(target.type) is ignored.")
                 return nil
             case .local:
                 if !packageSettings.includeLocalPackageTestTargets {
-                    logger.debug("Target \(target.name) of type \(target.type) is ignored")
+                    ServiceContext.current?.logger?.debug("Target \(target.name) of type \(target.type) is ignored")
                     return nil
                 }
             }
         default:
-<<<<<<< HEAD
-            logger.debug("Target \(target.name) of type \(target.type) is ignored.")
-=======
             ServiceContext.current?.logger?.debug("Target \(target.name) of type \(target.type) ignored")
->>>>>>> 4833608b
             return nil
         }
 
@@ -469,11 +439,8 @@
         case .system:
             /// System library targets assume the module map is located at the source directory root
             /// https://github.com/apple/swift-package-manager/blob/main/Sources/PackageLoading/ModuleMapGenerator.swift
-<<<<<<< HEAD
-            let packagePath = try target.basePath(packageFolder: packageFolder)
-=======
-            let packagePath = try await target.basePath(packageFolder: path)
->>>>>>> 4833608b
+
+            let packagePath = try await target.basePath(packageFolder: packageFolder)
             let moduleMapPath = packagePath.appending(component: ModuleMap.filename)
 
             guard try await fileSystem.exists(moduleMapPath), !FileHandler.shared.isFolder(moduleMapPath) else {
@@ -486,13 +453,8 @@
 
             moduleMap = ModuleMap.custom(moduleMapPath, umbrellaHeaderPath: nil)
         case .regular:
-<<<<<<< HEAD
-            moduleMap = try moduleMapGenerator.generate(
+            moduleMap = try await moduleMapGenerator.generate(
                 packageDirectory: packageFolder,
-=======
-            moduleMap = try await moduleMapGenerator.generate(
-                packageDirectory: path,
->>>>>>> 4833608b
                 moduleName: target.name,
                 publicHeadersPath: target.publicHeadersPath(packageFolder: packageFolder)
             )
@@ -588,51 +550,7 @@
 
             dependencies = try linkerDependencies + target.dependencies.compactMap {
                 switch $0 {
-<<<<<<< HEAD
-                case let .byName(name: name, condition: condition), let .product(
-                    name: name,
-                    package: _,
-                    moduleAliases: _,
-                    condition: condition
-                ),
-                let .target(
-                    name: name,
-                    condition: condition
-                ):
-                    let platformCondition: ProjectDescription.PlatformCondition?
-                    do {
-                        platformCondition = try ProjectDescription.PlatformCondition.from(condition)
-                    } catch {
-                        return nil
-                    }
-                    if let target = packageInfo.targets.first(where: { $0.name == name }) {
-                        if target.type == .binary {
-                            let artifactPath: String
-                            switch packageType {
-                            case .local:
-                                guard let path = target.path else {
-                                    throw PackageInfoMapperError.missingBinaryArtifact(
-                                        package: packageInfo.name,
-                                        target: target.name
-                                    )
-                                }
-                                artifactPath = path
-                            case let .remote(artifactPaths):
-                                guard let path = artifactPaths[target.name] else {
-                                    throw PackageInfoMapperError.missingBinaryArtifact(
-                                        package: packageInfo.name,
-                                        target: target.name
-                                    )
-                                }
-                                artifactPath = path.pathString
-                            }
-                            return .xcframework(path: .path(artifactPath), status: .required, condition: nil)
-                        }
-                        return .target(name: name, condition: platformCondition)
-                    } else {
-                        return .external(name: name, condition: platformCondition)
-                    }
-=======
+
                 case let .product(name: name, package: _, moduleAliases: moduleAliases, condition: condition):
                     try mapDependency(
                         name: name,
@@ -655,7 +573,6 @@
                         moduleAliases: packageModuleAliases[packageInfo.name],
                         dependencyModuleAliases: &dependencyModuleAliases
                     )
->>>>>>> 4833608b
                 }
             }
         }
@@ -706,8 +623,9 @@
         } catch {
             return nil
         }
+        
         if let target = packageInfo.targets.first(where: { $0.name == name }) {
-            if target.type == .binary, case let .external(artifactPaths: artifactPaths) = packageType {
+            if target.type == .binary, case let .remote(artifactPaths: artifactPaths) = packageType {
                 guard let artifactPath = artifactPaths[target.name] else {
                     throw PackageInfoMapperError.missingBinaryArtifact(package: packageInfo.name, target: target.name)
                 }
