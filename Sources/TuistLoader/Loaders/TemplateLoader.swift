import Foundation
import Path
import ProjectDescription
import TuistCore
import TuistSupport
import XcodeGraph

public protocol TemplateLoading {
    /// Load `XcodeGraph.Template` at given `path`
    /// - Parameters:
    ///     - path: Path of template manifest file `name_of_template.swift`
    ///     - plugins: List of available plugins.
<<<<<<< HEAD
    /// - Returns: Loaded `XcodeGraph.Template`
    func loadTemplate(at path: AbsolutePath, plugins: Plugins) throws -> XcodeGraph.Template
=======
    /// - Returns: Loaded `TuistScaffold.Template`
    func loadTemplate(at path: AbsolutePath, plugins: Plugins) throws -> TuistCore.Template
>>>>>>> c3dcecbf
}

public class TemplateLoader: TemplateLoading {
    private let manifestLoader: ManifestLoading

    /// Default constructor.
    public convenience init() {
        self.init(manifestLoader: ManifestLoader())
    }

    init(manifestLoader: ManifestLoading) {
        self.manifestLoader = manifestLoader
    }

    public func loadTemplate(at path: AbsolutePath, plugins: Plugins) throws -> TuistCore.Template {
        try manifestLoader.register(plugins: plugins)
        let template = try manifestLoader.loadTemplate(at: path)
        let generatorPaths = GeneratorPaths(manifestDirectory: path)
        return try TuistCore.Template.from(
            manifest: template,
            generatorPaths: generatorPaths
        )
    }
}

extension TuistCore.Template {
    static func from(manifest: ProjectDescription.Template, generatorPaths: GeneratorPaths) throws -> TuistCore.Template {
        let attributes = try manifest.attributes.map(TuistCore.Template.Attribute.from)
        let items = try manifest.items.map { Item(
            path: try RelativePath(validating: $0.path),
            contents: try TuistCore.Template.Contents.from(
                manifest: $0.contents,
                generatorPaths: generatorPaths
            )
        ) }
        return TuistCore.Template(
            description: manifest.description,
            attributes: attributes,
            items: items
        )
    }
}

extension TuistCore.Template.Attribute {
    static func from(manifest: ProjectDescription.Template.Attribute) throws -> TuistCore.Template.Attribute {
        switch manifest {
        case let .required(name):
            return .required(name)
        case let .optional(name, default: defaultValue):
            return .optional(name, default: try Self.Value.from(value: defaultValue))
        }
    }
}

extension TuistCore.Template.Attribute.Value {
    static func from(value: ProjectDescription.Template.Attribute.Value) throws -> TuistCore.Template.Attribute.Value {
        switch value {
        case let .string(string):
            return .string(string)
        case let .integer(integer):
            return .integer(integer)
        case let .real(real):
            return .real(real)
        case let .boolean(boolean):
            return .boolean(boolean)
        case let .dictionary(dictionary):
            var newDictionary: [String: TuistCore.Template.Attribute.Value] = [:]
            for (key, value) in dictionary {
                newDictionary[key] = try from(value: value)
            }
            return .dictionary(newDictionary)
        case let .array(array):
            let newArray: [TuistCore.Template.Attribute.Value] = try array.map { try from(value: $0) }
            return .array(newArray)
        }
    }
}

extension TuistCore.Template.Contents {
    static func from(
        manifest: ProjectDescription.Template.Contents,
        generatorPaths: GeneratorPaths
    ) throws -> TuistCore.Template.Contents {
        switch manifest {
        case let .string(contents):
            return .string(contents)
        case let .file(templatePath):
            return .file(try generatorPaths.resolve(path: templatePath))
        case let .directory(sourcePath):
            return .directory(try generatorPaths.resolve(path: sourcePath))
        }
    }
}<|MERGE_RESOLUTION|>--- conflicted
+++ resolved
@@ -6,17 +6,12 @@
 import XcodeGraph
 
 public protocol TemplateLoading {
-    /// Load `XcodeGraph.Template` at given `path`
+    /// Load `TuistCore.Template` at given `path`
     /// - Parameters:
     ///     - path: Path of template manifest file `name_of_template.swift`
     ///     - plugins: List of available plugins.
-<<<<<<< HEAD
-    /// - Returns: Loaded `XcodeGraph.Template`
-    func loadTemplate(at path: AbsolutePath, plugins: Plugins) throws -> XcodeGraph.Template
-=======
-    /// - Returns: Loaded `TuistScaffold.Template`
+    /// - Returns: Loaded `TuistCore.Template`
     func loadTemplate(at path: AbsolutePath, plugins: Plugins) throws -> TuistCore.Template
->>>>>>> c3dcecbf
 }
 
 public class TemplateLoader: TemplateLoading {
