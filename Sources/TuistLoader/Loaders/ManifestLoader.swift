import FileSystem
import Foundation
import Mockable
import Path
import ProjectDescription
import ServiceContextModule
import TuistCore
import TuistSupport
import XcodeGraph

public enum ManifestLoaderError: FatalError, Equatable {
    case projectDescriptionNotFound(AbsolutePath)
    case unexpectedOutput(AbsolutePath)
    case manifestNotFound(Manifest?, AbsolutePath)
    case manifestCachingFailed(Manifest?, AbsolutePath)
    case manifestLoadingFailed(path: AbsolutePath, data: Data, context: String)

    public static func manifestNotFound(_ path: AbsolutePath) -> ManifestLoaderError {
        .manifestNotFound(nil, path)
    }

    public var description: String {
        switch self {
        case let .projectDescriptionNotFound(path):
            return "Couldn't find ProjectDescription.framework at path \(path.pathString)"
        case let .unexpectedOutput(path):
            return "Unexpected output trying to parse the manifest at path \(path.pathString)"
        case let .manifestNotFound(manifest, path):
            return "\(manifest?.fileName(path) ?? "Manifest") not found at path \(path.pathString)"
        case let .manifestCachingFailed(manifest, path):
            return "Could not cache \(manifest?.fileName(path) ?? "Manifest") at path \(path.pathString)"
        case let .manifestLoadingFailed(path, _, context):
            return """
            Unable to load manifest at \(path.pathString.bold())
            \(context)
            """
        }
    }

    public var type: ErrorType {
        switch self {
        case .unexpectedOutput:
            return .bug
        case .projectDescriptionNotFound:
            return .bug
        case .manifestNotFound:
            return .abort
        case .manifestCachingFailed:
            return .abort
        case .manifestLoadingFailed:
            return .abort
        }
    }
}

@Mockable
public protocol ManifestLoading {
    /// Loads the Tuist.swift in the given directory.
    ///
    /// - Parameter path: Path to the directory that contains the Tuist.swift file.
    /// - Returns: Loaded Tuist.swift file.
    /// - Throws: An error if the file has a syntax error.
    func loadConfig(at path: AbsolutePath) async throws -> ProjectDescription.Config

    /// Loads the Project.swift in the given directory.
    /// - Parameter path: Path to the directory that contains the Project.swift.
    func loadProject(at path: AbsolutePath) async throws -> ProjectDescription.Project

    /// Loads the Workspace.swift in the given directory.
    /// - Parameter path: Path to the directory that contains the Workspace.swift
    func loadWorkspace(at path: AbsolutePath) async throws -> ProjectDescription.Workspace

    /// Loads the name_of_template.swift in the given directory.
    /// - Parameter path: Path to the directory that contains the name_of_template.swift
    func loadTemplate(at path: AbsolutePath) async throws -> ProjectDescription.Template

    /// Loads the `PackageSettings` from `Package.swift` in the given directory
<<<<<<< HEAD
    /// - Parameter path: Path to the directory that contains Package.swift
    func loadPackageSettings(at path: AbsolutePath) throws -> ProjectDescription.PackageSettings
=======
    /// -  path: Path to the directory that contains Package.swift
    func loadPackageSettings(at path: AbsolutePath) async throws -> ProjectDescription.PackageSettings
>>>>>>> 4833608b

    /// Loads `Package.swift`
    /// - path: Path to the directory that contains Package.swift
    func loadPackage(at path: AbsolutePath) async throws -> PackageInfo

    /// Loads the Plugin.swift in the given directory.
    /// - Parameter path: Path to the directory that contains Plugin.swift
    func loadPlugin(at path: AbsolutePath) async throws -> ProjectDescription.Plugin

    /// List all the manifests in the given directory.
    /// - Parameter path: Path to the directory whose manifest files will be returned.
    func manifests(at path: AbsolutePath) async throws -> Set<Manifest>

    /// Verifies that there is a project or workspace manifest at the given path, or throws an error otherwise.
    func validateHasRootManifest(at path: AbsolutePath) async throws

    /// - Returns: `true` if there is a project or workspace manifest at the given path
    func hasRootManifest(at path: AbsolutePath) async throws -> Bool

    /// Registers plugins that will be used within the manifest loading process.
    /// - Parameter plugins: The plugins to register.
    func register(plugins: Plugins) throws
}

// swiftlint:disable:next type_body_length
public class ManifestLoader: ManifestLoading {
    // MARK: - Static

    static let startManifestToken = "TUIST_MANIFEST_START"
    static let endManifestToken = "TUIST_MANIFEST_END"

    // MARK: - Attributes

    let resourceLocator: ResourceLocating
    let manifestFilesLocator: ManifestFilesLocating
    let environment: Environmenting
    private let decoder: JSONDecoder
    private var plugins: Plugins = .none
    private let cacheDirectoriesProvider: CacheDirectoriesProviding
    private let projectDescriptionHelpersBuilderFactory: ProjectDescriptionHelpersBuilderFactoring
    private let xcodeController: XcodeControlling
    private let swiftPackageManagerController: SwiftPackageManagerControlling
    private let packageInfoLoader: PackageInfoLoading
    private let fileSystem: FileSysteming

    // MARK: - Init

    public convenience init() {
        self.init(
            environment: Environment.shared,
            resourceLocator: ResourceLocator(),
            cacheDirectoriesProvider: CacheDirectoriesProvider(),
            projectDescriptionHelpersBuilderFactory: ProjectDescriptionHelpersBuilderFactory(),
            manifestFilesLocator: ManifestFilesLocator(),
            xcodeController: XcodeController.shared,
            swiftPackageManagerController: SwiftPackageManagerController(),
            packageInfoLoader: PackageInfoLoader()
        )
    }

    init(
        environment: Environmenting,
        resourceLocator: ResourceLocating,
        cacheDirectoriesProvider: CacheDirectoriesProviding,
        projectDescriptionHelpersBuilderFactory: ProjectDescriptionHelpersBuilderFactoring,
        manifestFilesLocator: ManifestFilesLocating,
        xcodeController: XcodeControlling,
        swiftPackageManagerController: SwiftPackageManagerControlling,
        packageInfoLoader: PackageInfoLoading,
        fileSystem: FileSysteming = FileSystem()
    ) {
        self.environment = environment
        self.resourceLocator = resourceLocator
        self.cacheDirectoriesProvider = cacheDirectoriesProvider
        self.projectDescriptionHelpersBuilderFactory = projectDescriptionHelpersBuilderFactory
        self.manifestFilesLocator = manifestFilesLocator
        self.xcodeController = xcodeController
        self.swiftPackageManagerController = swiftPackageManagerController
        self.packageInfoLoader = packageInfoLoader
        self.fileSystem = fileSystem
        decoder = JSONDecoder()
    }

    public func manifests(at path: AbsolutePath) async throws -> Set<Manifest> {
        try await Set(manifestFilesLocator.locateManifests(at: path).map(\.0))
    }

    public func validateHasRootManifest(at path: AbsolutePath) async throws {
        guard try await hasRootManifest(at: path) else {
            throw ManifestLoaderError.manifestNotFound(path)
        }
    }

    public func hasRootManifest(at path: AbsolutePath) async throws -> Bool {
        let manifests = try await manifests(at: path)
        let rootManifests: Set<Manifest> = [.workspace, .project, .package]
        return !manifests.isDisjoint(with: rootManifests)
    }

    public func loadConfig(at path: AbsolutePath) async throws -> ProjectDescription.Config {
        try await loadManifest(.config, at: path)
    }

    public func loadProject(at path: AbsolutePath) async throws -> ProjectDescription.Project {
        try await loadManifest(.project, at: path)
    }

    public func loadWorkspace(at path: AbsolutePath) async throws -> ProjectDescription.Workspace {
        try await loadManifest(.workspace, at: path)
    }

    public func loadTemplate(at path: AbsolutePath) async throws -> ProjectDescription.Template {
        try await loadManifest(.template, at: path)
    }

    public func loadPackage(at path: AbsolutePath) async throws -> PackageInfo {
        try await packageInfoLoader.loadPackageInfo(
            at: path
        )
    }

    public func loadPackageSettings(at path: AbsolutePath) async throws -> ProjectDescription.PackageSettings {
        do {
            return try await loadManifest(.packageSettings, at: path)
        } catch let error as ManifestLoaderError {
            switch error {
            case let .manifestLoadingFailed(path: _, data: data, context: _):
                if data.count == 0 {
                    return PackageSettings()
                } else {
                    throw error
                }
            default:
                throw error
            }
        }
    }

    public func loadPlugin(at path: AbsolutePath) async throws -> ProjectDescription.Plugin {
        try await loadManifest(.plugin, at: path)
    }

    public func register(plugins: Plugins) throws {
        self.plugins = plugins
    }

    // MARK: - Private

    // swiftlint:disable:next function_body_length
    private func loadManifest<T: Decodable>(
        _ manifest: Manifest,
        at path: AbsolutePath
    ) async throws -> T {
        let manifestPath = try await manifestPath(
            manifest,
            at: path
        )

        let data = try await loadDataForManifest(manifest, at: manifestPath)

        do {
            return try decoder.decode(T.self, from: data)
        } catch {
            guard let error = error as? DecodingError else {
                throw ManifestLoaderError.manifestLoadingFailed(
                    path: manifestPath,
                    data: data,
                    context: error.localizedDescription
                )
            }

            let json = (String(data: data, encoding: .utf8) ?? "nil")

            switch error {
            case let .typeMismatch(type, context):
                throw ManifestLoaderError.manifestLoadingFailed(
                    path: manifestPath,
                    data: data,
                    context: """
                    The content of the manifest did not match the expected type of: \(String(describing: type).bold())
                    \(context.debugDescription)
                    """
                )
            case let .valueNotFound(value, _):
                throw ManifestLoaderError.manifestLoadingFailed(
                    path: manifestPath,
                    data: data,
                    context: """
                    Expected a non-optional value for property of type \(String(describing: value).bold()) but found a nil value.
                    \(json.bold())
                    """
                )
            case let .keyNotFound(codingKey, _):
                throw ManifestLoaderError.manifestLoadingFailed(
                    path: manifestPath,
                    data: data,
                    context: """
                    Did not find property with name \(codingKey.stringValue.bold()) in the JSON represented by:
                    \(json.bold())
                    """
                )
            case let .dataCorrupted(context):
                throw ManifestLoaderError.manifestLoadingFailed(
                    path: manifestPath,
                    data: data,
                    context: """
                    The encoded data for the manifest is corrupted.
                    \(context.debugDescription)
                    """
                )
            @unknown default:
                throw ManifestLoaderError.manifestLoadingFailed(
                    path: manifestPath,
                    data: data,
                    context: """
                    Unable to decode the manifest for an unknown reason.
                    \(error.localizedDescription)
                    """
                )
            }
        }
    }

    private func manifestPath(
        _ manifest: Manifest,
        at path: AbsolutePath
    ) async throws -> AbsolutePath {
        let manifestPathCandidates = [
            path.appending(component: manifest.fileName(path)),
            manifest.alternativeFileName(path).map { path.appending(component: $0) },
        ].compactMap { $0 }
        for candidate in manifestPathCandidates {
            if try await fileSystem.exists(candidate) {
                return candidate
            }
        }
        throw ManifestLoaderError.manifestNotFound(manifest, path)
    }

    private func loadDataForManifest(
        _ manifest: Manifest,
        at path: AbsolutePath
    ) async throws -> Data {
        let arguments = try await buildArguments(
            manifest,
            at: path
        ) + ["--tuist-dump"]

        do {
            let string = try System.shared.capture(arguments, verbose: false, environment: environment.manifestLoadingVariables)

            guard let startTokenRange = string.range(of: ManifestLoader.startManifestToken),
                  let endTokenRange = string.range(of: ManifestLoader.endManifestToken)
            else {
                return string.data(using: .utf8)!
            }

            let preManifestLogs = String(string[string.startIndex ..< startTokenRange.lowerBound]).chomp()
            let postManifestLogs = String(string[endTokenRange.upperBound ..< string.endIndex]).chomp()

            if !preManifestLogs.isEmpty { ServiceContext.current?.logger?.notice("\(path.pathString): \(preManifestLogs)") }
            if !postManifestLogs.isEmpty { ServiceContext.current?.logger?.notice("\(path.pathString):\(postManifestLogs)") }

            let manifest = string[startTokenRange.upperBound ..< endTokenRange.lowerBound]
            return manifest.data(using: .utf8)!
        } catch {
            logUnexpectedImportErrorIfNeeded(in: path, error: error, manifest: manifest)
            logPluginHelperBuildErrorIfNeeded(in: path, error: error, manifest: manifest)
            throw error
        }
    }

    // swiftlint:disable:next function_body_length
    private func buildArguments(
        _ manifest: Manifest,
        at path: AbsolutePath
    ) async throws -> [String] {
        let projectDescriptionPath = try await resourceLocator.projectDescription()
        let searchPaths = ProjectDescriptionSearchPaths.paths(for: projectDescriptionPath)
        let frameworkName: String
        switch manifest {
        case .config,
             .plugin,
             .project,
             .template,
             .workspace,
             .package,
             .packageSettings:
            frameworkName = "ProjectDescription"
        }
        var arguments = [
            "/usr/bin/xcrun",
            "swift",
            "-suppress-warnings",
            "-I", searchPaths.includeSearchPath.pathString,
            "-L", searchPaths.librarySearchPath.pathString,
            "-F", searchPaths.frameworkSearchPath.pathString,
            "-l\(frameworkName)",
            "-framework", frameworkName,
        ]
        let projectDescriptionHelpersCacheDirectory = try cacheDirectoriesProvider
            .cacheDirectory(for: .projectDescriptionHelpers)

        let projectDescriptionHelperArguments: [String] = try await {
            switch manifest {
            case .config, .plugin, .package:
                return []
            case .project,
                 .template,
                 .workspace,
                 .packageSettings:
                return try await projectDescriptionHelpersBuilderFactory.projectDescriptionHelpersBuilder(
                    cacheDirectory: projectDescriptionHelpersCacheDirectory
                )
                .build(
                    at: path,
                    projectDescriptionSearchPaths: searchPaths,
                    projectDescriptionHelperPlugins: plugins.projectDescriptionHelpers
                ).flatMap { [
                    "-I", $0.path.parentDirectory.pathString,
                    "-L", $0.path.parentDirectory.pathString,
                    "-F", $0.path.parentDirectory.pathString,
                    "-l\($0.name)",
                ] }
            }
        }()

        let packageDescriptionArguments: [String] = try await {
            if case .packageSettings = manifest {
                let xcode = try await xcodeController.selected()
                let packageVersion = try swiftPackageManagerController.getToolsVersion(
                    at: path.parentDirectory
                )
                let manifestPath =
                    "\(xcode.path.pathString)/Contents/Developer/Toolchains/XcodeDefault.xctoolchain/usr/lib/swift/pm/ManifestAPI"
                return [
                    "-I", manifestPath,
                    "-L", manifestPath,
                    "-F", manifestPath,
                    "-lPackageDescription",
                    "-package-description-version", packageVersion.description,
                    "-D", "TUIST",
                ]
            } else {
                return []
            }
        }()

        arguments.append(contentsOf: projectDescriptionHelperArguments)
        arguments.append(contentsOf: packageDescriptionArguments)
        arguments.append(path.pathString)

        return arguments
    }

    private func logUnexpectedImportErrorIfNeeded(in path: AbsolutePath, error: Error, manifest: Manifest) {
        guard case let TuistSupport.SystemError.terminated(command, _, standardError) = error,
              manifest == .config || manifest == .plugin,
              command == "swiftc",
              let errorMessage = String(data: standardError, encoding: .utf8) else { return }

        let defaultHelpersName = ProjectDescriptionHelpersBuilder.defaultHelpersName

        if errorMessage.contains(defaultHelpersName) {
            ServiceContext.current?.logger?.error("Cannot import \(defaultHelpersName) in \(manifest.fileName(path))")
            ServiceContext.current?.logger?
                .notice("Project description helpers that depend on plugins are not allowed in \(manifest.fileName(path))")
        } else if errorMessage.contains("import") {
            ServiceContext.current?.logger?.error("Helper plugins are not allowed in \(manifest.fileName(path))")
        }
    }

    private func logPluginHelperBuildErrorIfNeeded(in _: AbsolutePath, error: Error, manifest _: Manifest) {
        guard case let TuistSupport.SystemError.terminated(command, _, standardError) = error,
              command == "swiftc",
              let errorMessage = String(data: standardError, encoding: .utf8) else { return }

        let pluginHelpers = plugins.projectDescriptionHelpers
        guard let pluginHelper = pluginHelpers.first(where: { errorMessage.contains($0.name) }) else { return }

        ServiceContext.current?.logger?.error("Unable to build plugin \(pluginHelper.name) located at \(pluginHelper.path)")
    }
}<|MERGE_RESOLUTION|>--- conflicted
+++ resolved
@@ -75,13 +75,8 @@
     func loadTemplate(at path: AbsolutePath) async throws -> ProjectDescription.Template
 
     /// Loads the `PackageSettings` from `Package.swift` in the given directory
-<<<<<<< HEAD
-    /// - Parameter path: Path to the directory that contains Package.swift
-    func loadPackageSettings(at path: AbsolutePath) throws -> ProjectDescription.PackageSettings
-=======
     /// -  path: Path to the directory that contains Package.swift
     func loadPackageSettings(at path: AbsolutePath) async throws -> ProjectDescription.PackageSettings
->>>>>>> 4833608b
 
     /// Loads `Package.swift`
     /// - path: Path to the directory that contains Package.swift
