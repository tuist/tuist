import Foundation
import ProjectDescription
import TSCBasic
import TuistCore
import TuistGraph
import TuistSupport

public enum ManifestLoaderError: FatalError, Equatable {
    case projectDescriptionNotFound(AbsolutePath)
    case unexpectedOutput(AbsolutePath)
    case manifestNotFound(Manifest?, AbsolutePath)
    case manifestCachingFailed(Manifest?, AbsolutePath)

    public static func manifestNotFound(_ path: AbsolutePath) -> ManifestLoaderError {
        .manifestNotFound(nil, path)
    }

    public var description: String {
        switch self {
        case let .projectDescriptionNotFound(path):
            return "Couldn't find ProjectDescription.framework at path \(path.pathString)"
        case let .unexpectedOutput(path):
            return "Unexpected output trying to parse the manifest at path \(path.pathString)"
        case let .manifestNotFound(manifest, path):
            return "\(manifest?.fileName(path) ?? "Manifest") not found at path \(path.pathString)"
        case let .manifestCachingFailed(manifest, path):
            return "Could not cache \(manifest?.fileName(path) ?? "Manifest") at path \(path.pathString)"
        }
    }

    public var type: ErrorType {
        switch self {
        case .unexpectedOutput:
            return .bug
        case .projectDescriptionNotFound:
            return .bug
        case .manifestNotFound:
            return .abort
        case .manifestCachingFailed:
            return .abort
        }
    }

    // MARK: - Equatable

    public static func == (lhs: ManifestLoaderError, rhs: ManifestLoaderError) -> Bool {
        switch (lhs, rhs) {
        case let (.projectDescriptionNotFound(lhsPath), .projectDescriptionNotFound(rhsPath)):
            return lhsPath == rhsPath
        case let (.unexpectedOutput(lhsPath), .unexpectedOutput(rhsPath)):
            return lhsPath == rhsPath
        case let (.manifestNotFound(lhsManifest, lhsPath), .manifestNotFound(rhsManifest, rhsPath)):
            return lhsManifest == rhsManifest && lhsPath == rhsPath
        default:
            return false
        }
    }
}

public protocol ManifestLoading {
    /// Loads the Config.swift in the given directory.
    ///
    /// - Parameter path: Path to the directory that contains the Config.swift file.
    /// - Returns: Loaded Config.swift file.
    /// - Throws: An error if the file has a syntax error.
    func loadConfig(at path: AbsolutePath) throws -> ProjectDescription.Config

    /// Loads the Project.swift in the given directory.
    /// - Parameter path: Path to the directory that contains the Project.swift.
    func loadProject(at path: AbsolutePath) throws -> ProjectDescription.Project

    /// Loads the Workspace.swift in the given directory.
    /// - Parameter path: Path to the directory that contains the Workspace.swift
    func loadWorkspace(at path: AbsolutePath) throws -> ProjectDescription.Workspace

    /// Loads the name_of_template.swift in the given directory.
    /// - Parameter path: Path to the directory that contains the name_of_template.swift
    func loadTemplate(at path: AbsolutePath) throws -> ProjectDescription.Template

    /// Loads the Dependencies.swift in the given directory
    /// - Parameters:
    ///     -  path: Path to the directory that contains Dependencies.swift
    func loadDependencies(at path: AbsolutePath) throws -> ProjectDescription.Dependencies

    /// Loads the Plugin.swift in the given directory.
    /// - Parameter path: Path to the directory that contains Plugin.swift
    func loadPlugin(at path: AbsolutePath) throws -> ProjectDescription.Plugin

    /// List all the manifests in the given directory.
    /// - Parameter path: Path to the directory whose manifest files will be returend.
    func manifests(at path: AbsolutePath) -> Set<Manifest>

    /// Registers plugins that will be used within the manifest loading process.
    /// - Parameter plugins: The plugins to register.
    func register(plugins: Plugins) throws
}

public class ManifestLoader: ManifestLoading {
    // MARK: - Static

    static let startManifestToken = "TUIST_MANIFEST_START"
    static let endManifestToken = "TUIST_MANIFEST_END"

    // MARK: - Attributes

    let resourceLocator: ResourceLocating
    let manifestFilesLocator: ManifestFilesLocating
    let environment: Environmenting
    private let decoder: JSONDecoder
    private var plugins: Plugins = .none
    private let cacheDirectoryProviderFactory: CacheDirectoriesProviderFactoring
    private let projectDescriptionHelpersBuilderFactory: ProjectDescriptionHelpersBuilderFactoring

    // MARK: - Init

    public convenience init() {
        self.init(
            environment: Environment.shared,
            resourceLocator: ResourceLocator(),
            cacheDirectoryProviderFactory: CacheDirectoriesProviderFactory(),
            projectDescriptionHelpersBuilderFactory: ProjectDescriptionHelpersBuilderFactory(),
            manifestFilesLocator: ManifestFilesLocator()
        )
    }

    init(environment: Environmenting,
         resourceLocator: ResourceLocating,
         cacheDirectoryProviderFactory: CacheDirectoriesProviderFactoring,
         projectDescriptionHelpersBuilderFactory: ProjectDescriptionHelpersBuilderFactoring,
         manifestFilesLocator: ManifestFilesLocating)
    {
        self.environment = environment
        self.resourceLocator = resourceLocator
        self.cacheDirectoryProviderFactory = cacheDirectoryProviderFactory
        self.projectDescriptionHelpersBuilderFactory = projectDescriptionHelpersBuilderFactory
        self.manifestFilesLocator = manifestFilesLocator
        decoder = JSONDecoder()
    }

    public func manifests(at path: AbsolutePath) -> Set<Manifest> {
        Set(manifestFilesLocator.locateManifests(at: path).map(\.0))
    }

    public func loadConfig(at path: AbsolutePath) throws -> ProjectDescription.Config {
        try loadManifest(.config, at: path)
    }

    public func loadProject(at path: AbsolutePath) throws -> ProjectDescription.Project {
        try loadManifest(.project, at: path)
    }

    public func loadWorkspace(at path: AbsolutePath) throws -> ProjectDescription.Workspace {
        try loadManifest(.workspace, at: path)
    }

    public func loadTemplate(at path: AbsolutePath) throws -> ProjectDescription.Template {
        try loadManifest(.template, at: path)
    }

    public func loadDependencies(at path: AbsolutePath) throws -> ProjectDescription.Dependencies {
<<<<<<< HEAD
        let dependencyPath = path.appending(components: Constants.tuistDirectoryName, Manifest.dependencies.fileName(path))
        guard FileHandler.shared.exists(dependencyPath) else {
            throw ManifestLoaderError.manifestNotFound(.dependencies, path)
        }

        let dependenciesData = try loadDataForManifest(.dependencies, at: dependencyPath)
        let decoder = JSONDecoder()

        return try decoder.decode(Dependencies.self, from: dependenciesData)
=======
        let dependencyPath = path.appending(components: Constants.tuistDirectoryName)
        return try loadManifest(.dependencies, at: dependencyPath)
>>>>>>> 3105d60d
    }

    public func loadPlugin(at path: AbsolutePath) throws -> ProjectDescription.Plugin {
        try loadManifest(.plugin, at: path)
    }

    public func register(plugins: Plugins) throws {
        self.plugins = plugins
    }

    // MARK: - Private

    private func loadManifest<T: Decodable>(
        _ manifest: Manifest,
        at path: AbsolutePath
    ) throws -> T {
        let manifestPath = try manifestPath(
            manifest,
            at: path
        )
        let data = try loadDataForManifest(manifest, at: manifestPath)
        if Environment.shared.isVerbose {
            let string = String(data: data, encoding: .utf8)
            logger.debug("Trying to load the manifest represented by the following JSON representation:\n\(string ?? "")")
        }
        return try decoder.decode(T.self, from: data)
    }

    private func manifestPath(
        _ manifest: Manifest,
        at path: AbsolutePath
    ) throws -> AbsolutePath {
        let manifestPath = path.appending(component: manifest.fileName(path))

        guard FileHandler.shared.exists(manifestPath) else {
            throw ManifestLoaderError.manifestNotFound(manifest, path)
        }

        return manifestPath
    }

    private func loadDataForManifest(
        _ manifest: Manifest,
        at path: AbsolutePath
    ) throws -> Data {
        let arguments = try buildArguments(
            manifest,
            at: path
        ) + ["--tuist-dump"]

        do {
            let string = try System.shared.capture(arguments, verbose: false, environment: environment.manifestLoadingVariables)

            guard let startTokenRange = string.range(of: ManifestLoader.startManifestToken),
                  let endTokenRange = string.range(of: ManifestLoader.endManifestToken)
            else {
                return string.data(using: .utf8)!
            }

            let preManifestLogs = String(string[string.startIndex ..< startTokenRange.lowerBound]).chomp()
            let postManifestLogs = String(string[endTokenRange.upperBound ..< string.endIndex]).chomp()

            if !preManifestLogs.isEmpty { logger.info("\(path.pathString): \(preManifestLogs)") }
            if !postManifestLogs.isEmpty { logger.info("\(path.pathString):\(postManifestLogs)") }

            let manifest = string[startTokenRange.upperBound ..< endTokenRange.lowerBound]
            return manifest.data(using: .utf8)!
        } catch {
            logUnexpectedImportErrorIfNeeded(in: path, error: error, manifest: manifest)
            logPluginHelperBuildErrorIfNeeded(in: path, error: error, manifest: manifest)
            throw error
        }
    }

    // swiftlint:disable:next function_body_length
    private func buildArguments(
        _ manifest: Manifest,
        at path: AbsolutePath
    ) throws -> [String] {
        let projectDescriptionPath = try resourceLocator.projectDescription()
        let searchPaths = ProjectDescriptionSearchPaths.paths(for: projectDescriptionPath)
        let frameworkName: String
        switch manifest {
        case .config,
             .plugin,
             .dependencies,
             .project,
             .template,
             .workspace:
            frameworkName = "ProjectDescription"
        }
        var arguments = [
            "/usr/bin/xcrun",
            "swift",
            "-suppress-warnings",
            "-I", searchPaths.includeSearchPath.pathString,
            "-L", searchPaths.librarySearchPath.pathString,
            "-F", searchPaths.frameworkSearchPath.pathString,
            "-l\(frameworkName)",
            "-framework", frameworkName,
        ]
        let projectDescriptionHelpersCacheDirectory = try cacheDirectoryProviderFactory
            .cacheDirectories(config: nil)
            .cacheDirectory(for: .projectDescriptionHelpers)

        let projectDescriptionHelperArguments: [String] = try {
            switch manifest {
            case .config, .plugin:
                return []
            case .dependencies,
                 .project,
                 .template,
                 .workspace:
                return try projectDescriptionHelpersBuilderFactory.projectDescriptionHelpersBuilder(
                    cacheDirectory: projectDescriptionHelpersCacheDirectory
                )
                .build(
                    at: path,
                    projectDescriptionSearchPaths: searchPaths,
                    projectDescriptionHelperPlugins: plugins.projectDescriptionHelpers
                ).flatMap { [
                    "-I", $0.path.parentDirectory.pathString,
                    "-L", $0.path.parentDirectory.pathString,
                    "-F", $0.path.parentDirectory.pathString,
                    "-l\($0.name)",
                ] }
            }
        }()

        arguments.append(contentsOf: projectDescriptionHelperArguments)
        arguments.append(path.pathString)

        return arguments
    }

    private func logUnexpectedImportErrorIfNeeded(in path: AbsolutePath, error: Error, manifest: Manifest) {
        guard case let TuistSupport.SystemError.terminated(command, _, standardError) = error,
              manifest == .config || manifest == .plugin,
              command == "swiftc",
              let errorMessage = String(data: standardError, encoding: .utf8) else { return }

        let defaultHelpersName = ProjectDescriptionHelpersBuilder.defaultHelpersName

        if errorMessage.contains(defaultHelpersName) {
            logger.error("Cannot import \(defaultHelpersName) in \(manifest.fileName(path))")
            logger.info("Project description helpers that depend on plugins are not allowed in \(manifest.fileName(path))")
        } else if errorMessage.contains("import") {
            logger.error("Helper plugins are not allowed in \(manifest.fileName(path))")
        }
    }

    private func logPluginHelperBuildErrorIfNeeded(in _: AbsolutePath, error: Error, manifest _: Manifest) {
        guard case let TuistSupport.SystemError.terminated(command, _, standardError) = error,
              command == "swiftc",
              let errorMessage = String(data: standardError, encoding: .utf8) else { return }

        let pluginHelpers = plugins.projectDescriptionHelpers
        guard let pluginHelper = pluginHelpers.first(where: { errorMessage.contains($0.name) }) else { return }

        logger.error("Unable to build plugin \(pluginHelper.name) located at \(pluginHelper.path)")
    }
}<|MERGE_RESOLUTION|>--- conflicted
+++ resolved
@@ -158,20 +158,8 @@
     }
 
     public func loadDependencies(at path: AbsolutePath) throws -> ProjectDescription.Dependencies {
-<<<<<<< HEAD
-        let dependencyPath = path.appending(components: Constants.tuistDirectoryName, Manifest.dependencies.fileName(path))
-        guard FileHandler.shared.exists(dependencyPath) else {
-            throw ManifestLoaderError.manifestNotFound(.dependencies, path)
-        }
-
-        let dependenciesData = try loadDataForManifest(.dependencies, at: dependencyPath)
-        let decoder = JSONDecoder()
-
-        return try decoder.decode(Dependencies.self, from: dependenciesData)
-=======
         let dependencyPath = path.appending(components: Constants.tuistDirectoryName)
         return try loadManifest(.dependencies, at: dependencyPath)
->>>>>>> 3105d60d
     }
 
     public func loadPlugin(at path: AbsolutePath) throws -> ProjectDescription.Plugin {
