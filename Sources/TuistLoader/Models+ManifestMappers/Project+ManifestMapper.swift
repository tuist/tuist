import FileSystem
import Foundation
import ProjectDescription
import TuistCore
import XcodeGraph

extension XcodeGraph.Project {
    /// Maps a `ProjectDescription.Project` instance into a `XcodeGraph.Project` instance.
    /// Glob patterns in file elements are unfolded as part of the mapping.
    /// - Parameters:
    ///   - manifest: Manifest representation of  the file element.
    ///   - generatorPaths: Generator paths.
    ///   - plugins: Configured plugins.
    ///   - externalDependencies: External dependencies graph.
    ///   - resourceSynthesizerPathLocator: Resource synthesizer locator.
    ///   - type: A type that indicates where the project is coming from.
    static func from(
        manifest: ProjectDescription.Project,
        generatorPaths: GeneratorPaths,
        plugins: Plugins,
        externalDependencies: [String: [XcodeGraph.TargetDependency]],
        resourceSynthesizerPathLocator: ResourceSynthesizerPathLocating,
<<<<<<< HEAD
        type: ProjectType
    ) throws -> XcodeGraph.Project {
=======
        type: XcodeGraph.ProjectType,
        fileSystem: FileSysteming
    ) async throws -> XcodeGraph.Project {
>>>>>>> 4833608b
        let name = manifest.name
        let xcodeProjectName = manifest.options.xcodeProjectName ?? name
        let organizationName = manifest.organizationName
        let classPrefix = manifest.classPrefix
        let defaultKnownRegions = manifest.options.defaultKnownRegions
        let developmentRegion = manifest.options.developmentRegion
        let options = XcodeGraph.Project.Options.from(manifest: manifest.options)
        let settings = try manifest.settings.map { try XcodeGraph.Settings.from(manifest: $0, generatorPaths: generatorPaths) }
        let targetType: TargetType = switch type {
        case .local: .local
        case .external: .remote
        }

        let targets = try await manifest.targets.concurrentMap {
            try await XcodeGraph.Target.from(
                manifest: $0,
                generatorPaths: generatorPaths,
                externalDependencies: externalDependencies,
                fileSystem: fileSystem,
                type: targetType
            )
        }

        let schemes = try await manifest.schemes.concurrentMap { try await XcodeGraph.Scheme.from(
            manifest: $0,
            generatorPaths: generatorPaths
        ) }
        let additionalFiles = try await manifest.additionalFiles
            .concurrentMap {
                try await XcodeGraph.FileElement.from(
                    manifest: $0,
                    generatorPaths: generatorPaths,
                    fileSystem: fileSystem
                )
            }
            .flatMap { $0 }
            .sorted(by: { $0.path < $1.path })
        let packages = try manifest.packages.map { try XcodeGraph.Package.from(manifest: $0, generatorPaths: generatorPaths) }
        let ideTemplateMacros = try manifest.fileHeaderTemplate
            .map { try IDETemplateMacros.from(manifest: $0, generatorPaths: generatorPaths) }
        let resourceSynthesizers = try await manifest.resourceSynthesizers.concurrentMap {
            try await XcodeGraph.ResourceSynthesizer.from(
                manifest: $0,
                generatorPaths: generatorPaths,
                plugins: plugins,
                resourceSynthesizerPathLocator: resourceSynthesizerPathLocator
            )
        }
        return Project(
            path: generatorPaths.manifestDirectory,
            sourceRootPath: generatorPaths.manifestDirectory,
            xcodeProjPath: generatorPaths.manifestDirectory.appending(component: "\(xcodeProjectName).xcodeproj"),
            name: name,
            organizationName: organizationName,
            classPrefix: classPrefix,
            defaultKnownRegions: defaultKnownRegions,
            developmentRegion: developmentRegion,
            options: options,
            settings: settings ?? .default,
            filesGroup: .group(name: "Project"),
            targets: targets,
            packages: packages,
            schemes: schemes,
            ideTemplateMacros: ideTemplateMacros,
            additionalFiles: additionalFiles,
            resourceSynthesizers: resourceSynthesizers,
            lastUpgradeCheck: nil,
            type: type
        )
    }
}<|MERGE_RESOLUTION|>--- conflicted
+++ resolved
@@ -20,14 +20,9 @@
         plugins: Plugins,
         externalDependencies: [String: [XcodeGraph.TargetDependency]],
         resourceSynthesizerPathLocator: ResourceSynthesizerPathLocating,
-<<<<<<< HEAD
-        type: ProjectType
-    ) throws -> XcodeGraph.Project {
-=======
         type: XcodeGraph.ProjectType,
         fileSystem: FileSysteming
     ) async throws -> XcodeGraph.Project {
->>>>>>> 4833608b
         let name = manifest.name
         let xcodeProjectName = manifest.options.xcodeProjectName ?? name
         let organizationName = manifest.organizationName
