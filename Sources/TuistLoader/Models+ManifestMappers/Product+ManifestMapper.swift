--- conflicted
+++ resolved
@@ -43,13 +43,10 @@
             return .appClip
         case .xpc:
             return .xpc
-<<<<<<< HEAD
+        case .systemExtension:
+            return .systemExtension
         case .extensionKitExtension:
             return .extensionKitExtension
-=======
-        case .systemExtension:
-            return .systemExtension
->>>>>>> 376648d8
         }
     }
 }