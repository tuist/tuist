import Foundation
import ProjectDescription
import TuistGraph

extension TuistGraph.Product {
    /// Maps a ProjectDescription.Product instance into a TuistGraph.Product instance.
    /// - Parameters:
    ///   - manifest: Manifest representation of product model.
    ///   - generatorPaths: Generator paths.
    static func from(manifest: ProjectDescription.Product) -> TuistGraph.Product {
        switch manifest {
        case .app:
            return .app
        case .staticLibrary:
            return .staticLibrary
        case .dynamicLibrary:
            return .dynamicLibrary
        case .framework:
            return .framework
        case .staticFramework:
            return .staticFramework
        case .unitTests:
            return .unitTests
        case .uiTests:
            return .uiTests
        case .bundle:
            return .bundle
        case .appExtension:
            return .appExtension
        case .tvTopShelfExtension:
            return .tvTopShelfExtension
        case .stickerPackExtension:
            return .stickerPackExtension
        case .watch2App:
            return .watch2App
        case .watch2Extension:
            return .watch2Extension
        case .messagesExtension:
            return .messagesExtension
        case .commandLineTool:
            return .commandLineTool
        case .appClip:
            return .appClip
<<<<<<< HEAD
        case .extensionKitExtension:
            return .extensionKitExtension
=======
        case .xpc:
            return .xpc
>>>>>>> acba5a0f
        }
    }
}<|MERGE_RESOLUTION|>--- conflicted
+++ resolved
@@ -41,13 +41,10 @@
             return .commandLineTool
         case .appClip:
             return .appClip
-<<<<<<< HEAD
+        case .xpc:
+            return .xpc
         case .extensionKitExtension:
             return .extensionKitExtension
-=======
-        case .xpc:
-            return .xpc
->>>>>>> acba5a0f
         }
     }
 }