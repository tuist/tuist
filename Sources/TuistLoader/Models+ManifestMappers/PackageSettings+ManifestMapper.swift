import Foundation
import ProjectDescription
import TSCUtility
import TuistCore
import TuistSupport
import XcodeGraph

extension TuistCore.PackageSettings {
    /// Creates `XcodeGraph.PackageSettings` instance from `ProjectDescription.PackageSettings`
    /// instance.
    static func from(
        manifest: ProjectDescription.PackageSettings,
        generatorPaths: GeneratorPaths
    ) throws -> Self {
        let productTypes = manifest.productTypes.mapValues { XcodeGraph.Product.from(manifest: $0) }
        let productDestinations = try manifest.productDestinations.mapValues { try XcodeGraph.Destination.from(destinations: $0) }
        let baseSettings = try XcodeGraph.Settings.from(manifest: manifest.baseSettings, generatorPaths: generatorPaths)
        let targetSettings = try manifest.targetSettings.mapValues { try XcodeGraph.Settings.from(
            manifest: $0,
            generatorPaths: generatorPaths
        ) }
        let projectOptions: [String: XcodeGraph.Project.Options] = manifest
            .projectOptions
            .mapValues { .from(manifest: $0) }

        return .init(
            productTypes: productTypes,
            productDestinations: productDestinations,
            baseSettings: baseSettings,
            targetSettings: targetSettings,
<<<<<<< HEAD
            projectOptions: projectOptions,
            includeLocalPackageTestTargets: manifest.includeLocalPackageTestTargets,
            swiftToolsVersion: .init(stringLiteral: swiftToolsVersion.description)
=======
            projectOptions: projectOptions
>>>>>>> 4833608b
        )
    }
}<|MERGE_RESOLUTION|>--- conflicted
+++ resolved
@@ -28,13 +28,8 @@
             productDestinations: productDestinations,
             baseSettings: baseSettings,
             targetSettings: targetSettings,
-<<<<<<< HEAD
             projectOptions: projectOptions,
-            includeLocalPackageTestTargets: manifest.includeLocalPackageTestTargets,
-            swiftToolsVersion: .init(stringLiteral: swiftToolsVersion.description)
-=======
-            projectOptions: projectOptions
->>>>>>> 4833608b
+            includeLocalPackageTestTargets: manifest.includeLocalPackageTestTargets
         )
     }
 }