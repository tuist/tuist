import Foundation
<<<<<<< HEAD
import TuistCore
=======
import TSCBasic
>>>>>>> b52424a7
import TuistSupport

public protocol ManifestFilesLocating: AnyObject {
    /// It locates the manifest files that are have a connection with the
    /// definitions in the current directory.
    /// - Parameter at: Directory for which the manifest files will be obtained.
    func locate(at: AbsolutePath) -> [(Manifest, AbsolutePath)]

    /// It locates all manifest files under the root project folder
    /// - Parameter at: Directory for which the **project** manifest files will
    ///                 be obtained
    func locateAll(at: AbsolutePath) -> [(Manifest, AbsolutePath)]
}

public final class ManifestFilesLocator: ManifestFilesLocating {
    /// Utility to locate the root directory of the project
    let rootDirectoryLocator: RootDirectoryLocating

    public init(rootDirectoryLocator: RootDirectoryLocating = RootDirectoryLocator()) {
        self.rootDirectoryLocator = rootDirectoryLocator
    }

    public func locate(at: AbsolutePath) -> [(Manifest, AbsolutePath)] {
        Manifest.allCases.compactMap { manifest in
            let path = at.appending(component: manifest.fileName)
            if FileHandler.shared.exists(path) { return (manifest, path) }
            return nil
        }
    }

    public func locateAll(at: AbsolutePath) -> [(Manifest, AbsolutePath)] {
        guard let rootPath = rootDirectoryLocator.locate(from: at) else { return locate(at: at) }
        let projectsPaths = FileHandler.shared.glob(rootPath, glob: "**/\(Manifest.project.fileName)").map { (Manifest.project, $0) }
        let workspacesPaths = FileHandler.shared.glob(rootPath, glob: "**/\(Manifest.workspace.fileName)").map { (Manifest.workspace, $0) }
        return projectsPaths + workspacesPaths
    }
}<|MERGE_RESOLUTION|>--- conflicted
+++ resolved
@@ -1,9 +1,6 @@
 import Foundation
-<<<<<<< HEAD
+import TSCBasic
 import TuistCore
-=======
-import TSCBasic
->>>>>>> b52424a7
 import TuistSupport
 
 public protocol ManifestFilesLocating: AnyObject {
