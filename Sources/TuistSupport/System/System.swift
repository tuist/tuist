import Combine
import CombineExt
import Foundation
import RxSwift
import TSCBasic

<<<<<<< HEAD
public protocol Systeming {
    /// System environment.
    var env: [String: String] { get }

    /// Runs a command without collecting output nor printing anything.
    ///
    /// - Parameter arguments: Command.
    /// - Throws: An error if the command fails
    func run(_ arguments: [String]) throws

    /// Runs a command without collecting output nor printing anything.
    ///
    /// - Parameter arguments: Command.
    /// - Throws: An error if the command fails
    func run(_ arguments: String...) throws

    /// Runs a command in the shell and returns the standard output string.
    ///
    /// - Parameters:
    ///   - arguments: Command.
    /// - Returns: Standard output string.
    /// - Throws: An error if the command fails.
    func capture(_ arguments: String...) throws -> String

    /// Runs a command in the shell and returns the standard output string.
    ///
    /// - Parameters:
    ///   - arguments: Command.
    /// - Returns: Standard output string.
    /// - Throws: An error if the command fails.
    func capture(_ arguments: [String]) throws -> String

    /// Runs a command in the shell and returns the standard output string.
    ///
    /// - Parameters:
    ///   - arguments: Command.
    ///   - verbose: When true it prints the command that will be executed before executing it.
    ///   - environment: Environment that should be used when running the task.
    /// - Returns: Standard output string.
    /// - Throws: An error if the command fails.
    func capture(_ arguments: String..., verbose: Bool, environment: [String: String]) throws -> String

    /// Runs a command in the shell and returns the standard output string.
    ///
    /// - Parameters:
    ///   - arguments: Command.
    ///   - verbose: When true it prints the command that will be executed before executing it.
    ///   - environment: Environment that should be used when running the task.
    /// - Returns: Standard output string.
    /// - Throws: An error if the command fails.
    func capture(_ arguments: [String], verbose: Bool, environment: [String: String]) throws -> String

    /// Runs a command in the shell printing its output.
    ///
    /// - Parameters:
    ///   - arguments: Command.
    /// - Throws: An error if the command fails.
    func runAndPrint(_ arguments: String...) throws

    /// Runs a command in the shell printing its output.
    ///
    /// - Parameters:
    ///   - arguments: Command.
    /// - Throws: An error if the command fails.
    func runAndPrint(_ arguments: [String]) throws

    /// Runs a command in the shell printing its output.
    ///
    /// - Parameters:
    ///   - arguments: Command.
    ///   - verbose: When true it prints the command that will be executed before executing it.
    ///   - environment: Environment that should be used when running the task.
    /// - Throws: An error if the command fails.
    func runAndPrint(_ arguments: String..., verbose: Bool, environment: [String: String]) throws

    /// Runs a command in the shell printing its output.
    ///
    /// - Parameters:
    ///   - arguments: Command.
    ///   - verbose: When true it prints the command that will be executed before executing it.
    ///   - environment: Environment that should be used when running the task.
    /// - Throws: An error if the command fails.
    func runAndPrint(_ arguments: [String], verbose: Bool, environment: [String: String]) throws

    /// Runs a command in the shell printing its output.
    ///
    /// - Parameters:
    ///   - arguments: Command.
    ///   - verbose: When true it prints the command that will be executed before executing it.
    ///   - environment: Environment that should be used when running the task.
    ///   - redirection: Instance through which the output will be redirected.
    /// - Throws: An error if the command fails.
    func runAndPrint(
        _ arguments: [String],
        verbose: Bool,
        environment: [String: String],
        redirection: TSCBasic.Process.OutputRedirection
    ) throws

    /// Runs a command in the shell and wraps the standard output.
    /// - Parameters:
    ///   - arguments: Command.
    func runAndCollectOutput(_ arguments: [String]) async throws -> SystemCollectedOutput

    /// Runs a command in the shell and wraps the standard output and error in a observable.
    /// - Parameters:
    ///   - arguments: Command.
    func observable(_ arguments: [String]) -> Observable<SystemEvent<Data>>

    /// Runs a command in the shell and wraps the standard output and error in a observable.
    /// - Parameters:
    ///   - arguments: Command.
    ///   - verbose: When true it prints the command that will be executed before executing it.
    func observable(_ arguments: [String], verbose: Bool) -> Observable<SystemEvent<Data>>

    /// Runs a command in the shell and wraps the standard output and error in a publisher.
    /// - Parameters:
    ///   - arguments: Command.
    func publisher(_ arguments: [String]) -> AnyPublisher<SystemEvent<Data>, Error>

    /// Runs a command in the shell and wraps the standard output and error in a publisher.
    /// - Parameters:
    ///   - arguments: Command.
    ///   - verbose: When true it prints the command that will be executed before executing it.
    func publisher(_ arguments: [String], verbose: Bool) -> AnyPublisher<SystemEvent<Data>, Error>

    /// Runs a command in the shell and wraps the standard output and error in a observable.
    /// - Parameters:
    ///   - arguments: Command.
    ///   - verbose: When true it prints the command that will be executed before executing it.
    ///   - environment: Environment that should be used when running the command.
    func observable(_ arguments: [String], verbose: Bool, environment: [String: String]) -> Observable<SystemEvent<Data>>

    /// Runs a command in the shell and wraps the standard output and error in a observable.
    /// - Parameters:
    ///   - arguments: Command.
    ///   - pipedToArguments: Second Command.
    func observable(_ arguments: [String], pipedToArguments: [String]) -> Observable<SystemEvent<Data>>

    /// Runs a command in the shell and wraps the standard output and error in a observable.
    /// - Parameters:
    ///   - arguments: Command.
    ///   - environment: Environment that should be used when running the command.
    ///   - secondArguments: Second Command.
    func observable(_ arguments: [String], environment: [String: String], pipeTo secondArguments: [String])
        -> Observable<SystemEvent<Data>>

    /// Runs a command in the shell asynchronously.
    /// When the process that triggers the command gets killed, the command continues its execution.
    ///
    /// - Parameters:
    ///   - arguments: Command.
    /// - Throws: An error if the command fails.
    func async(_ arguments: [String]) throws

    /// Runs a command in the shell asynchronously.
    /// When the process that triggers the command gets killed, the command continues its execution.
    ///
    /// - Parameters:
    ///   - arguments: Command.
    ///   - verbose: When true it prints the command that will be executed before executing it.
    ///   - environment: Environment that should be used when running the command.
    /// - Throws: An error if the command fails.
    func async(_ arguments: [String], verbose: Bool, environment: [String: String]) throws

    /// Returns the Swift version.
    ///
    /// - Returns: Swift version.
    /// - Throws: An error if Swift is not installed or it exists unsuccessfully.
    func swiftVersion() throws -> String

    /// Runs /usr/bin/which passing the given tool.
    ///
    /// - Parameter name: Tool whose path will be obtained using which.
    /// - Returns: The output of running 'which' with the given tool name.
    /// - Throws: An error if which exits unsuccessfully.
    func which(_ name: String) throws -> String

    /// Changes permissions for a given file at `path`
    /// - Parameters:
    ///     - mode: Defines user file mode.
    ///     - path: Path of file for which the permissions should be changed.
    ///     - options: Options for changing permissions.
    func chmod(_ mode: FileMode, path: AbsolutePath, options: Set<FileMode.Option>) throws
}

=======
>>>>>>> 17c60a8f
extension ProcessResult {
    /// Throws a SystemError if the result is unsuccessful.
    ///
    /// - Throws: A SystemError.
    func throwIfErrored() throws {
        switch exitStatus {
        case let .signalled(code):
            let data = Data(try stderrOutput.get())
            throw TuistSupport.SystemError.signalled(command: command(), code: code, standardError: data)
        case let .terminated(code):
            if code != 0 {
                let data = Data(try stderrOutput.get())
                throw TuistSupport.SystemError.terminated(command: command(), code: code, standardError: data)
            }
        }
    }

    /// It returns the command that the process executed.
    /// If the command is executed through xcrun, then the name of the tool is returned instead.
    /// - Returns: Returns the command that the process executed.
    func command() -> String {
        let command = arguments.first!
        if command == "/usr/bin/xcrun" {
            return arguments[1]
        }
        return command
    }
}

public enum SystemError: FatalError, Equatable {
    case terminated(command: String, code: Int32, standardError: Data)
    case signalled(command: String, code: Int32, standardError: Data)
    case parseSwiftVersion(String)

    public var description: String {
        switch self {
        case let .signalled(command, code, data):
            if data.count > 0, let string = String(data: data, encoding: .utf8) {
                return "The '\(command)' was interrupted with a signal \(code) and message:\n\(string)"
            } else {
                return "The '\(command)' was interrupted with a signal \(code)"
            }
        case let .terminated(command, code, data):
            if data.count > 0, let string = String(data: data, encoding: .utf8) {
                return "The '\(command)' command exited with error code \(code) and message:\n\(string)"
            } else {
                return "The '\(command)' command exited with error code \(code)"
            }
        case let .parseSwiftVersion(output):
            return "Couldn't obtain the Swift version from the output: \(output)."
        }
    }

    public var type: ErrorType {
        switch self {
        case .signalled: return .abort
        case .parseSwiftVersion: return .bug
        case .terminated: return .abort
        }
    }
}

public final class System: Systeming {
    /// Shared system instance.
    public static var shared: Systeming = System()

    /// Regex expression used to get the Swift version from the output of the 'swift --version' command.
    // swiftlint:disable:next force_try
    private static var swiftVersionRegex = try! NSRegularExpression(pattern: "Apple Swift version\\s(.+)\\s\\(.+\\)", options: [])

    /// Convenience shortcut to the environment.
    public var env: [String: String] {
        ProcessInfo.processInfo.environment
    }

    func escaped(arguments: [String]) -> String {
        arguments.map { $0.spm_shellEscaped() }.joined(separator: " ")
    }

    // MARK: - Init

    // MARK: - Systeming

    public func run(_ arguments: [String]) throws {
        _ = try capture(arguments)
    }

    public func capture(_ arguments: [String]) throws -> String {
        try capture(arguments, verbose: false, environment: env)
    }

    public func capture(_ arguments: [String],
                        verbose: Bool,
                        environment: [String: String]) throws -> String
    {
        let process = Process(
            arguments: arguments,
            environment: environment,
            outputRedirection: .collect,
            verbose: verbose,
            startNewProcessGroup: false
        )

        logger.debug("\(escaped(arguments: arguments))")

        try process.launch()
        let result = try process.waitUntilExit()
        let output = try result.utf8Output()

        logger.debug("\(output)")

        try result.throwIfErrored()

        return try result.utf8Output()
    }

    public func runAndPrint(_ arguments: [String]) throws {
        try runAndPrint(arguments, verbose: false, environment: env)
    }

    public func runAndPrint(_ arguments: [String],
                            verbose: Bool,
                            environment: [String: String]) throws
    {
        try runAndPrint(
            arguments,
            verbose: verbose,
            environment: environment,
            redirection: .none
        )
    }

    public func runAndCollectOutput(_ arguments: [String]) async throws -> SystemCollectedOutput {
        try await observable(arguments)
            .mapToString()
            .collectOutput()
            .asSingle().value
    }

    public func observable(_ arguments: [String]) -> Observable<SystemEvent<Data>> {
        observable(arguments, verbose: false, environment: env)
    }

    public func observable(_ arguments: [String],
                           pipeTo secondArguments: [String]) -> Observable<SystemEvent<Data>>
    {
        observable(arguments, environment: env, pipeTo: secondArguments)
    }

    public func async(_ arguments: [String]) throws {
        let process = Process(
            arguments: arguments,
            environment: env,
            outputRedirection: .none,
            verbose: false,
            startNewProcessGroup: true
        )

        logger.debug("\(escaped(arguments: arguments))")

        try process.launch()
    }

    @Atomic
    var cachedSwiftVersion: String?

    public func swiftVersion() throws -> String {
        if let cachedSwiftVersion = cachedSwiftVersion {
            return cachedSwiftVersion
        }
        let output = try capture(["/usr/bin/xcrun", "swift", "--version"])
        let range = NSRange(location: 0, length: output.count)
        guard let match = System.swiftVersionRegex.firstMatch(in: output, options: [], range: range) else {
            throw SystemError.parseSwiftVersion(output)
        }
        cachedSwiftVersion = NSString(string: output).substring(with: match.range(at: 1)).spm_chomp()
        return cachedSwiftVersion!
    }

    public func which(_ name: String) throws -> String {
        try capture(["/usr/bin/env", "which", name]).spm_chomp()
    }

    // MARK: Helpers

    /// Converts an array of arguments into a `Foundation.Process`
    /// - Parameters:
    ///   - arguments: Arguments for the process, first item being the executable URL.
    ///   - environment: Environment
    /// - Returns: A `Foundation.Process`
    static func process(_ arguments: [String],
                        environment: [String: String]) -> Foundation.Process
    {
        let executablePath = arguments.first!
        let process = Foundation.Process()
        process.executableURL = URL(fileURLWithPath: executablePath)
        process.arguments = Array(arguments.dropFirst())
        process.environment = environment
        return process
    }

    /// Pipe the output of one Process to another
    /// - Parameters:
    ///   - processOne: First Process
    ///   - processTwo: Second Process
    /// - Returns: The pipe
    @discardableResult
    static func pipe(_ processOne: inout Foundation.Process,
                     _ processTwo: inout Foundation.Process) -> Pipe
    {
        let processPipe = Pipe()

        processOne.standardOutput = processPipe
        processTwo.standardInput = processPipe
        return processPipe
    }

    /// PIpe the output of a process into separate output and error pipes
    /// - Parameter process: The process to pipe
    /// - Returns: Tuple that contains the output and error Pipe.
    static func pipeOutput(_ process: inout Foundation.Process) -> (stdOut: Pipe, stdErr: Pipe) {
        let stdOut = Pipe()
        let stdErr = Pipe()

        // Redirect output of Process Two
        process.standardOutput = stdOut
        process.standardError = stdErr

        return (stdOut, stdErr)
    }

    private func runAndPrint(_ arguments: [String],
                             verbose: Bool,
                             environment: [String: String],
                             redirection: TSCBasic.Process.OutputRedirection) throws
    {
        let process = Process(
            arguments: arguments,
            environment: environment,
            outputRedirection: .stream(stdout: { bytes in
                FileHandle.standardOutput.write(Data(bytes))
                redirection.outputClosures?.stdoutClosure(bytes)
            }, stderr: { bytes in
                FileHandle.standardError.write(Data(bytes))
                redirection.outputClosures?.stderrClosure(bytes)
            }),
            verbose: verbose,
            startNewProcessGroup: false
        )

        logger.debug("\(escaped(arguments: arguments))")

        try process.launch()
        let result = try process.waitUntilExit()
        let output = try result.utf8Output()

        logger.debug("\(output)")

        try result.throwIfErrored()
    }

    private func observable(_ arguments: [String], verbose: Bool,
                            environment: [String: String]) -> Observable<SystemEvent<Data>>
    {
        Observable.create { observer -> Disposable in
            let synchronizationQueue = DispatchQueue(label: "io.tuist.support.system")
            var errorData: [UInt8] = []
            let process = Process(
                arguments: arguments,
                environment: environment,
                outputRedirection: .stream(stdout: { bytes in
                    synchronizationQueue.async {
                        observer.onNext(.standardOutput(Data(bytes)))
                    }
                }, stderr: { bytes in
                    synchronizationQueue.async {
                        errorData.append(contentsOf: bytes)
                        observer.onNext(.standardError(Data(bytes)))
                    }
                }),
                verbose: verbose,
                startNewProcessGroup: false
            )
            do {
                try process.launch()
                var result = try process.waitUntilExit()
                result = ProcessResult(
                    arguments: result.arguments,
                    environment: environment,
                    exitStatus: result.exitStatus,
                    output: result.output,
                    stderrOutput: result.stderrOutput.map { _ in errorData }
                )
                try result.throwIfErrored()
                synchronizationQueue.sync {
                    observer.onCompleted()
                }
            } catch {
                synchronizationQueue.sync {
                    observer.onError(error)
                }
            }
            return Disposables.create {
                if process.launched {
                    process.signal(9) // SIGKILL
                }
            }
        }
        .subscribe(on: ConcurrentDispatchQueueScheduler(queue: DispatchQueue.global()))
    }

    private func observable(_ arguments: [String],
                            environment: [String: String],
                            pipeTo secondArguments: [String]) -> Observable<SystemEvent<Data>>
    {
        Observable.create { observer -> Disposable in
            let synchronizationQueue = DispatchQueue(label: "io.tuist.support.system")
            var errorData: [UInt8] = []
            var processOne = System.process(arguments, environment: environment)
            var processTwo = System.process(secondArguments, environment: environment)

            System.pipe(&processOne, &processTwo)

            let pipes = System.pipeOutput(&processTwo)

            pipes.stdOut.fileHandleForReading.readabilityHandler = { fileHandle in
                synchronizationQueue.async {
                    let data: Data = fileHandle.availableData
                    observer.onNext(.standardOutput(data))
                }
            }

            pipes.stdErr.fileHandleForReading.readabilityHandler = { fileHandle in
                synchronizationQueue.async {
                    let data: Data = fileHandle.availableData
                    errorData.append(contentsOf: data)
                    observer.onNext(.standardError(data))
                }
            }

            do {
                try processOne.run()
                try processTwo.run()
                processOne.waitUntilExit()

                let exitStatus = ProcessResult.ExitStatus.terminated(code: processOne.terminationStatus)
                let result = ProcessResult(
                    arguments: arguments,
                    environment: environment,
                    exitStatus: exitStatus,
                    output: .success([]),
                    stderrOutput: .success(errorData)
                )
                try result.throwIfErrored()
                synchronizationQueue.sync {
                    observer.onCompleted()
                }
            } catch {
                synchronizationQueue.sync {
                    observer.onError(error)
                }
            }
            return Disposables.create {
                pipes.stdOut.fileHandleForReading.readabilityHandler = nil
                pipes.stdErr.fileHandleForReading.readabilityHandler = nil
                if processOne.isRunning {
                    processOne.terminate()
                }
            }
        }
        .subscribe(on: ConcurrentDispatchQueueScheduler(queue: DispatchQueue.global()))
    }

    public func publisher(_ arguments: [String]) -> AnyPublisher<SystemEvent<Data>, Error> {
        publisher(arguments, verbose: false, environment: env)
    }

    public func publisher(_ arguments: [String], verbose: Bool,
                          environment: [String: String]) -> AnyPublisher<SystemEvent<Data>, Error>
    {
<<<<<<< HEAD
        let processPipe = Pipe()

        processOne.standardOutput = processPipe
        processTwo.standardInput = processPipe
        return processPipe
    }

    /// PIpe the output of a process into separate output and error pipes
    /// - Parameter process: The process to pipe
    /// - Returns: Tuple that contains the output and error Pipe.
    static func pipeOutput(_ process: inout Foundation.Process) -> (stdOut: Pipe, stdErr: Pipe) {
        let stdOut = Pipe()
        let stdErr = Pipe()

        // Redirect output of Process Two
        process.standardOutput = stdOut
        process.standardError = stdErr

        return (stdOut, stdErr)
    }

    public func chmod(
        _ mode: FileMode,
        path: AbsolutePath,
        options: Set<FileMode.Option>
    ) throws {
        try localFileSystem.chmod(mode, path: path, options: options)
    }
}

extension Systeming {
    public func commandExists(_ name: String) -> Bool {
        do {
            _ = try which(name)
            return true
        } catch {
            return false
        }
    }

    public func publisher(_ arguments: [String], pipedToArguments: [String]) -> AnyPublisher<SystemEvent<Data>, Error> {
        AnyPublisher.create { subscriber -> Cancellable in
            let disposable = self.observable(arguments, pipedToArguments: pipedToArguments).subscribe { event in
                switch event {
                case .completed:
                    subscriber.send(completion: .finished)
                case let .error(error):
                    subscriber.send(completion: .failure(error))
                case let .next(event):
                    subscriber.send(event)
                }
            }
            return AnyCancellable {
                disposable.dispose()
            }
        }
    }

    public func publisher(_ arguments: [String]) -> AnyPublisher<SystemEvent<Data>, Error> {
=======
>>>>>>> 17c60a8f
        AnyPublisher.create { subscriber -> Cancellable in
            let disposable = (
                self
                    .observable(arguments, verbose: verbose, environment: environment) as Observable<SystemEvent<Data>>
            )
            .subscribe { event in
                switch event {
                case .completed:
                    subscriber.send(completion: .finished)
                case let .error(error):
                    subscriber.send(completion: .failure(error))
                case let .next(event):
                    subscriber.send(event)
                }
            }
            return AnyCancellable {
                disposable.dispose()
            }
        }
    }

    public func publisher(_ arguments: [String],
                          pipeTo secondArguments: [String]) -> AnyPublisher<SystemEvent<Data>, Error>
    {
        AnyPublisher.create { subscriber -> Cancellable in
            let disposable = (self.observable(arguments, pipeTo: secondArguments) as Observable<SystemEvent<Data>>)
                .subscribe { event in
                    switch event {
                    case .completed:
                        subscriber.send(completion: .finished)
                    case let .error(error):
                        subscriber.send(completion: .failure(error))
                    case let .next(event):
                        subscriber.send(event)
                    }
                }
            return AnyCancellable {
                disposable.dispose()
            }
        }
    }
}<|MERGE_RESOLUTION|>--- conflicted
+++ resolved
@@ -4,195 +4,6 @@
 import RxSwift
 import TSCBasic
 
-<<<<<<< HEAD
-public protocol Systeming {
-    /// System environment.
-    var env: [String: String] { get }
-
-    /// Runs a command without collecting output nor printing anything.
-    ///
-    /// - Parameter arguments: Command.
-    /// - Throws: An error if the command fails
-    func run(_ arguments: [String]) throws
-
-    /// Runs a command without collecting output nor printing anything.
-    ///
-    /// - Parameter arguments: Command.
-    /// - Throws: An error if the command fails
-    func run(_ arguments: String...) throws
-
-    /// Runs a command in the shell and returns the standard output string.
-    ///
-    /// - Parameters:
-    ///   - arguments: Command.
-    /// - Returns: Standard output string.
-    /// - Throws: An error if the command fails.
-    func capture(_ arguments: String...) throws -> String
-
-    /// Runs a command in the shell and returns the standard output string.
-    ///
-    /// - Parameters:
-    ///   - arguments: Command.
-    /// - Returns: Standard output string.
-    /// - Throws: An error if the command fails.
-    func capture(_ arguments: [String]) throws -> String
-
-    /// Runs a command in the shell and returns the standard output string.
-    ///
-    /// - Parameters:
-    ///   - arguments: Command.
-    ///   - verbose: When true it prints the command that will be executed before executing it.
-    ///   - environment: Environment that should be used when running the task.
-    /// - Returns: Standard output string.
-    /// - Throws: An error if the command fails.
-    func capture(_ arguments: String..., verbose: Bool, environment: [String: String]) throws -> String
-
-    /// Runs a command in the shell and returns the standard output string.
-    ///
-    /// - Parameters:
-    ///   - arguments: Command.
-    ///   - verbose: When true it prints the command that will be executed before executing it.
-    ///   - environment: Environment that should be used when running the task.
-    /// - Returns: Standard output string.
-    /// - Throws: An error if the command fails.
-    func capture(_ arguments: [String], verbose: Bool, environment: [String: String]) throws -> String
-
-    /// Runs a command in the shell printing its output.
-    ///
-    /// - Parameters:
-    ///   - arguments: Command.
-    /// - Throws: An error if the command fails.
-    func runAndPrint(_ arguments: String...) throws
-
-    /// Runs a command in the shell printing its output.
-    ///
-    /// - Parameters:
-    ///   - arguments: Command.
-    /// - Throws: An error if the command fails.
-    func runAndPrint(_ arguments: [String]) throws
-
-    /// Runs a command in the shell printing its output.
-    ///
-    /// - Parameters:
-    ///   - arguments: Command.
-    ///   - verbose: When true it prints the command that will be executed before executing it.
-    ///   - environment: Environment that should be used when running the task.
-    /// - Throws: An error if the command fails.
-    func runAndPrint(_ arguments: String..., verbose: Bool, environment: [String: String]) throws
-
-    /// Runs a command in the shell printing its output.
-    ///
-    /// - Parameters:
-    ///   - arguments: Command.
-    ///   - verbose: When true it prints the command that will be executed before executing it.
-    ///   - environment: Environment that should be used when running the task.
-    /// - Throws: An error if the command fails.
-    func runAndPrint(_ arguments: [String], verbose: Bool, environment: [String: String]) throws
-
-    /// Runs a command in the shell printing its output.
-    ///
-    /// - Parameters:
-    ///   - arguments: Command.
-    ///   - verbose: When true it prints the command that will be executed before executing it.
-    ///   - environment: Environment that should be used when running the task.
-    ///   - redirection: Instance through which the output will be redirected.
-    /// - Throws: An error if the command fails.
-    func runAndPrint(
-        _ arguments: [String],
-        verbose: Bool,
-        environment: [String: String],
-        redirection: TSCBasic.Process.OutputRedirection
-    ) throws
-
-    /// Runs a command in the shell and wraps the standard output.
-    /// - Parameters:
-    ///   - arguments: Command.
-    func runAndCollectOutput(_ arguments: [String]) async throws -> SystemCollectedOutput
-
-    /// Runs a command in the shell and wraps the standard output and error in a observable.
-    /// - Parameters:
-    ///   - arguments: Command.
-    func observable(_ arguments: [String]) -> Observable<SystemEvent<Data>>
-
-    /// Runs a command in the shell and wraps the standard output and error in a observable.
-    /// - Parameters:
-    ///   - arguments: Command.
-    ///   - verbose: When true it prints the command that will be executed before executing it.
-    func observable(_ arguments: [String], verbose: Bool) -> Observable<SystemEvent<Data>>
-
-    /// Runs a command in the shell and wraps the standard output and error in a publisher.
-    /// - Parameters:
-    ///   - arguments: Command.
-    func publisher(_ arguments: [String]) -> AnyPublisher<SystemEvent<Data>, Error>
-
-    /// Runs a command in the shell and wraps the standard output and error in a publisher.
-    /// - Parameters:
-    ///   - arguments: Command.
-    ///   - verbose: When true it prints the command that will be executed before executing it.
-    func publisher(_ arguments: [String], verbose: Bool) -> AnyPublisher<SystemEvent<Data>, Error>
-
-    /// Runs a command in the shell and wraps the standard output and error in a observable.
-    /// - Parameters:
-    ///   - arguments: Command.
-    ///   - verbose: When true it prints the command that will be executed before executing it.
-    ///   - environment: Environment that should be used when running the command.
-    func observable(_ arguments: [String], verbose: Bool, environment: [String: String]) -> Observable<SystemEvent<Data>>
-
-    /// Runs a command in the shell and wraps the standard output and error in a observable.
-    /// - Parameters:
-    ///   - arguments: Command.
-    ///   - pipedToArguments: Second Command.
-    func observable(_ arguments: [String], pipedToArguments: [String]) -> Observable<SystemEvent<Data>>
-
-    /// Runs a command in the shell and wraps the standard output and error in a observable.
-    /// - Parameters:
-    ///   - arguments: Command.
-    ///   - environment: Environment that should be used when running the command.
-    ///   - secondArguments: Second Command.
-    func observable(_ arguments: [String], environment: [String: String], pipeTo secondArguments: [String])
-        -> Observable<SystemEvent<Data>>
-
-    /// Runs a command in the shell asynchronously.
-    /// When the process that triggers the command gets killed, the command continues its execution.
-    ///
-    /// - Parameters:
-    ///   - arguments: Command.
-    /// - Throws: An error if the command fails.
-    func async(_ arguments: [String]) throws
-
-    /// Runs a command in the shell asynchronously.
-    /// When the process that triggers the command gets killed, the command continues its execution.
-    ///
-    /// - Parameters:
-    ///   - arguments: Command.
-    ///   - verbose: When true it prints the command that will be executed before executing it.
-    ///   - environment: Environment that should be used when running the command.
-    /// - Throws: An error if the command fails.
-    func async(_ arguments: [String], verbose: Bool, environment: [String: String]) throws
-
-    /// Returns the Swift version.
-    ///
-    /// - Returns: Swift version.
-    /// - Throws: An error if Swift is not installed or it exists unsuccessfully.
-    func swiftVersion() throws -> String
-
-    /// Runs /usr/bin/which passing the given tool.
-    ///
-    /// - Parameter name: Tool whose path will be obtained using which.
-    /// - Returns: The output of running 'which' with the given tool name.
-    /// - Throws: An error if which exits unsuccessfully.
-    func which(_ name: String) throws -> String
-
-    /// Changes permissions for a given file at `path`
-    /// - Parameters:
-    ///     - mode: Defines user file mode.
-    ///     - path: Path of file for which the permissions should be changed.
-    ///     - options: Options for changing permissions.
-    func chmod(_ mode: FileMode, path: AbsolutePath, options: Set<FileMode.Option>) throws
-}
-
-=======
->>>>>>> 17c60a8f
 extension ProcessResult {
     /// Throws a SystemError if the result is unsuccessful.
     ///
@@ -422,6 +233,14 @@
         process.standardError = stdErr
 
         return (stdOut, stdErr)
+    }
+
+    public func chmod(
+        _ mode: FileMode,
+        path: AbsolutePath,
+        options: Set<FileMode.Option>
+    ) throws {
+        try localFileSystem.chmod(mode, path: path, options: options)
     }
 
     private func runAndPrint(_ arguments: [String],
@@ -573,68 +392,6 @@
     public func publisher(_ arguments: [String], verbose: Bool,
                           environment: [String: String]) -> AnyPublisher<SystemEvent<Data>, Error>
     {
-<<<<<<< HEAD
-        let processPipe = Pipe()
-
-        processOne.standardOutput = processPipe
-        processTwo.standardInput = processPipe
-        return processPipe
-    }
-
-    /// PIpe the output of a process into separate output and error pipes
-    /// - Parameter process: The process to pipe
-    /// - Returns: Tuple that contains the output and error Pipe.
-    static func pipeOutput(_ process: inout Foundation.Process) -> (stdOut: Pipe, stdErr: Pipe) {
-        let stdOut = Pipe()
-        let stdErr = Pipe()
-
-        // Redirect output of Process Two
-        process.standardOutput = stdOut
-        process.standardError = stdErr
-
-        return (stdOut, stdErr)
-    }
-
-    public func chmod(
-        _ mode: FileMode,
-        path: AbsolutePath,
-        options: Set<FileMode.Option>
-    ) throws {
-        try localFileSystem.chmod(mode, path: path, options: options)
-    }
-}
-
-extension Systeming {
-    public func commandExists(_ name: String) -> Bool {
-        do {
-            _ = try which(name)
-            return true
-        } catch {
-            return false
-        }
-    }
-
-    public func publisher(_ arguments: [String], pipedToArguments: [String]) -> AnyPublisher<SystemEvent<Data>, Error> {
-        AnyPublisher.create { subscriber -> Cancellable in
-            let disposable = self.observable(arguments, pipedToArguments: pipedToArguments).subscribe { event in
-                switch event {
-                case .completed:
-                    subscriber.send(completion: .finished)
-                case let .error(error):
-                    subscriber.send(completion: .failure(error))
-                case let .next(event):
-                    subscriber.send(event)
-                }
-            }
-            return AnyCancellable {
-                disposable.dispose()
-            }
-        }
-    }
-
-    public func publisher(_ arguments: [String]) -> AnyPublisher<SystemEvent<Data>, Error> {
-=======
->>>>>>> 17c60a8f
         AnyPublisher.create { subscriber -> Cancellable in
             let disposable = (
                 self
