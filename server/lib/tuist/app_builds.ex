--- conflicted
+++ resolved
@@ -76,26 +76,16 @@
   end
 
   @doc """
-<<<<<<< HEAD
   Finds the latest preview on the same track (bundle identifier, git branch, and track) as the app build
-  identified by the given binary ID.
-=======
-  Finds the latest preview on the same track (bundle identifier and git branch) as the app build
   identified by the given binary ID and build version.
->>>>>>> 5f8c3665
 
   Returns `{:ok, preview}` if found, `{:error, :not_found}` otherwise.
   """
   def latest_preview_for_binary_id_and_build_version(binary_id, build_version, %Project{} = project, opts \\ []) do
     preload = Keyword.get(opts, :preload, [])
 
-<<<<<<< HEAD
-    with {:ok, app_build} <- app_build_by_binary_id(binary_id, preload: [:preview]),
+    with {:ok, app_build} <- app_build_by_binary_id_and_build_version(binary_id, build_version, preload: [:preview]),
          %Preview{bundle_identifier: bundle_identifier, git_branch: git_branch, track: track}
-=======
-    with {:ok, app_build} <- app_build_by_binary_id_and_build_version(binary_id, build_version, preload: [:preview]),
-         %Preview{bundle_identifier: bundle_identifier, git_branch: git_branch}
->>>>>>> 5f8c3665
          when not is_nil(bundle_identifier) <- app_build.preview do
       preview =
         from(p in Preview,
