--- conflicted
+++ resolved
@@ -381,10 +381,10 @@
     get([:clickhouse, :queue_target], secrets) || database_queue_target(secrets)
   end
 
-<<<<<<< HEAD
   def anthropic_api_key(secrets \\ secrets()) do
     get([:anthropic, :api_key], secrets)
-=======
+  end
+
   def clickhouse_flush_interval_ms(secrets \\ secrets()) do
     case get([:clickhouse, :flush_interval_ms], secrets) do
       flush_interval when is_binary(flush_interval) -> String.to_integer(flush_interval)
@@ -404,7 +404,6 @@
       buffer_pool_size when is_binary(buffer_pool_size) -> String.to_integer(buffer_pool_size)
       _ -> 5
     end
->>>>>>> 55dc3b97
   end
 
   def app_url(opts \\ [], secrets \\ secrets()) do
