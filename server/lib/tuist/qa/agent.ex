--- conflicted
+++ resolved
@@ -15,20 +15,19 @@
 
   require Logger
 
-<<<<<<< HEAD
-  def test(%{
-        preview_url: preview_url,
-        bundle_identifier: bundle_identifier,
-        prompt: prompt,
-        server_url: server_url,
-        run_id: run_id,
-        auth_token: auth_token
-      }) do
-=======
-  def test(%{preview_url: preview_url, bundle_identifier: bundle_identifier, prompt: prompt}, opts) do
+  def test(
+        %{
+          preview_url: preview_url,
+          bundle_identifier: bundle_identifier,
+          prompt: prompt,
+          server_url: server_url,
+          run_id: run_id,
+          auth_token: auth_token
+        },
+        opts
+      ) do
     anthropic_api_key = Keyword.get(opts, :anthropic_api_key)
 
->>>>>>> 0fe9149d
     with {:ok, simulator_device} <- simulator_device(),
          :ok <- run_preview(preview_url, bundle_identifier, simulator_device) do
       handler = %{
@@ -58,82 +57,31 @@
         ChatAnthropic.new!(%{
           model: "claude-sonnet-4-20250514",
           max_tokens: 2000,
-<<<<<<< HEAD
-          api_key: Tuist.Environment.anthropic_api_key()
+          api_key: anthropic_api_key
         })
 
       context = %{server_url: server_url, run_id: run_id, auth_token: auth_token}
       run_llm(%{llm: llm, max_retry_count: 10}, handler, [Message.new_user!(prompt)], context)
-=======
-          api_key: anthropic_api_key
-        })
-
-      run_llm(%{llm: llm, max_retry_count: 10}, handler, [Message.new_user!(prompt)])
->>>>>>> 0fe9149d
 
       :ok
     end
   end
 
-<<<<<<< HEAD
   defp run_llm(attrs, handler, messages, context) do
-    case attrs
-         |> LLMChain.new!()
-         |> LLMChain.add_messages(messages)
-         |> LLMChain.add_tools(Tools.tools(context))
-         |> LLMChain.add_callback(handler)
-         |> LLMChain.run_until_tool_used(["describe_ui", "screenshot", "finalize"]) do
-      {:ok, %LLMChain{last_message: last_message} = chain, tool_result} ->
-        case tool_result.name do
-          tool_name when tool_name in ["describe_ui", "screenshot"] ->
-            trimmed_messages = trim_tool_messages(Enum.drop(chain.messages, -1), tool_name)
-            run_llm(attrs, handler, trimmed_messages ++ [last_message], context)
-
-          "finalize" ->
-            %ToolResult{content: [summary_message]} = tool_result
-            {:ok, summary_message}
-        end
-
-      {:error, _chain, %LangChain.LangChainError{message: message}} ->
-        {:error, "LLM chain execution failed: #{message}"}
-    end
-  end
-
-  defp trim_tool_messages(messages, tool_name) do
-    messages
-    |> Enum.with_index()
-    |> Enum.reject(fn {message, index} ->
-      # Check if this is a tool result message with the specified tool
-      if has_message_tool_result_with_name(message, tool_name) do
-        true
-      else
-        next_message = Enum.at(messages, index + 1)
-
-        # Check if the next message (if exists) is a tool result with the specified tool
-        # If so, and this message has the corresponding tool_call, remove it too
-        next_message && has_message_tool_result_with_name(next_message, tool_name) &&
-          has_message_tool_call_with_name(message, tool_name)
-      end
-    end)
-    |> Enum.map(&elem(&1, 0))
-  end
-
-=======
-  defp run_llm(attrs, handler, messages) do
     attrs
     |> LLMChain.new!()
     |> LLMChain.add_messages(messages)
     |> LLMChain.add_tools(Tools.tools())
     |> LLMChain.add_callback(handler)
     |> LLMChain.run_until_tool_used(["describe_ui", "screenshot", "finalize"])
-    |> process_llm_result(attrs, handler)
+    |> process_llm_result(attrs, handler, context)
   end
 
-  defp process_llm_result({:ok, %LLMChain{last_message: last_message} = chain, tool_result}, attrs, handler) do
+  defp process_llm_result({:ok, %LLMChain{last_message: last_message} = chain, tool_result}, attrs, handler, context) do
     case tool_result.name do
       tool_name when tool_name in ["describe_ui", "screenshot"] ->
         trimmed_messages = trim_tool_messages(Enum.drop(chain.messages, -1), tool_name)
-        run_llm(attrs, handler, trimmed_messages ++ [last_message])
+        run_llm(attrs, handler, trimmed_messages ++ [last_message], context)
 
       "finalize" ->
         %ToolResult{content: [summary_message]} = tool_result
@@ -164,7 +112,6 @@
     |> Enum.map(&elem(&1, 0))
   end
 
->>>>>>> 0fe9149d
   defp has_message_tool_call_with_name(message, tool_name) do
     Enum.any?(message.tool_calls || [], fn tool_call ->
       tool_call.name == tool_name
