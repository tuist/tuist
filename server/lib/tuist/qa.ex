defmodule Tuist.QA do
  @moduledoc """
  QA module for interacting with Tuist QA.
  """

  import Ecto.Query

  alias LangChain.Chains.LLMChain
  alias LangChain.ChatModels.ChatAnthropic
  alias LangChain.ChatModels.ChatOpenAI
  alias LangChain.Message
  alias LangChain.Message.ContentPart
  alias Runner.QA.Agent
  alias Tuist.Accounts
  alias Tuist.AppBuilds
  alias Tuist.AppBuilds.AppBuild
  alias Tuist.Authentication
  alias Tuist.Billing.TokenUsage
  alias Tuist.ClickHouseRepo
  alias Tuist.Environment
  alias Tuist.Namespace
  alias Tuist.Projects
  alias Tuist.QA.Log
  alias Tuist.QA.Run
  alias Tuist.QA.Screenshot
  alias Tuist.QA.Step
  alias Tuist.Repo
  alias Tuist.SSHClient
  alias Tuist.Storage
  alias Tuist.VCS

  require EEx

  @qa_summary_template_path Path.join([__DIR__, "qa", "qa_test_summary.eex"])
  EEx.function_from_file(:defp, :render_qa_summary, @qa_summary_template_path, [:assigns])

  @doc """
  Run a QA test run for the given app build.
  """
  def test(%{app_build: %AppBuild{id: app_build_id} = app_build, prompt: prompt} = params) do
    app_build = Repo.preload(app_build, preview: [project: :account])
    issue_comment_id = Map.get(params, :issue_comment_id)

    launch_argument_groups = select_launch_argument_groups(prompt, app_build.preview.project)

    with {:ok, qa_run} <-
           create_qa_run(%{
             app_build_id: app_build_id,
             prompt: prompt,
             status: "pending",
             issue_comment_id: issue_comment_id,
             git_ref: app_build.preview.git_ref,
             vcs_provider: app_build.preview.project.vcs_provider,
             vcs_repository_full_handle: app_build.preview.project.vcs_repository_full_handle
           }),
         app_build_url = generate_app_build_download_url(app_build),
         {:ok, auth_token} <- create_qa_auth_token(app_build) do
      attrs = %{
        preview_url: app_build_url,
        bundle_identifier: app_build.preview.bundle_identifier,
        prompt: prompt,
        launch_arguments: Enum.map_join(launch_argument_groups, " ", & &1.value),
        server_url: Environment.app_url(),
        run_id: qa_run.id,
        auth_token: auth_token,
        account_handle: app_build.preview.project.account.name,
        project_handle: app_build.preview.project.name
      }

      if Environment.namespace_enabled?() do
        with :ok <- run_qa_tests_in_namespace(attrs, app_build.preview.project.account) do
          qa_run(qa_run.id)
        end
      else
        case Agent.test(attrs,
               anthropic_api_key: Environment.anthropic_api_key(),
               openai_api_key: Environment.openai_api_key()
             ) do
          :ok ->
            qa_run(qa_run.id)

          {:error, reason} ->
            {:error, reason}
        end
      end
    end
  end

  defp account_initializing_namespace_tenant_if_absent(account) do
    if is_nil(account.namespace_tenant_id) do
      Accounts.create_namespace_tenant_for_account(account)
    else
      {:ok, account}
    end
  end

  defp run_qa_tests_in_namespace(attrs, account) do
    with {:ok, account_with_tenant} <- account_initializing_namespace_tenant_if_absent(account),
         {:ok, %{ssh_connection: ssh_connection, instance: instance, tenant_token: tenant_token}} <-
           Namespace.create_instance_with_ssh_connection(account_with_tenant.namespace_tenant_id) do
      run_qa_tests_in_namespace_instance(attrs, instance, ssh_connection, tenant_token)
    end
  end

  defp run_qa_tests_in_namespace_instance(attrs, instance, ssh_connection, tenant_token) do
    with :ok <-
           SSHClient.transfer_file(
             ssh_connection,
             "/app/bin/runner",
             "/usr/local/bin/runner",
             permissions: 0o100755
           ),
         {:ok, _output} <- SSHClient.run_command(ssh_connection, qa_script(attrs)) do
      :ok
    end
  after
    Namespace.destroy_instance(instance.id, tenant_token)
  end

  defp qa_script(%{
         preview_url: app_build_url,
         bundle_identifier: bundle_identifier,
         prompt: prompt,
         launch_arguments: launch_arguments,
         server_url: server_url,
         run_id: run_id,
         auth_token: auth_token,
         account_handle: account_handle,
         project_handle: project_handle
       }) do
    """
    set -e

    brew install cameroncooke/axe/axe --quiet || true
    npm i --location=global appium
    appium driver install xcuitest
    tmux new-session -d -s appium 'appium'
    runner qa --preview-url "#{app_build_url}" --bundle-identifier #{bundle_identifier} --server-url #{server_url} --run-id #{run_id} --auth-token #{auth_token} --account-handle #{account_handle} --project-handle #{project_handle} --prompt "#{prompt}" --launch-arguments #{launch_arguments} --anthropic-api-key #{Environment.anthropic_api_key()} --openai-api-key #{Environment.openai_api_key()}
    """
  end

  @doc """
  Creates a new QA run.
  """
  def create_qa_run(attrs) do
    %Run{}
    |> Run.create_changeset(attrs)
    |> Repo.insert()
  end

  @doc """
  Updates a QA run.
  """
  def update_qa_run(%Run{} = qa_run, attrs) do
    qa_run
    |> Run.update_changeset(attrs)
    |> Repo.update()
  end

  @doc """
  Creates a new QA run step.
  """
  def create_qa_step(attrs) do
    %Step{}
    |> Step.changeset(attrs)
    |> Repo.insert()
  end

  @doc """
  Returns a QA step by ID.
  """
  def step(id) do
    case Repo.get(Step, id) do
      nil -> {:error, :not_found}
      step -> {:ok, step}
    end
  end

  @doc """
  Updates a QA step.
  """
  def update_step(%Step{} = step, attrs) do
    step
    |> Step.changeset(attrs)
    |> Repo.update()
  end

  @doc """
  Gets a QA run by ID.
  """
  def qa_run(id, opts \\ []) do
    preload = Keyword.get(opts, :preload, [])

    case Repo.get(Run, id) do
      nil -> {:error, :not_found}
      qa_run -> {:ok, Repo.preload(qa_run, preload)}
    end
  end

  @doc """
  Lists QA runs for a specific project with Flop pagination.
  """
  def list_qa_runs_for_project(project, options \\ %{}, opts \\ []) do
    preload = Keyword.get(opts, :preload, [])

    base_query =
      from(qa in Run,
        join: ab in assoc(qa, :app_build),
        join: pr in assoc(ab, :preview),
        where: pr.project_id == ^project.id,
        preload: ^preload
      )

    Flop.validate_and_run!(base_query, options, for: Run)
  end

  @doc """
  Gets a QA run by ID with project and account information for ops interface.
  Returns a map with the necessary fields for display.
  """
  def qa_run_for_ops(qa_run_id) do
    query =
      from(qa in Run,
        join: ab in assoc(qa, :app_build),
        join: pr in assoc(ab, :preview),
        join: p in assoc(pr, :project),
        join: a in assoc(p, :account),
        where: qa.id == ^qa_run_id,
        select: %{
          id: qa.id,
          project_name: p.name,
          account_name: a.name,
          status: qa.status,
          inserted_at: qa.inserted_at,
          prompt: qa.prompt
        }
      )

    Repo.one(query)
  end

  @doc """
  Gets QA logs for a given QA run ID from ClickHouse.
  """
  def logs_for_run(qa_run_id) do
    query =
      from(log in Log,
        where: log.qa_run_id == ^qa_run_id,
        order_by: [asc: log.timestamp]
      )

    logs = ClickHouseRepo.all(query)

    Enum.map(logs, &Log.normalize_enums/1)
  end

  @doc """
  Gets QA runs chart data for the last 30 days.
  Returns a list of [date, count] pairs for each day.
  """
  def qa_runs_chart_data do
    thirty_days_ago = Date.add(Date.utc_today(), -30)
    thirty_days_ago_datetime = DateTime.new!(thirty_days_ago, ~T[00:00:00], "Etc/UTC")

    query =
      from(qa in Run,
        where: qa.inserted_at >= ^thirty_days_ago_datetime,
        group_by: fragment("DATE(?)", qa.inserted_at),
        select: %{
          date: fragment("DATE(?)", qa.inserted_at),
          count: count(qa.id)
        },
        order_by: [asc: fragment("DATE(?)", qa.inserted_at)]
      )

    results = Repo.all(query)
    results_map = Map.new(results, fn result -> {result.date, result.count} end)

    date_range = Date.range(thirty_days_ago, Date.utc_today())

    Enum.map(date_range, fn date ->
      count = Map.get(results_map, date, 0)
      [Date.to_string(date), count]
    end)
  end

  @doc """
  Gets cumulative projects usage chart data for the last 30 days.
  Returns a list of [date, cumulative_unique_projects_count] pairs.
  """
  def projects_usage_chart_data do
    thirty_days_ago = Date.add(Date.utc_today(), -30)
    thirty_days_ago_datetime = DateTime.new!(thirty_days_ago, ~T[00:00:00], "Etc/UTC")

    query =
      from(qa in Run,
        join: ab in assoc(qa, :app_build),
        join: pr in assoc(ab, :preview),
        join: p in assoc(pr, :project),
        where: qa.inserted_at >= ^thirty_days_ago_datetime,
        group_by: fragment("DATE(?)", qa.inserted_at),
        select: %{
          date: fragment("DATE(?)", qa.inserted_at),
          project_ids: fragment("array_agg(DISTINCT ?)", p.id)
        },
        order_by: [asc: fragment("DATE(?)", qa.inserted_at)]
      )

    results_by_date =
      query
      |> Repo.all()
      |> Map.new(fn r -> {r.date, MapSet.new(r.project_ids)} end)

    date_range = Date.range(thirty_days_ago, Date.utc_today())

    {_, acc} =
      Enum.reduce(date_range, {MapSet.new(), []}, fn date, {cumulative, out} ->
        todays_projects = Map.get(results_by_date, date, MapSet.new())
        cumulative = MapSet.union(cumulative, todays_projects)
        {cumulative, [[Date.to_string(date), MapSet.size(cumulative)] | out]}
      end)

    Enum.reverse(acc)
  end

  @doc """
  Gets recent QA runs for ops interface.
  Returns up to 50 most recent runs with project and account info.
  """
  def recent_qa_runs do
    query =
      from(qa in Run,
        join: ab in assoc(qa, :app_build),
        join: pr in assoc(ab, :preview),
        join: p in assoc(pr, :project),
        join: a in assoc(p, :account),
        left_join: tu in TokenUsage,
        on: tu.feature_resource_id == qa.id and tu.feature == "qa",
        group_by: [qa.id, p.name, a.name, qa.status, qa.inserted_at, qa.prompt],
        select: %{
          id: qa.id,
          project_name: p.name,
          account_name: a.name,
          status: qa.status,
          inserted_at: qa.inserted_at,
          prompt: qa.prompt,
          input_tokens: coalesce(sum(tu.input_tokens), 0),
          output_tokens: coalesce(sum(tu.output_tokens), 0)
        },
        order_by: [desc: qa.inserted_at],
        limit: 50
      )

    Repo.all(query)
  end

  @doc """
  Creates a new QA screenshot.
  """
  def create_qa_screenshot(attrs) do
    %Screenshot{}
    |> Screenshot.changeset(attrs)
    |> Repo.insert()
  end

  @doc """
  Gets a screenshot by ID and optionally by QA run ID.
  """
  def screenshot(screenshot_id, opts \\ []) do
    qa_run_id = Keyword.get(opts, :qa_run_id)

    screenshot =
      if qa_run_id do
        Repo.one(
          from(s in Screenshot, where: s.id == ^screenshot_id and s.qa_run_id == ^qa_run_id)
        )
      else
        Repo.get(Screenshot, screenshot_id)
      end

    case screenshot do
      nil -> {:error, :not_found}
      screenshot -> {:ok, screenshot}
    end
  end

  @doc """
  Updates screenshots to associate them with a QA run step.
  """
  def update_screenshots_with_step_id(qa_run_id, qa_step_id) do
    Repo.update_all(
      from(s in Screenshot, where: s.qa_run_id == ^qa_run_id and is_nil(s.qa_step_id)),
      set: [qa_step_id: qa_step_id]
    )
  end

  @doc """
  Generates a storage key for a QA screenshot.
  """
  def screenshot_storage_key(%{
        account_handle: account_handle,
        project_handle: project_handle,
        qa_run_id: qa_run_id,
        screenshot_id: screenshot_id
      }) do
    "#{String.downcase(account_handle)}/#{String.downcase(project_handle)}/qa/screenshots/#{qa_run_id}/#{screenshot_id}.png"
  end

  @doc """
  Finds pending QA runs for the given app build.

  Returns a list of pending QA runs that match the app build's repository URL
  and git_ref, and have no app_build_id assigned yet.
  """
  def find_pending_qa_runs_for_app_build(app_build) do
    app_build = Repo.preload(app_build, preview: [project: :account])
    project = app_build.preview.project
    preview = app_build.preview

    if project.vcs_repository_full_handle && project.vcs_provider && preview.git_ref do
      Repo.all(
        from(run in Run,
          where:
            is_nil(run.app_build_id) and run.status == "pending" and
              run.vcs_repository_full_handle == ^project.vcs_repository_full_handle and
              run.vcs_provider == ^project.vcs_provider and
              run.git_ref == ^preview.git_ref
        )
      )
    else
      []
    end
  end

  @doc """
  Posts a QA test summary comment to VCS for the given QA run.
  """
  def post_vcs_test_summary(qa_run) do
    qa_run =
      Repo.preload(qa_run,
        app_build: [preview: [project: :account]],
        run_steps: :screenshot
      )

    preview = qa_run.app_build.preview
    project = preview.project
    comment_body = render_qa_summary_comment_body(qa_run, project)

    if qa_run.issue_comment_id do
      VCS.update_comment(%{
        repository_full_handle: project.vcs_repository_full_handle,
        comment_id: qa_run.issue_comment_id,
        body: comment_body,
        project: project
      })
    else
      VCS.create_comment(%{
        repository_full_handle: project.vcs_repository_full_handle,
        git_ref: preview.git_ref,
        body: comment_body,
        project: project
      })
    end
  end

  defp render_qa_summary_comment_body(qa_run, project) do
    preview = qa_run.app_build.preview

    preview_url =
      "#{Environment.app_url()}/#{project.account.name}/#{project.name}/previews/#{preview.id}"

    render_qa_summary(%{
      run_steps: Enum.sort_by(qa_run.run_steps, & &1.inserted_at, DateTime),
      issue_count: qa_run.run_steps |> Enum.flat_map(& &1.issues) |> Enum.count(),
      app_url: Environment.app_url(),
      account_handle: project.account.name,
      project_handle: project.name,
      qa_run_id: qa_run.id,
      prompt: qa_run.prompt,
      preview_url: preview_url,
      preview_display_name: preview.display_name,
      commit_sha: preview.git_commit_sha,
      git_remote_url_origin: Projects.get_repository_url(project)
    })
  end

  defp generate_app_build_download_url(%AppBuild{} = app_build) do
    storage_key =
      AppBuilds.storage_key(%{
        account_handle: app_build.preview.project.account.name,
        project_handle: app_build.preview.project.name,
        app_build_id: app_build.id
      })

    Storage.generate_download_url(storage_key, app_build.preview.project.account)
  end

  defp create_qa_auth_token(%AppBuild{} = app_build) do
    account = app_build.preview.project.account

    claims = %{
      "type" => "account",
      "scopes" => [
        "qa_run_update",
        "qa_step_create",
        "qa_step_update",
        "qa_screenshot_create"
      ],
      "project_id" => app_build.preview.project.id
    }

    case Authentication.encode_and_sign(account, claims, token_type: :access, ttl: {1, :hour}) do
      {:ok, token, _claims} -> {:ok, token}
      {:error, reason} -> {:error, reason}
    end
  end

<<<<<<< HEAD
  defp select_launch_argument_groups(prompt, project) do
    project = Repo.preload(project, :qa_launch_argument_groups)

    case project.qa_launch_argument_groups do
      [] ->
        []

      launch_argument_groups ->
        system_prompt = """
        Given a test prompt and a list of available launch argument groups, determine which groups should be used.

        Available launch argument groups:
        #{Enum.map_join(launch_argument_groups, "\n", fn group -> "- Name: #{group.name}, Description: #{group.description}, Arguments: #{group.value}" end)}

        Analyze the user's prompt and respond with ONLY the launch argument group names that should be used.
        Unless prompt mentions the log in flow or a signed out user, include launch argument groups to automatically log in when available.
        If multiple groups should be used, delimit them with a comma.
        If no groups match, respond with an empty string.
        Do not include any explanation, just the launch arguments.
        """

        user_message = "Test prompt: #{prompt}"

        llm =
          ChatAnthropic.new!(%{
            model: "claude-sonnet-4-20250514",
            api_key: Environment.anthropic_api_key()
          })

        chain =
          %{llm: llm}
          |> LLMChain.new!()
          |> LLMChain.add_messages([
            Message.new_system!(system_prompt),
            Message.new_user!(user_message)
          ])

        LLMChain.run(chain,
          with_fallbacks: [
            ChatOpenAI.new!(%{
              model: "gpt-5",
              max_completion_tokens: 2000,
              api_key: Environment.openai_api_key()
            })
          ]
        )
        |> process_llm_launch_argument_groups_result(launch_argument_groups)
    end
  end

  defp process_llm_launch_argument_groups_result(
         {:ok, %LLMChain{last_message: %{content: [%ContentPart{content: content}]}}},
         launch_argument_groups
       ) do
    content
    |> String.trim()
    |> String.split(",")
    |> Enum.map(fn group_name ->
      Enum.find(launch_argument_groups, fn group ->
        group.name == String.trim(group_name)
      end)
    end)
    |> Enum.filter(& &1)
  end

  defp process_llm_launch_argument_groups_result(
         {:ok, %LLMChain{last_message: %{content: []}}},
         _launch_argument_groups
       ) do
    []
  end
=======
  @doc """
  Returns QA runs analytics for a given project and time period.
  """
  def qa_runs_analytics(project_id, opts \\ []) do
    {start_date, end_date} = date_range(opts)
    app_name = Keyword.get(opts, :app_name)

    current_count = count_qa_runs(project_id, start_date, end_date, app_name)

    previous_count =
      count_qa_runs(project_id, Date.add(start_date, -Date.diff(end_date, start_date)), start_date, app_name)

    runs_data = qa_runs_by_day(project_id, start_date, end_date, app_name)

    %{
      trend: calculate_trend(previous_count, current_count),
      count: current_count,
      values: Enum.map(runs_data, & &1.count),
      dates: Enum.map(runs_data, &Date.to_string(&1.date))
    }
  end

  @doc """
  Returns QA issues analytics for a given project and time period.
  """
  def qa_issues_analytics(project_id, opts \\ []) do
    {start_date, end_date} = date_range(opts)
    app_name = Keyword.get(opts, :app_name)

    current_count = count_qa_issues(project_id, start_date, end_date, app_name)

    previous_count =
      count_qa_issues(project_id, Date.add(start_date, -Date.diff(end_date, start_date)), start_date, app_name)

    issues_data = qa_issues_by_day(project_id, start_date, end_date, app_name)

    %{
      trend: calculate_trend(previous_count, current_count),
      count: current_count,
      values: Enum.map(issues_data, & &1.count),
      dates: Enum.map(issues_data, &Date.to_string(&1.date))
    }
  end

  @doc """
  Returns QA duration analytics for a given project and time period.
  """
  def qa_duration_analytics(project_id, opts \\ []) do
    {start_date, end_date} = date_range(opts)
    app_name = Keyword.get(opts, :app_name)

    current_avg = average_qa_duration(project_id, start_date, end_date, app_name)

    previous_avg =
      average_qa_duration(project_id, Date.add(start_date, -Date.diff(end_date, start_date)), start_date, app_name)

    duration_data = qa_duration_by_day(project_id, start_date, end_date, app_name)

    %{
      trend: calculate_trend(previous_avg, current_avg),
      total_average_duration: current_avg,
      values: Enum.map(duration_data, & &1.average_duration),
      dates: Enum.map(duration_data, &Date.to_string(&1.date))
    }
  end

  @doc """
  Returns available apps for analytics filtering.
  """
  def available_apps_for_project(project_id) do
    query =
      from(qa in Run,
        join: ab in assoc(qa, :app_build),
        join: pr in assoc(ab, :preview),
        where: pr.project_id == ^project_id,
        distinct: pr.bundle_identifier,
        select: pr.bundle_identifier,
        order_by: pr.bundle_identifier
      )

    apps = Repo.all(query)
    Enum.map(apps, fn app_name -> {app_name, app_name} end)
  end

  defp date_range(opts) do
    start_date = Keyword.get(opts, :start_date, Date.add(Date.utc_today(), -10))
    end_date = Keyword.get(opts, :end_date, Date.utc_today())
    {start_date, end_date}
  end

  defp calculate_trend(previous_value, current_value) do
    case {previous_value, current_value} do
      {0, _} -> 0.0
      {_, 0} -> 0.0
      {prev, curr} -> Float.round(curr / prev * 100, 1) - 100.0
    end
  end

  defp count_qa_runs(project_id, start_date, end_date, app_name) do
    query =
      from(qa in Run,
        join: ab in assoc(qa, :app_build),
        join: pr in assoc(ab, :preview),
        where:
          pr.project_id == ^project_id and
            qa.inserted_at >= ^DateTime.new!(start_date, ~T[00:00:00]) and
            qa.inserted_at < ^DateTime.new!(end_date, ~T[23:59:59]),
        select: count(qa.id)
      )

    query = apply_app_filter(query, app_name, [:qa, :ab, :pr])
    Repo.one(query) || 0
  end

  defp count_qa_issues(project_id, start_date, end_date, app_name) do
    query =
      from(qa in Run,
        join: ab in assoc(qa, :app_build),
        join: pr in assoc(ab, :preview),
        join: step in assoc(qa, :run_steps),
        where:
          pr.project_id == ^project_id and
            qa.inserted_at >= ^DateTime.new!(start_date, ~T[00:00:00]) and
            qa.inserted_at < ^DateTime.new!(end_date, ~T[23:59:59]) and
            fragment("array_length(?, 1)", step.issues) > 0,
        select: fragment("SUM(array_length(?, 1))", step.issues)
      )

    query = apply_app_filter(query, app_name, [:qa, :ab, :pr, :step])
    Repo.one(query) || 0
  end

  defp average_qa_duration(project_id, start_date, end_date, app_name) do
    query =
      from(qa in Run,
        join: ab in assoc(qa, :app_build),
        join: pr in assoc(ab, :preview),
        where:
          pr.project_id == ^project_id and
            qa.inserted_at >= ^DateTime.new!(start_date, ~T[00:00:00]) and
            qa.inserted_at < ^DateTime.new!(end_date, ~T[23:59:59]) and
            qa.status in ["completed", "failed"] and
            not is_nil(qa.finished_at),
        select:
          fragment(
            "ABS(EXTRACT(EPOCH FROM (? - ?))) * 1000",
            qa.finished_at,
            qa.inserted_at
          )
      )

    query = apply_app_filter(query, app_name, [:qa, :ab, :pr])
    durations = Repo.all(query)

    if Enum.empty?(durations) do
      0
    else
      durations
      |> Enum.map(&Decimal.to_float/1)
      |> Enum.sum()
      |> Kernel./(length(durations))
      |> trunc()
    end
  end

  defp qa_runs_by_day(project_id, start_date, end_date, app_name) do
    query =
      from(qa in Run,
        join: ab in assoc(qa, :app_build),
        join: pr in assoc(ab, :preview),
        where:
          pr.project_id == ^project_id and
            qa.inserted_at >= ^DateTime.new!(start_date, ~T[00:00:00]) and
            qa.inserted_at < ^DateTime.new!(end_date, ~T[23:59:59]),
        group_by: fragment("DATE(?)", qa.inserted_at),
        select: %{
          date: fragment("DATE(?)", qa.inserted_at),
          count: count(qa.id)
        },
        order_by: [asc: fragment("DATE(?)", qa.inserted_at)]
      )

    query = apply_app_filter(query, app_name, [:qa, :ab, :pr])
    results = Repo.all(query)
    results_map = Map.new(results, fn result -> {result.date, result.count} end)

    # Fill in missing days with zero counts
    start_date
    |> Date.range(end_date)
    |> Enum.map(fn date ->
      count = Map.get(results_map, date, 0)
      %{date: date, count: count}
    end)
  end

  defp qa_duration_by_day(project_id, start_date, end_date, app_name) do
    query =
      from(qa in Run,
        join: ab in assoc(qa, :app_build),
        join: pr in assoc(ab, :preview),
        where:
          pr.project_id == ^project_id and
            qa.inserted_at >= ^DateTime.new!(start_date, ~T[00:00:00]) and
            qa.inserted_at < ^DateTime.new!(end_date, ~T[23:59:59]) and
            qa.status in ["completed", "failed"] and
            not is_nil(qa.finished_at),
        group_by: fragment("DATE(?)", qa.inserted_at),
        select: %{
          date: fragment("DATE(?)", qa.inserted_at),
          average_duration: fragment("AVG(EXTRACT(EPOCH FROM (? - ?)) * 1000)", qa.finished_at, qa.inserted_at)
        },
        order_by: [asc: fragment("DATE(?)", qa.inserted_at)]
      )

    query = apply_app_filter(query, app_name, [:qa, :ab, :pr])
    results = Repo.all(query)

    results_map =
      Map.new(results, fn result ->
        value =
          case result.average_duration do
            nil -> 0
            %Decimal{} = avg -> Decimal.to_float(avg)
            avg when is_float(avg) -> avg
            _ -> 0
          end

        {result.date, value}
      end)

    # Fill in missing days with zero averages
    start_date
    |> Date.range(end_date)
    |> Enum.map(fn date ->
      value = Map.get(results_map, date, 0)
      %{date: date, average_duration: value}
    end)
  end

  defp qa_issues_by_day(project_id, start_date, end_date, app_name) do
    query =
      from(qa in Run,
        join: ab in assoc(qa, :app_build),
        join: pr in assoc(ab, :preview),
        join: step in assoc(qa, :run_steps),
        where:
          pr.project_id == ^project_id and
            qa.inserted_at >= ^DateTime.new!(start_date, ~T[00:00:00]) and
            qa.inserted_at < ^DateTime.new!(end_date, ~T[23:59:59]) and
            fragment("array_length(?, 1)", step.issues) > 0,
        group_by: fragment("DATE(?)", qa.inserted_at),
        select: %{
          date: fragment("DATE(?)", qa.inserted_at),
          count: fragment("SUM(array_length(?, 1))", step.issues)
        },
        order_by: [asc: fragment("DATE(?)", qa.inserted_at)]
      )

    query = apply_app_filter(query, app_name, [:qa, :ab, :pr, :step])
    results = Repo.all(query)
    results_map = Map.new(results, fn result -> {result.date, result.count} end)

    # Fill in missing days with zero counts
    start_date
    |> Date.range(end_date)
    |> Enum.map(fn date ->
      count = Map.get(results_map, date, 0)
      %{date: date, count: count}
    end)
  end

  defp apply_app_filter(query, nil, _bindings), do: query
  defp apply_app_filter(query, "any", _bindings), do: query
  defp apply_app_filter(query, app_name, [:qa, :ab, :pr]), do: where(query, [qa, ab, pr], pr.display_name == ^app_name)

  defp apply_app_filter(query, app_name, [:qa, :ab, :pr, :step]),
    do: where(query, [qa, ab, pr, step], pr.display_name == ^app_name)
>>>>>>> cadde3de
end<|MERGE_RESOLUTION|>--- conflicted
+++ resolved
@@ -371,9 +371,7 @@
 
     screenshot =
       if qa_run_id do
-        Repo.one(
-          from(s in Screenshot, where: s.id == ^screenshot_id and s.qa_run_id == ^qa_run_id)
-        )
+        Repo.one(from(s in Screenshot, where: s.id == ^screenshot_id and s.qa_run_id == ^qa_run_id))
       else
         Repo.get(Screenshot, screenshot_id)
       end
@@ -515,7 +513,6 @@
     end
   end
 
-<<<<<<< HEAD
   defp select_launch_argument_groups(prompt, project) do
     project = Repo.preload(project, :qa_launch_argument_groups)
 
@@ -553,7 +550,8 @@
             Message.new_user!(user_message)
           ])
 
-        LLMChain.run(chain,
+        chain
+        |> LLMChain.run(
           with_fallbacks: [
             ChatOpenAI.new!(%{
               model: "gpt-5",
@@ -581,13 +579,10 @@
     |> Enum.filter(& &1)
   end
 
-  defp process_llm_launch_argument_groups_result(
-         {:ok, %LLMChain{last_message: %{content: []}}},
-         _launch_argument_groups
-       ) do
+  defp process_llm_launch_argument_groups_result({:ok, %LLMChain{last_message: %{content: []}}}, _launch_argument_groups) do
     []
   end
-=======
+
   @doc """
   Returns QA runs analytics for a given project and time period.
   """
@@ -598,7 +593,12 @@
     current_count = count_qa_runs(project_id, start_date, end_date, app_name)
 
     previous_count =
-      count_qa_runs(project_id, Date.add(start_date, -Date.diff(end_date, start_date)), start_date, app_name)
+      count_qa_runs(
+        project_id,
+        Date.add(start_date, -Date.diff(end_date, start_date)),
+        start_date,
+        app_name
+      )
 
     runs_data = qa_runs_by_day(project_id, start_date, end_date, app_name)
 
@@ -620,7 +620,12 @@
     current_count = count_qa_issues(project_id, start_date, end_date, app_name)
 
     previous_count =
-      count_qa_issues(project_id, Date.add(start_date, -Date.diff(end_date, start_date)), start_date, app_name)
+      count_qa_issues(
+        project_id,
+        Date.add(start_date, -Date.diff(end_date, start_date)),
+        start_date,
+        app_name
+      )
 
     issues_data = qa_issues_by_day(project_id, start_date, end_date, app_name)
 
@@ -642,7 +647,12 @@
     current_avg = average_qa_duration(project_id, start_date, end_date, app_name)
 
     previous_avg =
-      average_qa_duration(project_id, Date.add(start_date, -Date.diff(end_date, start_date)), start_date, app_name)
+      average_qa_duration(
+        project_id,
+        Date.add(start_date, -Date.diff(end_date, start_date)),
+        start_date,
+        app_name
+      )
 
     duration_data = qa_duration_by_day(project_id, start_date, end_date, app_name)
 
@@ -861,9 +871,9 @@
 
   defp apply_app_filter(query, nil, _bindings), do: query
   defp apply_app_filter(query, "any", _bindings), do: query
+
   defp apply_app_filter(query, app_name, [:qa, :ab, :pr]), do: where(query, [qa, ab, pr], pr.display_name == ^app_name)
 
   defp apply_app_filter(query, app_name, [:qa, :ab, :pr, :step]),
     do: where(query, [qa, ab, pr, step], pr.display_name == ^app_name)
->>>>>>> cadde3de
 end