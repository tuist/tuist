--- conflicted
+++ resolved
@@ -468,16 +468,12 @@
 
     claims = %{
       "type" => "account",
-<<<<<<< HEAD
-      "scopes" => ["qa_run_update", "qa_step_create", "qa_screenshot_create"],
-=======
       "scopes" => [
-        "project_qa_run_update",
-        "project_qa_step_create",
-        "project_qa_step_update",
-        "project_qa_screenshot_create"
+        "qa_run_update",
+        "qa_step_create",
+        "qa_step_update",
+        "qa_screenshot_create"
       ],
->>>>>>> 1e16af6a
       "project_id" => app_build.preview.project.id
     }
 
