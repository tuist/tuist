--- conflicted
+++ resolved
@@ -564,7 +564,6 @@
     end
   end
 
-<<<<<<< HEAD
   defp select_launch_arguments(prompt, project) do
     # Preload launch argument groups for the project
     project = Repo.preload(project, :qa_launch_arguments_groups)
@@ -650,7 +649,6 @@
 
     Enum.map_join(selected_groups, " ", & &1.value)
   end
-=======
   @doc """
   Returns QA runs analytics for a given project and time period.
   """
@@ -939,5 +937,4 @@
 
   defp apply_app_filter(query, app_name, [:qa, :ab, :pr, :step]),
     do: where(query, [qa, ab, pr, step], pr.display_name == ^app_name)
->>>>>>> 6147a13b
 end