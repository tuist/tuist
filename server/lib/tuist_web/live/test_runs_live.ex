defmodule TuistWeb.TestRunsLive do
  @moduledoc false
  use TuistWeb, :live_view
  use Noora

  import Noora.Filter
  import TuistWeb.Components.EmptyCardSection
  import TuistWeb.Runs.RanByBadge

  alias Noora.Filter
  alias Tuist.Accounts
  alias Tuist.Runs
  alias Tuist.Runs.Analytics
  alias TuistWeb.Utilities.Query
  alias TuistWeb.Utilities.SHA

  def mount(_params, _session, %{assigns: %{selected_project: project, selected_account: account}} = socket) do
    slug = "#{account.name}/#{project.name}"

    socket =
      socket
      |> assign(:head_title, "#{gettext("Test Runs")} · #{slug} · Tuist")
      |> assign(:available_filters, define_filters(project))

    if connected?(socket) do
      Tuist.PubSub.subscribe("#{account.name}/#{project.name}")
    end

    {:ok, socket}
  end

  defp define_filters(project) do
    base = [
      %Filter.Filter{
        id: "scheme",
        field: :scheme,
        display_name: gettext("Scheme"),
        type: :text,
        operator: :=~,
        value: ""
      },
      %Filter.Filter{
        id: "status",
        field: :status,
        display_name: gettext("Status"),
        type: :option,
        options: [0, 1],
        options_display_names: %{
          0 => gettext("Passed"),
          1 => gettext("Failed")
        },
        operator: :==,
        value: nil
      },
      %Filter.Filter{
        id: "git_branch",
        field: :git_branch,
        display_name: gettext("Branch"),
        type: :text,
        operator: :=~,
        value: ""
      }
    ]

    organization =
      if Accounts.organization?(project.account) do
        {:ok, organization} = Accounts.get_organization_by_id(project.account.organization_id)
        users = Accounts.get_organization_members(organization)

        [
          %Filter.Filter{
            id: "ran_by",
            field: :ran_by,
            display_name: gettext("Ran by"),
            type: :option,
            options: [:ci] ++ Enum.map(users, fn user -> user.account.id end),
            options_display_names:
              Map.merge(
                %{ci: "CI"},
                Map.new(users, fn user -> {user.account.id, user.account.name} end)
              ),
            operator: :==,
            value: nil
          }
        ]
      else
        []
      end

    base ++ organization
  end

  def handle_params(params, _uri, socket) do
    {
      :noreply,
      socket
      |> assign(:current_params, params)
      |> assign_analytics(params)
      |> assign_test_runs(params)
    }
  end

  def handle_event("add_filter", %{"value" => filter_id}, socket) do
    updated_params = Filter.Operations.add_filter_to_query(filter_id, socket)

    {:noreply,
     socket
     |> push_patch(
       to:
         ~p"/#{socket.assigns.selected_project.account.name}/#{socket.assigns.selected_project.name}/tests/test-runs?#{updated_params}"
     )
     |> push_event("open-dropdown", %{id: "filter-#{filter_id}-value-dropdown"})
     |> push_event("open-popover", %{id: "filter-#{filter_id}-value-popover"})}
  end

  def handle_event("update_filter", params, socket) do
    updated_query_params = Filter.Operations.update_filters_in_query(params, socket)

    {:noreply,
     socket
     |> push_patch(
       to:
         ~p"/#{socket.assigns.selected_project.account.name}/#{socket.assigns.selected_project.name}/tests/test-runs?#{updated_query_params}"
     )
     # There's a DOM reconciliation bug where the dropdown closes and then reappears somewhere else on the page. To remedy, just nuke it entirely.
     |> push_event("close-dropdown", %{all: true})
     |> push_event("close-popover", %{all: true})}
  end

<<<<<<< HEAD
  def handle_info({:test_created, _test}, socket) do
=======
  def handle_event(
        "select_widget",
        %{"widget" => widget},
        %{assigns: %{selected_account: selected_account, selected_project: selected_project, uri: uri}} = socket
      ) do
    socket =
      push_patch(
        socket,
        to:
          "/#{selected_account.name}/#{selected_project.name}/tests/test-runs?#{Query.put(uri.query, "analytics_selected_widget", widget)}",
        replace: true
      )

    {:noreply, socket}
  end

  def handle_info({:command_event_created, %{name: "test"}}, socket) do
>>>>>>> 326eebf1
    # Only update when pagination is inactive
    if Query.has_pagination_params?(socket.assigns.uri.query) do
      {:noreply, socket}
    else
      {:noreply,
       socket
       |> assign_analytics(socket.assigns.current_params)
       |> assign_test_runs(socket.assigns.current_params)}
    end
  end

  def handle_info(_event, socket) do
    {:noreply, socket}
  end

  defp assign_analytics(%{assigns: %{selected_project: project}} = socket, params) do
    date_range = date_range(params)

    analytics_environment = analytics_environment(params)

    opts = [
      project_id: project.id,
      start_date: start_date(date_range)
    ]

    opts =
      case analytics_environment do
        "ci" -> Keyword.put(opts, :is_ci, true)
        "local" -> Keyword.put(opts, :is_ci, false)
        _ -> opts
      end

    uri = URI.new!("?" <> URI.encode_query(params))

    [test_runs_analytics, failed_test_runs_analytics, test_runs_duration_analytics] =
      Analytics.combined_test_runs_analytics(project.id, opts)

    analytics_selected_widget = analytics_selected_widget(params)

    analytics_chart_data =
      case analytics_selected_widget do
        "test_run_count" ->
          %{
            dates: test_runs_analytics.dates,
            values: test_runs_analytics.values,
            name: gettext("Test run count"),
            value_formatter: "{value}"
          }

        "failed_test_run_count" ->
          %{
            dates: failed_test_runs_analytics.dates,
            values: failed_test_runs_analytics.values,
            name: gettext("Failed run count"),
            value_formatter: "{value}"
          }

        "test_run_duration" ->
          %{
            dates: test_runs_duration_analytics.dates,
            values:
              Enum.map(
                test_runs_duration_analytics.values,
                &((&1 / 1000) |> Decimal.from_float() |> Decimal.round(1))
              ),
            name: gettext("Avg. test run duration"),
            value_formatter: "fn:formatSeconds"
          }
      end

    socket
    |> assign(
      :analytics_date_range,
      date_range
    )
    |> assign(
      :analytics_trend_label,
      analytics_trend_label(date_range)
    )
    |> assign(
      :analytics_environment,
      analytics_environment
    )
    |> assign(
      :analytics_environment_label,
      analytics_environment_label(analytics_environment)
    )
    |> assign(
      :analytics_date_range,
      date_range
    )
    |> assign(
      :analytics_selected_widget,
      analytics_selected_widget
    )
    |> assign(
      :test_runs_analytics,
      test_runs_analytics
    )
    |> assign(
      :failed_test_runs_analytics,
      failed_test_runs_analytics
    )
    |> assign(
      :test_runs_duration_analytics,
      test_runs_duration_analytics
    )
    |> assign(
      :analytics_chart_data,
      analytics_chart_data
    )
    |> assign(
      :uri,
      uri
    )
  end

  defp start_date("last_12_months"), do: Date.add(DateTime.utc_now(), -365)
  defp start_date("last_30_days"), do: Date.add(DateTime.utc_now(), -30)
  defp start_date("last_7_days"), do: Date.add(DateTime.utc_now(), -7)

  defp analytics_trend_label("last_7_days"), do: gettext("since last week")
  defp analytics_trend_label("last_12_months"), do: gettext("since last year")
  defp analytics_trend_label(_), do: gettext("since last month")

  defp analytics_environment_label("any") do
    gettext("Any")
  end

  defp analytics_environment_label("local") do
    gettext("Local")
  end

  defp analytics_environment_label("ci") do
    gettext("CI")
  end

  defp date_range(params) do
    analytics_date_range = params["analytics_date_range"]

    if is_nil(analytics_date_range) do
      "last_30_days"
    else
      analytics_date_range
    end
  end

  defp analytics_environment(params) do
    analytics_environment = params["analytics_environment"]

    if is_nil(analytics_environment) do
      "any"
    else
      analytics_environment
    end
  end

  defp analytics_selected_widget(params) do
    analytics_selected_widget = params["analytics_selected_widget"]

    if is_nil(analytics_selected_widget) do
      "test_run_count"
    else
      analytics_selected_widget
    end
  end

  defp assign_test_runs(%{assigns: %{selected_project: project}} = socket, params) do
    filters =
      Filter.Operations.decode_filters_from_query(params, socket.assigns.available_filters)

    flop_filters = [
      %{field: :project_id, op: :==, value: project.id}
      | build_flop_filters(filters)
    ]

    options = %{
      filters: flop_filters,
      order_by: [:ran_at],
      order_directions: [:desc]
    }

    options =
      cond do
        not is_nil(Map.get(params, "before")) ->
          options
          |> Map.put(:last, 20)
          |> Map.put(:before, Map.get(params, "before"))

        not is_nil(Map.get(params, "after")) ->
          options
          |> Map.put(:first, 20)
          |> Map.put(:after, Map.get(params, "after"))

        true ->
          Map.put(options, :first, 20)
      end

    {test_runs, test_runs_meta} = Runs.list_test_runs(options)

    socket
    |> assign(:active_filters, filters)
    |> assign(:test_runs, test_runs)
    |> assign(:test_runs_meta, test_runs_meta)
  end

  defp build_flop_filters(filters) do
    {ran_by, filters} = Enum.split_with(filters, &(&1.id == "ran_by"))
    flop_filters = Filter.Operations.convert_filters_to_flop(filters)

    ran_by_flop_filters =
      Enum.flat_map(ran_by, fn
        %{value: :ci, operator: op} ->
          [%{field: :is_ci, op: op, value: true}]

        %{value: value, operator: op} when not is_nil(value) ->
          [%{field: :account_id, op: op, value: value}]

        _ ->
          []
      end)

    flop_filters ++ ran_by_flop_filters
  end
end<|MERGE_RESOLUTION|>--- conflicted
+++ resolved
@@ -127,9 +127,6 @@
      |> push_event("close-popover", %{all: true})}
   end
 
-<<<<<<< HEAD
-  def handle_info({:test_created, _test}, socket) do
-=======
   def handle_event(
         "select_widget",
         %{"widget" => widget},
@@ -146,8 +143,7 @@
     {:noreply, socket}
   end
 
-  def handle_info({:command_event_created, %{name: "test"}}, socket) do
->>>>>>> 326eebf1
+  def handle_info({:test_created, %{name: "test"}}, socket) do
     # Only update when pagination is inactive
     if Query.has_pagination_params?(socket.assigns.uri.query) do
       {:noreply, socket}
