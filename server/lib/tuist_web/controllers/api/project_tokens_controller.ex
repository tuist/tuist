defmodule TuistWeb.API.ProjectTokensController do
  use OpenApiSpex.ControllerSpecs
  use TuistWeb, :controller

  alias OpenApiSpex.Schema
  alias Tuist.Authorization
  alias Tuist.Projects
  alias TuistWeb.API.Schemas.Error
  alias TuistWeb.API.Schemas.ProjectToken
  alias TuistWeb.Authentication

  plug(
    OpenApiSpex.Plug.CastAndValidate,
    json_render_error_v2: true,
    render_error: TuistWeb.RenderAPIErrorPlug
  )

  tags ["Project tokens"]

  operation(:create,
    summary: "Create a new project token.",
    description: "This endpoint returns a new project token.",
    operation_id: "createProjectToken",
    parameters: [
      account_handle: [
        in: :path,
        type: :string,
        required: true,
        description: "The account handle."
      ],
      project_handle: [
        in: :path,
        type: :string,
        required: true,
        description: "The project handle."
      ]
    ],
    responses: %{
      ok: {
        "A project token was generated",
        "application/json",
        %Schema{
          title: "ProjectFullToken",
          description: "A new project token.",
          type: :object,
          properties: %{
            token: %Schema{
              type: :string,
              description: "The generated project token."
            }
          },
          required: [:token]
        }
      },
      unauthorized: {"You need to be authenticated to issue new tokens", "application/json", Error},
      forbidden: {"You need to be authorized to issue new tokens", "application/json", Error},
      not_found: {"The project was not found", "application/json", Error}
    }
  )

  def create(%{params: %{account_handle: account_handle, project_handle: project_handle}} = conn, _params) do
    current_user = Authentication.current_user(conn)

    project =
      Projects.get_project_by_account_and_project_handles(account_handle, project_handle, preload: [:account])

    cond do
      is_nil(project) ->
        conn
        |> put_status(:not_found)
        |> json(%{message: "The project #{account_handle}/#{project_handle} was not found"})

      is_nil(current_user) or
          Authorization.authorize(:account_token_create, current_user, project.account) != :ok ->
        conn
        |> put_status(:forbidden)
        |> json(%{
          message: "The authenticated subject is not authorized to perform this action"
        })

      true ->
        token = Projects.create_project_token(project)

        conn
        |> put_status(:ok)
        |> json(%{
          token: token
        })
    end
  end

  operation(:index,
    summary: "List all project tokens.",
    description: "This endpoint returns all tokens for a given project.",
    operation_id: "listProjectTokens",
    parameters: [
      account_handle: [
        in: :path,
        type: :string,
        required: true,
        description: "The account handle."
      ],
      project_handle: [
        in: :path,
        type: :string,
        required: true,
        description: "The project handle."
      ]
    ],
    responses: %{
      ok: {
        "A list of project tokens.",
        "application/json",
        %Schema{
          title: "Tokens",
          description: "A list of project tokens.",
          type: :object,
          properties: %{
            tokens: %Schema{
              type: :array,
              items: ProjectToken
            }
          },
          required: [:tokens]
        }
      },
      unauthorized: {"You need to be authenticated to list tokens", "application/json", Error},
      forbidden: {"You need to be authorized to list tokens", "application/json", Error},
      not_found: {"The project was not found", "application/json", Error}
    }
  )

  def index(%{params: %{account_handle: account_handle, project_handle: project_handle}} = conn, _params) do
    current_user = Authentication.current_user(conn)

    project =
      Projects.get_project_by_account_and_project_handles(account_handle, project_handle, preload: [:account])

    cond do
      is_nil(project) ->
        conn
        |> put_status(:not_found)
        |> json(%{message: "The project #{account_handle}/#{project_handle} was not found"})

      is_nil(current_user) or
          Authorization.authorize(:account_token_read, current_user, project.account) != :ok ->
        conn
        |> put_status(:forbidden)
        |> json(%{
          message: "The authenticated subject is not authorized to perform this action"
        })

      true ->
        tokens =
          project
          |> Projects.get_project_tokens()
          |> Enum.map(
            &%{
              id: &1.id,
              inserted_at: &1.inserted_at
            }
          )

        conn
        |> put_status(:ok)
        |> json(%{
          tokens: tokens
        })
    end
  end

  operation(:delete,
    summary: "Revokes a project token.",
    operation_id: "revokeProjectToken",
    parameters: [
      account_handle: [
        in: :path,
        type: :string,
        required: true,
        description: "The account handle."
      ],
      project_handle: [
        in: :path,
        type: :string,
        required: true,
        description: "The project handle."
      ],
      id: [
        in: :path,
        type: :string,
        required: true,
        description: "The ID of the project token"
      ]
    ],
    responses: %{
      no_content: "The project token was revoked",
      not_found: {"The project token was not found", "application/json", Error},
      unauthorized: {"You need to be authenticated to access this resource", "application/json", Error},
      forbidden: {"The authenticated subject is not authorized to perform this action", "application/json", Error},
      bad_request: {"The provided token ID is not valid", "application/json", Error}
    }
  )

<<<<<<< HEAD
  def delete(
        %{path_params: %{"account_handle" => account_handle, "project_handle" => project_handle, "id" => token_id}} = conn,
        _params
      ) do
=======
  def delete(%{params: %{account_handle: account_handle, project_handle: project_handle, id: token_id}} = conn, _params) do
>>>>>>> eacdafc0
    current_user = Authentication.current_user(conn)

    project =
      Projects.get_project_by_account_and_project_handles(account_handle, project_handle, preload: [:account])

    cond do
      is_nil(project) ->
        conn
        |> put_status(:not_found)
        |> json(%{message: "The project #{account_handle}/#{project_handle} was not found"})

      is_nil(current_user) or
          Authorization.authorize(:account_token_delete, current_user, project.account) != :ok ->
        conn
        |> put_status(:forbidden)
        |> json(%{
          message: "The authenticated subject is not authorized to perform this action"
        })

      not Tuist.UUIDv7.valid?(token_id) ->
        conn
        |> put_status(:bad_request)
        |> json(%{
          message: "The provided token ID #{token_id} is not valid. Make sure to pass a valid identifier."
        })

      true ->
        token = Projects.get_project_token_by_id(project, token_id)

        if is_nil(token) do
          conn
          |> put_status(:not_found)
          |> json(%{
            message: "The #{account_handle}/#{project_handle} project token #{token_id} was not found"
          })
        else
          Projects.revoke_project_token(token)

          conn
          |> put_status(:no_content)
          |> json(%{})
        end
    end
  end
end<|MERGE_RESOLUTION|>--- conflicted
+++ resolved
@@ -201,14 +201,10 @@
     }
   )
 
-<<<<<<< HEAD
   def delete(
         %{path_params: %{"account_handle" => account_handle, "project_handle" => project_handle, "id" => token_id}} = conn,
         _params
       ) do
-=======
-  def delete(%{params: %{account_handle: account_handle, project_handle: project_handle, id: token_id}} = conn, _params) do
->>>>>>> eacdafc0
     current_user = Authentication.current_user(conn)
 
     project =
