defmodule TuistWeb.API.AnalyticsController do
  use OpenApiSpex.ControllerSpecs
  use TuistWeb, :controller

  alias OpenApiSpex.Schema
  alias Tuist.CommandEvents
  alias Tuist.Storage
  alias Tuist.VCS
  alias Tuist.Xcode
  alias TuistWeb.API.Schemas.ArtifactMultipartUploadPart
  alias TuistWeb.API.Schemas.ArtifactMultipartUploadParts
  alias TuistWeb.API.Schemas.ArtifactMultipartUploadUrl
  alias TuistWeb.API.Schemas.ArtifactUploadId
  alias TuistWeb.API.Schemas.CommandEvent
  alias TuistWeb.API.Schemas.CommandEventArtifact
  alias TuistWeb.API.Schemas.Error
  alias TuistWeb.Authentication

  plug(OpenApiSpex.Plug.CastAndValidate,
    json_render_error_v2: true,
    render_error: TuistWeb.RenderAPIErrorPlug
  )

  plug(TuistWeb.Plugs.LoaderPlug)
  plug(TuistWeb.API.Authorization.AuthorizationPlug, :run)
  plug :bad_request_when_project_authenticated_from_non_ci_environment when action in [:create]

  tags ["Analytics"]

  operation(:create,
    summary: "Create a a new command analytics event",
    operation_id: "createCommandEvent",
    parameters: [
      project_id: [
        in: :query,
        type: :string,
        required: true,
        description: "The project id."
      ]
    ],
    request_body:
      {"Run params", "application/json",
       %Schema{
         type: :object,
         properties: %{
           name: %Schema{
             type: :string,
             description: "The name of the command."
           },
           subcommand: %Schema{
             type: :string,
             description: "The subcommand of the command."
           },
           command_arguments: %Schema{
             type: :array,
             description: "The arguments of the command.",
             items: %Schema{
               type: :string
             }
           },
           client_id: %Schema{
             type: :string,
             description: "The client id of the command."
           },
           duration: %Schema{
             type: :integer,
             description: "The duration of the command."
           },
           tuist_version: %Schema{
             type: :string,
             description: "The version of Tuist that ran the command."
           },
           swift_version: %Schema{
             type: :string,
             description: "The version of Swift that ran the command."
           },
           macos_version: %Schema{
             type: :string,
             description: "The version of macOS that ran the command."
           },
           ran_at: %Schema{
             type: :string,
             format: :string,
             description: "The date for when the command was run."
           },
           params: %Schema{
             deprecated: true,
             type: :object,
             description: "Extra parameters.",
             properties: %{
               cacheable_targets: %Schema{
                 type: :array,
                 description: "A list of cacheable targets.",
                 items: %Schema{
                   type: :string
                 }
               },
               local_cache_target_hits: %Schema{
                 type: :array,
                 description: "A list of local cache target hits.",
                 items: %Schema{
                   type: :string
                 }
               },
               remote_cache_target_hits: %Schema{
                 type: :array,
                 description: "A list of remote cache target hits.",
                 items: %Schema{
                   type: :string
                 }
               },
               test_targets: %Schema{
                 type: :array,
                 description: "The list of targets that were tested.",
                 items: %Schema{
                   type: :string
                 }
               },
               local_test_target_hits: %Schema{
                 type: :array,
                 description: "A list of local targets whose tests were skipped.",
                 items: %Schema{
                   type: :string
                 }
               },
               remote_test_target_hits: %Schema{
                 type: :array,
                 description: "A list of remote targets whose tests were skipped.",
                 items: %Schema{
                   type: :string
                 }
               }
             }
           },
           is_ci: %Schema{
             type: :boolean,
             description: "Whether the command was run in a CI environment."
           },
           status: %Schema{
             type: :string,
             description: "The status of the command.",
             enum: [:success, :failure]
           },
           error_message: %Schema{
             type: :string,
             description: "The error message of the command."
           },
           git_commit_sha: %Schema{
             type: :string,
             description: "The commit SHA."
           },
           git_ref: %Schema{
             type: :string,
             description:
               "The git ref. When on CI, the value can be equal to remote reference such as `refs/pull/1234/merge`."
           },
           git_remote_url_origin: %Schema{
             type: :string,
             description: "The git remote URL origin."
           },
           git_branch: %Schema{
             type: :string,
             description: "The git branch."
           },
           preview_id: %Schema{
             type: :string,
             description: "The preview identifier."
           },
           build_run_id: %Schema{
             type: :string,
             description: "The build run identifier."
           },
           xcode_graph: %Schema{
             type: :object,
             description: "The schema for the Xcode graph.",
             required: [:name, :projects],
             properties: %{
               name: %Schema{
                 type: :string,
                 description: "Name of the Xcode graph"
               },
               binary_build_duration: %Schema{
                 type: :integer,
                 description:
                   "The estimated time in milliseconds that would take to build the part of the graph that has been replaced as binaries."
               },
               projects: %Schema{
                 type: :array,
                 description: "Projects present in an Xcode graph",
                 items: %Schema{
                   required: [:name, :path, :targets],
                   properties: %{
                     name: %Schema{
                       type: :string,
                       description: "Name of the project"
                     },
                     path: %Schema{
                       type: :string,
                       description: "Path of the project"
                     },
                     targets: %Schema{
                       type: :array,
                       description: "Targets present in a project",
                       items: %Schema{
                         type: :object,
                         required: [:name],
                         properties: %{
                           name: %Schema{
                             type: :string,
                             description: "Name of the target"
                           },
                           binary_cache_metadata: %Schema{
                             type: :object,
                             description: "Binary cache metadata",
                             required: [:hash, :hit],
                             properties: %{
                               hash: %Schema{
                                 type: :string,
                                 description: "Hash of the target"
                               },
                               hit: %Schema{
                                 type: :string,
                                 description: "The binary cache hit status",
                                 enum: ["miss", "local", "remote"]
                               },
                               build_duration: %Schema{
                                 type: :integer,
                                 description: "The compilation time of a binary in milliseconds."
                               }
                             }
                           },
                           selective_testing_metadata: %Schema{
                             type: :object,
                             description: "Selective testing metadata",
                             required: [:hash, :hit],
                             properties: %{
                               hash: %Schema{
                                 type: :string,
                                 description: "Hash of the target"
                               },
                               hit: %Schema{
                                 type: :string,
                                 description: "The selective testing hit status",
                                 enum: ["miss", "local", "remote"]
                               }
                             }
                           }
                         }
                       }
                     }
                   }
                 }
               }
             }
           }
         },
         required: [
           :name,
           :duration,
           :tuist_version,
           :swift_version,
           :macos_version,
           :is_ci,
           :client_id
         ]
       }},
    responses: %{
      ok: {"The run was created", "application/json", CommandEvent},
      unauthorized: {"You need to be authenticated to access this resource", "application/json", Error},
      forbidden: {"You don't have permission to create runs for the project.", "application/json", Error}
    }
  )

  def create(%{body_params: body_params, assigns: %{selected_project: selected_project}} = conn, _params) do
    current_user = Authentication.current_user(conn)

    user_id =
      if is_nil(current_user) do
        nil
      else
        current_user.id
      end

    git_commit_sha = Map.get(body_params, :git_commit_sha)
    git_ref = Map.get(body_params, :git_ref)
    git_remote_url_origin = Map.get(body_params, :git_remote_url_origin)
    preview_id = Map.get(body_params, :preview_id)
    build_run_id = Map.get(body_params, :build_run_id)

    cache_metadata = cache_metadata(body_params)
    selective_testing_metadata = selective_testing_metadata(body_params)

    command_event =
      CommandEvents.create_command_event(%{
        name: body_params.name,
        subcommand: Map.get(body_params, :subcommand, nil),
        command_arguments: body_params.command_arguments,
        duration: body_params.duration,
        tuist_version: body_params.tuist_version,
        swift_version: body_params.swift_version,
        macos_version: body_params.macos_version,
        cacheable_targets: cache_metadata.cacheable_targets,
        local_cache_target_hits: cache_metadata.local_cache_target_hits,
        remote_cache_target_hits: cache_metadata.remote_cache_target_hits,
        test_targets: selective_testing_metadata.test_targets,
        local_test_target_hits: selective_testing_metadata.local_test_target_hits,
        remote_test_target_hits: selective_testing_metadata.remote_test_target_hits,
        is_ci: body_params.is_ci,
        user_id: user_id,
        client_id: body_params.client_id,
        project_id: selected_project.id,
        status: Map.get(body_params, :status),
        error_message: Map.get(body_params, :error_message),
        preview_id: preview_id,
        git_commit_sha: git_commit_sha,
        git_ref: git_ref,
        git_remote_url_origin: git_remote_url_origin,
        git_branch: Map.get(body_params, :git_branch),
        ran_at: date(body_params),
        build_run_id: build_run_id
      })

    xcode_graph = Map.get(body_params, :xcode_graph)

    if not is_nil(xcode_graph) do
      Xcode.create_xcode_graph(%{command_event: command_event, xcode_graph: xcode_graph})
    end

    if Enum.member?(["test", "share", "bundle"], body_params.name) do
      VCS.enqueue_vcs_pull_request_comment(%{
        build_id: build_run_id,
        git_commit_sha: git_commit_sha,
        git_ref: git_ref,
        git_remote_url_origin: git_remote_url_origin,
        project_id: selected_project.id,
        preview_url_template: "#{url(~p"/")}:account_name/:project_name/previews/:preview_id",
        preview_qr_code_url_template: "#{url(~p"/")}:account_name/:project_name/previews/:preview_id/qr-code.png",
        command_run_url_template: "#{url(~p"/")}:account_name/:project_name/runs/:command_event_id",
        bundle_url_template: "#{url(~p"/")}:account_name/:project_name/bundles/:bundle_id",
        build_url_template: "#{url(~p"/")}:account_name/:project_name/builds/build-runs/:build_id"
      })
    end

    url =
      if is_nil(build_run_id) do
        url(~p"/#{selected_project.account.name}/#{selected_project.name}/runs/#{command_event.id}")
      else
        url(
          ~p"/#{selected_project.account.name}/#{selected_project.name}/builds/build-runs/#{String.downcase(build_run_id)}"
        )
      end

    conn
    |> put_status(:ok)
    |> json(%{
      id: get_id_field(command_event),
      project_id: command_event.project_id,
      name: command_event.name,
      url: url
    })
  end

  defp cache_metadata(params) do
    xcode_graph = Map.get(params, :xcode_graph)

    if is_nil(xcode_graph) do
      params = Map.get(params, :params, %{})

      %{
        cacheable_targets: Map.get(params, :cacheable_targets, []),
        local_cache_target_hits: Map.get(params, :local_cache_target_hits, []),
        remote_cache_target_hits: Map.get(params, :remote_cache_target_hits, [])
      }
    else
      targets = Enum.flat_map(xcode_graph.projects, & &1["targets"])

      %{
        cacheable_targets:
          targets
          |> Enum.filter(&(not is_nil(&1["binary_cache_metadata"]["hash"])))
          |> Enum.map(& &1["name"]),
        local_cache_target_hits:
          targets
          |> Enum.filter(&(&1["binary_cache_metadata"]["hit"] == "local"))
          |> Enum.map(& &1["name"]),
        remote_cache_target_hits:
          targets
          |> Enum.filter(&(&1["binary_cache_metadata"]["hit"] == "remote"))
          |> Enum.map(& &1["name"])
      }
    end
  end

  defp selective_testing_metadata(params) do
    xcode_graph = Map.get(params, :xcode_graph)

    if is_nil(xcode_graph) do
      params = Map.get(params, :params, %{})

      %{
        test_targets: Map.get(params, :test_targets, []),
        local_test_target_hits: Map.get(params, :local_test_target_hits, []),
        remote_test_target_hits: Map.get(params, :remote_test_target_hits, [])
      }
    else
      targets = Enum.flat_map(xcode_graph.projects, & &1["targets"])

      %{
        test_targets:
          targets
          |> Enum.filter(&(not is_nil(&1["selective_testing_metadata"]["hash"])))
          |> Enum.map(& &1["name"]),
        local_test_target_hits:
          targets
          |> Enum.filter(&(&1["selective_testing_metadata"]["hit"] == "local"))
          |> Enum.map(& &1["name"]),
        remote_test_target_hits:
          targets
          |> Enum.filter(&(&1["selective_testing_metadata"]["hit"] == "remote"))
          |> Enum.map(& &1["name"])
      }
    end
  end

  operation(:multipart_start,
    summary: "It initiates a multipart upload for a run artifact",
    description:
      "The endpoint returns an upload ID that can be used to generate URLs for the individual parts and complete the upload.",
    deprecated: true,
    operation_id: "startAnalyticsArtifactMultipartUpload",
    parameters: [
      run_id: [
        in: :path,
        type: :string,
        required: true,
        description: "The id of the run UUID."
      ]
    ],
    request_body: {"Artifact to upload", "application/json", CommandEventArtifact},
    responses: %{
      ok: {"The upload has been started", "application/json", ArtifactUploadId},
      unauthorized: {"You need to be authenticated to access this resource", "application/json", Error},
      forbidden: {"The authenticated subject is not authorized to perform this action", "application/json", Error},
      not_found: {"The run doesn't exist", "application/json", Error}
    }
  )

  defp date(body_params) do
    case Map.get(body_params, :ran_at) do
      nil ->
        DateTime.utc_now()

      date_string ->
        case DateTime.from_iso8601(date_string) do
          {:ok, date, _} -> date
          {:error, _} -> DateTime.utc_now()
        end
    end
  end

  def multipart_start(
<<<<<<< HEAD
        %{path_params: %{"run_id" => run_id}, body_params: %{type: type} = command_event_artifact} = conn,
=======
        %{
          assigns: %{selected_project: selected_project},
          path_params: %{"run_id" => run_id},
          body_params: %{type: type} = command_event_artifact
        } = conn,
>>>>>>> cadde3de
        _params
      ) do
    with {:ok, object_key} <-
           get_object_key(%{type: type, run_id: run_id, name: command_event_artifact.name}, conn) do
      upload_id = Storage.multipart_start(object_key, selected_project.account)
      json(conn, %{status: "success", data: %{upload_id: upload_id}})
    end
  end

  operation(:multipart_generate_url,
    summary: "It generates a signed URL for uploading a part.",
    description:
      "Given an upload ID and a part number, this endpoint returns a signed URL that can be used to upload a part of a multipart upload. The URL is short-lived and expires in 120 seconds.",
    deprecated: true,
    operation_id: "generateAnalyticsArtifactMultipartUploadURL",
    parameters: [
      run_id: [
        in: :path,
        type: :string,
        required: true,
        description: "The id of the run."
      ]
    ],
    request_body:
      {"Artifact to generate a signed URL for", "application/json",
       %Schema{
         type: :object,
         properties: %{
           command_event_artifact: CommandEventArtifact,
           multipart_upload_part: ArtifactMultipartUploadPart
         },
         required: [:command_event_artifact, :multipart_upload_part]
       }},
    responses: %{
      ok: {"The URL has been generated", "application/json", ArtifactMultipartUploadUrl},
      unauthorized: {"You need to be authenticated to access this resource", "application/json", Error},
      forbidden: {"The authenticated subject is not authorized to perform this action", "application/json", Error},
      not_found: {"The project doesn't exist", "application/json", Error}
    }
  )

  def multipart_generate_url(
        %{
          assigns: %{selected_project: selected_project},
          path_params: %{"run_id" => run_id},
          body_params: %{
            command_event_artifact: %{type: type} = command_event_artifact,
            multipart_upload_part: %{part_number: part_number, upload_id: upload_id} = multipart_upload_part
          }
        } = conn,
        _params
      ) do
    with {:ok, object_key} <-
           get_object_key(%{type: type, run_id: run_id, name: command_event_artifact.name}, conn) do
      expires_in = 120
      content_length = Map.get(multipart_upload_part, :content_length)

      url =
        Storage.multipart_generate_url(
          object_key,
          upload_id,
          part_number,
          selected_project.account,
          expires_in: expires_in,
          content_length: content_length
        )

      json(conn, %{status: "success", data: %{url: url}})
    end
  end

  operation(:multipart_complete,
    summary: "It completes a multi-part upload.",
    description: "Given the upload ID and all the parts with their ETags, this endpoint completes the multipart upload.",
    deprecated: true,
    operation_id: "completeAnalyticsArtifactMultipartUpload",
    parameters: [
      run_id: [
        in: :path,
        type: :string,
        required: true,
        description: "The id of the run."
      ]
    ],
    request_body:
      {"Run artifact multipart upload completion", "application/json",
       %Schema{
         type: :object,
         properties: %{
           command_event_artifact: CommandEventArtifact,
           multipart_upload_parts: ArtifactMultipartUploadParts
         },
         required: [:command_event_artifact, :multipart_upload_parts]
       }},
    responses: %{
      no_content: "The upload has been completed",
      unauthorized: {"You need to be authenticated to access this resource", "application/json", Error},
      forbidden: {"The authenticated subject is not authorized to perform this action", "application/json", Error},
      not_found: {"The project doesn't exist", "application/json", Error},
      internal_server_error: {"An internal server error occurred", "application/json", Error}
    }
  )

  def multipart_complete(
        %{
          assigns: %{selected_project: selected_project},
          path_params: %{"run_id" => run_id},
          body_params: %{
            command_event_artifact: %{type: type} = command_event_artifact,
            multipart_upload_parts: %ArtifactMultipartUploadParts{parts: parts, upload_id: upload_id}
          }
        } = conn,
        _params
      ) do
    with {:ok, object_key} <-
           get_object_key(%{type: type, run_id: run_id, name: command_event_artifact.name}, conn) do
      :ok =
        Storage.multipart_complete_upload(
          object_key,
          upload_id,
          Enum.map(parts, fn %{part_number: part_number, etag: etag} ->
            {part_number, etag}
          end),
          selected_project.account
        )

      conn
      |> put_status(:no_content)
      |> json(%{})
    end
  end

  operation(:complete_artifacts_uploads,
    summary: "Completes artifacts uploads for a given run",
    description:
      "Given a run, it marks all artifact uploads as finished and does extra processing of a given command run, such as test flakiness detection.",
    deprecated: true,
    operation_id: "completeAnalyticsArtifactsUploads",
    parameters: [
      run_id: [
        in: :path,
        type: :string,
        required: true,
        description: "The id of the run."
      ]
    ],
    request_body:
      {"Extra metadata for the post-processing of a run.", "application/json",
       %Schema{
         deprecated: true,
         type: :object,
         properties: %{},
         required: []
       }},
    responses: %{
      no_content: "The run artifact uploads were successfully finished",
      unauthorized: {"You need to be authenticated to access this resource", "application/json", Error},
      forbidden: {"The authenticated subject is not authorized to perform this action", "application/json", Error},
      not_found: {"The run doesn't exist", "application/json", Error}
    }
  )

  def complete_artifacts_uploads(conn, _params) do
    conn
    |> put_status(:no_content)
    |> json(%{})
  end

  operation(:multipart_start_project,
    summary: "It initiates a multipart upload for a run artifact",
    description:
      "The endpoint returns an upload ID that can be used to generate URLs for the individual parts and complete the upload.",
    operation_id: "startAnalyticsArtifactMultipartUploadProject",
    parameters: [
      account_handle: [
        in: :path,
        type: :string,
        required: true,
        description: "The handle of the account."
      ],
      project_handle: [
        in: :path,
        type: :string,
        required: true,
        description: "The handle of the project."
      ],
      run_id: [
        in: :path,
        type: :string,
        required: true,
        description: "The id of the run."
      ]
    ],
    request_body: {"Artifact to upload", "application/json", CommandEventArtifact},
    responses: %{
      ok: {"The upload has been started", "application/json", ArtifactUploadId},
      unauthorized: {"You need to be authenticated to access this resource", "application/json", Error},
      forbidden: {"The authenticated subject is not authorized to perform this action", "application/json", Error},
      not_found: {"The run doesn't exist", "application/json", Error}
    }
  )

  def multipart_start_project(conn, params), do: multipart_start(conn, params)

  operation(:multipart_generate_url_project,
    summary: "It generates a signed URL for uploading a part",
    description:
      "Given an upload ID and a part number, this endpoint returns a signed URL that can be used to upload a part of a multipart upload. The URL is short-lived and expires in 120 seconds.",
    operation_id: "generateAnalyticsArtifactMultipartUploadURLProject",
    parameters: [
      account_handle: [
        in: :path,
        type: :string,
        required: true,
        description: "The handle of the account."
      ],
      project_handle: [
        in: :path,
        type: :string,
        required: true,
        description: "The handle of the project."
      ],
      run_id: [
        in: :path,
        type: :string,
        required: true,
        description: "The id of the run."
      ]
    ],
    request_body:
      {"Artifact to generate a signed URL for", "application/json",
       %Schema{
         type: :object,
         properties: %{
           command_event_artifact: CommandEventArtifact,
           multipart_upload_part: ArtifactMultipartUploadPart
         },
         required: [:command_event_artifact, :multipart_upload_part]
       }},
    responses: %{
      ok: {"The URL has been generated", "application/json", ArtifactMultipartUploadUrl},
      unauthorized: {"You need to be authenticated to access this resource", "application/json", Error},
      forbidden: {"The authenticated subject is not authorized to perform this action", "application/json", Error},
      not_found: {"The project doesn't exist", "application/json", Error}
    }
  )

  def multipart_generate_url_project(conn, params), do: multipart_generate_url(conn, params)

  operation(:multipart_complete_project,
    summary: "It completes a multi-part upload",
    description: "Given the upload ID and all the parts with their ETags, this endpoint completes the multipart upload.",
    operation_id: "completeAnalyticsArtifactMultipartUploadProject",
    parameters: [
      account_handle: [
        in: :path,
        type: :string,
        required: true,
        description: "The handle of the account."
      ],
      project_handle: [
        in: :path,
        type: :string,
        required: true,
        description: "The handle of the project."
      ],
      run_id: [
        in: :path,
        type: :string,
        required: true,
        description: "The id of the run."
      ]
    ],
    request_body:
      {"Run artifact multipart upload completion", "application/json",
       %Schema{
         type: :object,
         properties: %{
           command_event_artifact: CommandEventArtifact,
           multipart_upload_parts: ArtifactMultipartUploadParts
         },
         required: [:command_event_artifact, :multipart_upload_parts]
       }},
    responses: %{
      no_content: "The upload has been completed",
      unauthorized: {"You need to be authenticated to access this resource", "application/json", Error},
      forbidden: {"The authenticated subject is not authorized to perform this action", "application/json", Error},
      not_found: {"The project doesn't exist", "application/json", Error},
      internal_server_error: {"An internal server error occurred", "application/json", Error}
    }
  )

  def multipart_complete_project(conn, params), do: multipart_complete(conn, params)

  operation(:complete_artifacts_uploads_project,
    summary: "Completes artifacts uploads for a given run",
    description:
      "Given a run, it marks all artifact uploads as finished and does extra processing of a given command run, such as test flakiness detection.",
    operation_id: "completeAnalyticsArtifactsUploadsProject",
    parameters: [
      account_handle: [
        in: :path,
        type: :string,
        required: true,
        description: "The handle of the account."
      ],
      project_handle: [
        in: :path,
        type: :string,
        required: true,
        description: "The handle of the project."
      ],
      run_id: [
        in: :path,
        type: :string,
        required: true,
        description: "The id of the run."
      ]
    ],
    request_body:
      {"Extra metadata for the post-processing of a command event.", "application/json",
       %Schema{
         type: :object,
         properties: %{},
         required: []
       }},
    responses: %{
      no_content: "The run artifact uploads were successfully finished",
      unauthorized: {"You need to be authenticated to access this resource", "application/json", Error},
      forbidden: {"The authenticated subject is not authorized to perform this action", "application/json", Error},
      not_found: {"The run doesn't exist", "application/json", Error}
    }
  )

  def complete_artifacts_uploads_project(conn, params), do: complete_artifacts_uploads(conn, params)

  defp get_object_key(%{type: type, run_id: run_id, name: name}, conn) do
    # Use selected_project from URL if available (new routes), otherwise fall back to authenticated project (old routes)
    project = Map.get(conn.assigns, :selected_project) || Authentication.current_project(conn)

    with {:ok, run_id} <- normalize_run_id(run_id) do
      object_key =
        case type do
          "result_bundle" ->
            CommandEvents.get_result_bundle_key(run_id, project)

          "invocation_record" ->
            CommandEvents.get_result_bundle_invocation_record_key(
              run_id,
              project
            )

          "result_bundle_object" ->
            CommandEvents.get_result_bundle_object_key(run_id, project, name)
        end

      {:ok, object_key}
    end
  end

  defp normalize_run_id(run_id) do
    if Tuist.Environment.clickhouse_configured?() do
      if Tuist.UUIDv7.valid?(run_id) do
        # Newer CLI versions send UUIDs which can be converted to integer IDs,
        # but older versions send integer IDs which cannot be converted back to UUIDs.
        # Due to this one-way conversion, we must use the legacy_id for object keys.
        {:ok, Tuist.UUIDv7.to_int64(run_id)}
      else
        {:ok, run_id}
      end
    else
      case CommandEvents.get_command_event_by_id(run_id) do
        {:ok, command_event} ->
          # For Postgres, we _know_ both UUID and legacy ID, but to keep querying simpler, we use the legacy ID to match Clickhouse behavior.
          {:ok, command_event.legacy_id}

        _ ->
          {:error, :not_found}
      end
    end
  end

  defp get_id_field(command_event) do
    if version_less_than?(command_event.tuist_version, "4.56.0") do
      command_event.legacy_id
    else
      command_event.id
    end
  end

  defp version_less_than?(version, target_version) do
    with {:ok, version} <- Version.parse(version),
         :lt <- Version.compare(version, target_version) do
      true
    else
      _ -> false
    end
  end

  defp bad_request_when_project_authenticated_from_non_ci_environment(%{body_params: body_params} = conn, _opts) do
    if is_nil(Authentication.current_project(conn)) or
         body_params.is_ci do
      conn
    else
      conn
      |> put_status(:bad_request)
      |> json(%{
        message:
          "Project authentication using a project-scoped token is not supported from non-CI environments. If you are running this from a CI environment, you can use the environment variable CI=1 to indicate so."
      })
      |> halt()
    end
  end
end<|MERGE_RESOLUTION|>--- conflicted
+++ resolved
@@ -459,15 +459,11 @@
   end
 
   def multipart_start(
-<<<<<<< HEAD
-        %{path_params: %{"run_id" => run_id}, body_params: %{type: type} = command_event_artifact} = conn,
-=======
         %{
           assigns: %{selected_project: selected_project},
           path_params: %{"run_id" => run_id},
           body_params: %{type: type} = command_event_artifact
         } = conn,
->>>>>>> cadde3de
         _params
       ) do
     with {:ok, object_key} <-
