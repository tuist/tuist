--- conflicted
+++ resolved
@@ -976,14 +976,10 @@
         %{part_number: 3, etag: "etag3"}
       ]
 
-<<<<<<< HEAD
-      expect(Storage, :multipart_complete_upload, fn object_key, ^upload_id, [{1, "etag1"}, {2, "etag2"}, {3, "etag3"}] ->
-=======
       expect(Storage, :multipart_complete_upload, fn object_key,
                                                      ^upload_id,
                                                      [{1, "etag1"}, {2, "etag2"}, {3, "etag3"}],
                                                      _actor ->
->>>>>>> cadde3de
         assert String.contains?(object_key, "#{account.name}/#{project.name}/runs/")
         assert String.ends_with?(object_key, "/result_bundle.zip")
         :ok
@@ -1271,7 +1267,9 @@
   end
 
   describe "POST /api/projects/:account_handle/:project_handle/runs/:run_id/start" do
-    test "returns unauthorized if authenticated subject doesn't have access to the project", %{conn: conn} do
+    test "returns unauthorized if authenticated subject doesn't have access to the project", %{
+      conn: conn
+    } do
       stub(Environment, :clickhouse_configured?, fn -> false end)
       stub(FunWithFlags, :enabled?, fn :clickhouse_events -> false end)
 
@@ -1336,7 +1334,8 @@
       assert response_data["upload_id"] == upload_id
     end
 
-    test "starts multipart upload for a result_bundle_object using project from URL - postgres", %{conn: conn, user: user} do
+    test "starts multipart upload for a result_bundle_object using project from URL - postgres",
+         %{conn: conn, user: user} do
       stub(Environment, :clickhouse_configured?, fn -> false end)
       stub(FunWithFlags, :enabled?, fn :clickhouse_events -> false end)
 
@@ -1373,7 +1372,9 @@
   end
 
   describe "POST /api/projects/:account_handle/:project_handle/runs/:run_id/generate-url" do
-    test "returns unauthorized if authenticated subject doesn't have access to the project", %{conn: conn} do
+    test "returns unauthorized if authenticated subject doesn't have access to the project", %{
+      conn: conn
+    } do
       stub(Environment, :clickhouse_configured?, fn -> false end)
       stub(FunWithFlags, :enabled?, fn :clickhouse_events -> false end)
 
@@ -1409,7 +1410,10 @@
              }
     end
 
-    test "generates URL for a part of the multipart upload using project from URL - postgres", %{conn: conn, user: user} do
+    test "generates URL for a part of the multipart upload using project from URL - postgres", %{
+      conn: conn,
+      user: user
+    } do
       stub(Environment, :clickhouse_configured?, fn -> false end)
       stub(FunWithFlags, :enabled?, fn :clickhouse_events -> false end)
 
@@ -1454,7 +1458,10 @@
       assert response_data["url"] == upload_url
     end
 
-    test "generates URL for multipart upload when run doesn't exist (async insertion)", %{conn: conn, user: user} do
+    test "generates URL for multipart upload when run doesn't exist (async insertion)", %{
+      conn: conn,
+      user: user
+    } do
       stub(Environment, :clickhouse_configured?, fn -> false end)
       stub(FunWithFlags, :enabled?, fn :clickhouse_events -> false end)
 
@@ -1502,7 +1509,9 @@
   end
 
   describe "POST /api/projects/:account_handle/:project_handle/runs/:run_id/complete" do
-    test "returns unauthorized if authenticated subject doesn't have access to the project", %{conn: conn} do
+    test "returns unauthorized if authenticated subject doesn't have access to the project", %{
+      conn: conn
+    } do
       stub(Environment, :clickhouse_configured?, fn -> false end)
       stub(FunWithFlags, :enabled?, fn :clickhouse_events -> false end)
 
@@ -1542,7 +1551,10 @@
              }
     end
 
-    test "completes a multipart upload using project from URL - postgres", %{conn: conn, user: user} do
+    test "completes a multipart upload using project from URL - postgres", %{
+      conn: conn,
+      user: user
+    } do
       stub(Environment, :clickhouse_configured?, fn -> false end)
       stub(FunWithFlags, :enabled?, fn :clickhouse_events -> false end)
 
@@ -1590,7 +1602,9 @@
   end
 
   describe "PUT /api/projects/:account_handle/:project_handle/runs/:run_id/complete_artifacts_uploads" do
-    test "returns unauthorized if authenticated subject doesn't have access to the project", %{conn: conn} do
+    test "returns unauthorized if authenticated subject doesn't have access to the project", %{
+      conn: conn
+    } do
       stub(Environment, :clickhouse_configured?, fn -> false end)
       stub(FunWithFlags, :enabled?, fn :clickhouse_events -> false end)
 
@@ -1618,7 +1632,10 @@
              }
     end
 
-    test "completes artifacts uploads using project from URL - postgres", %{conn: conn, user: user} do
+    test "completes artifacts uploads using project from URL - postgres", %{
+      conn: conn,
+      user: user
+    } do
       stub(Environment, :clickhouse_configured?, fn -> false end)
       stub(FunWithFlags, :enabled?, fn :clickhouse_events -> false end)
 
