defmodule TuistWeb.API.RunsControllerTest do
  use TuistTestSupport.Cases.ConnCase, async: false
  use Mimic

  alias Tuist.Runs.Build
  alias Tuist.VCS
  alias TuistTestSupport.Fixtures.AccountsFixtures
  alias TuistTestSupport.Fixtures.CommandEventsFixtures
  alias TuistTestSupport.Fixtures.ProjectsFixtures
  alias TuistWeb.Authentication

  setup do
    stub(VCS, :enqueue_vcs_pull_request_comment, fn _args -> {:ok, %{}} end)
    :ok
  end

  describe "GET /api/projects/:account_handle/:project_handle/runs" do
    setup %{conn: conn} do
      user = AccountsFixtures.user_fixture(preload: [:account])
      project = ProjectsFixtures.project_fixture(account_id: user.account.id)

      conn = Authentication.put_current_user(conn, user)

      %{conn: conn, user: user, project: project}
    end

    test "lists two project runs", %{conn: conn, user: user, project: project} do
      # Given
      _run_one =
        CommandEventsFixtures.command_event_fixture(project_id: project.id)

      run_two = CommandEventsFixtures.command_event_fixture(project_id: project.id)
      run_three = CommandEventsFixtures.command_event_fixture(project_id: project.id)
      _run_four = CommandEventsFixtures.command_event_fixture()

      # When
      conn = get(conn, "/api/projects/#{user.account.name}/#{project.name}/runs?page_size=2")

      # Then
      response = json_response(conn, :ok)

      # Should return the two most recent runs
      run_urls = Enum.map(response["runs"], & &1["url"])
      assert length(run_urls) == 2
      assert Enum.at(run_urls, 0) =~ run_three.id
      assert Enum.at(run_urls, 1) =~ run_two.id
    end

    test "lists second page", %{conn: conn, user: user, project: project} do
      # Given
      date = DateTime.utc_now()

      run_one =
        CommandEventsFixtures.command_event_fixture(
          project_id: project.id,
          name: "test",
          test_targets: ["ATests", "BTests", "CTests"],
          local_test_target_hits: ["ATests", "BTests"],
          remote_test_target_hits: ["CTests"],
          cacheable_targets: ["A", "B", "C"],
          local_cache_target_hits: ["A", "B"],
          remote_cache_target_hits: ["C"],
          created_at: date
        )

      _run_two =
        CommandEventsFixtures.command_event_fixture(project_id: project.id, created_at: date)

      _run_three =
        CommandEventsFixtures.command_event_fixture(project_id: project.id, created_at: date)

      _run_four = CommandEventsFixtures.command_event_fixture(created_at: date)

      # When
      conn =
        get(conn, "/api/projects/#{user.account.name}/#{project.name}/runs?page=2&page_size=2")

      # Then
      response = json_response(conn, :ok)

      # Check the returned run
      assert length(response["runs"]) == 1
      run = hd(response["runs"])

      # Check all the expected fields except id and url which we'll check separately
      assert run["git_branch"] == nil
      assert run["git_commit_sha"] == nil
      assert run["cacheable_targets"] == ["A", "B", "C"]
      assert run["command_arguments"] == ""
      assert run["duration"] == 0
      assert run["git_ref"] == nil
      assert run["local_cache_target_hits"] == ["A", "B"]
      assert run["local_test_target_hits"] == ["ATests", "BTests"]
      assert run["macos_version"] == "10.15"
      assert run["name"] == "test"
      assert run["preview_id"] == nil
      assert run["remote_cache_target_hits"] == ["C"]
      assert run["remote_test_target_hits"] == ["CTests"]
      assert run["status"] == "success"
      assert run["subcommand"] == ""
      assert run["swift_version"] == "5.2"
      assert run["test_targets"] == ["ATests", "BTests", "CTests"]
      assert run["tuist_version"] == "4.1.0"
      assert run["ran_at"] == DateTime.to_unix(date)
      assert run["ran_by"] == nil

      # Check that URL contains the UUID
      assert run["url"] =~ run_one.id
    end

    test "lists no runs when there are none", %{conn: conn, user: user, project: project} do
      # Given
      # No runs are created

      # When
      conn = get(conn, "/api/projects/#{user.account.name}/#{project.name}/runs")

      # Then
      response = json_response(conn, :ok)

      assert response["runs"] == []
    end

    test "filters runs based on git_ref and name", %{conn: conn, user: user, project: project} do
      # Given
      date = DateTime.utc_now()

      run_one =
        CommandEventsFixtures.command_event_fixture(
          project_id: project.id,
          git_ref: "refs/heads/main",
          name: "test",
          created_at: date,
          user_id: user.id
        )

      _run_two =
        CommandEventsFixtures.command_event_fixture(
          project_id: project.id,
          git_ref: "refs/heads/feature",
          name: "test",
          created_at: date,
          user_id: user.id
        )

      _run_three =
        CommandEventsFixtures.command_event_fixture(
          project_id: project.id,
          git_ref: "refs/heads/main",
          name: "build",
          created_at: date,
          user_id: user.id
        )

      # When
      conn =
        get(
          conn,
          "/api/projects/#{user.account.name}/#{project.name}/runs?git_ref=refs/heads/main&name=test"
        )

      # Then
      response = json_response(conn, :ok)

      # Check the returned run
      assert length(response["runs"]) == 1
      run = hd(response["runs"])

      # Check all the expected fields
      assert run["git_branch"] == nil
      assert run["git_commit_sha"] == nil
      assert run["cacheable_targets"] == []
      assert run["command_arguments"] == ""
      assert run["duration"] == 0
      assert run["git_ref"] == "refs/heads/main"
      assert run["local_cache_target_hits"] == []
      assert run["local_test_target_hits"] == []
      assert run["macos_version"] == "10.15"
      assert run["name"] == "test"
      assert run["preview_id"] == nil
      assert run["remote_cache_target_hits"] == []
      assert run["remote_test_target_hits"] == []
      assert run["status"] == "success"
      assert run["subcommand"] == ""
      assert run["swift_version"] == "5.2"
      assert run["test_targets"] == []
      assert run["tuist_version"] == "4.1.0"
      assert run["ran_at"] == DateTime.to_unix(date)
      assert run["ran_by"] == %{"handle" => user.account.name}

      # Check that URL contains the UUID
      assert run["url"] =~ run_one.id
    end

    test "returns forbidden response when the user doesn't have access to the project", %{
      conn: conn
    } do
      # Given
      another_user = AccountsFixtures.user_fixture(preload: [:account])
      another_project = ProjectsFixtures.project_fixture(account_id: another_user.account.id)

      # When
      conn = get(conn, "/api/projects/#{another_user.account.name}/#{another_project.name}/runs")

      # Then
      assert response(conn, :forbidden)
    end

    test "returns not found response when the project is not found", %{conn: conn, user: user} do
      # Given
      non_existent_project_name = "non-existent-project"
      project_slug = "#{user.account.name}/#{non_existent_project_name}"

      # When
      {404, _, response_json_string} =
        assert_error_sent :not_found, fn ->
          get(conn, "/api/projects/#{user.account.name}/#{non_existent_project_name}/runs")
        end

      assert Jason.decode!(response_json_string) == %{
               "message" => "The project #{project_slug} was not found."
             }
    end
  end

  describe "POST /api/projects/:account_handle/:project_handle/runs" do
    test "creates a new build when authenticated as user", %{conn: conn} do
      # Given
      user = AccountsFixtures.user_fixture(preload: [:account], email: "tuist@tuist.dev")
      project = ProjectsFixtures.project_fixture(preload: [:account], account_id: user.account.id)

      # When
      conn =
        conn
        |> Authentication.put_current_user(user)
        |> put_req_header("content-type", "application/json")
        |> post(~p"/api/projects/#{project.account.name}/#{project.name}/runs",
          id: UUIDv7.generate(),
          type: "build",
          duration: 1000,
          macos_version: "11.2.3",
          xcode_version: "12.4",
          is_ci: false,
          model_identifier: "machine-123",
          scheme: "App",
          configuration: "Release",
          status: :failure,
          category: :incremental,
          issues: [
            %{
              type: "error",
              target: "MyApp",
              project: "MyProject",
              title: "Compilation Error",
              signature: "error_signature_123",
              step_type: "swift_compilation",
              path: "/path/to/file.swift",
              message: "Expected ';' after expression",
              starting_line: 10,
              ending_line: 10,
              starting_column: 5,
              ending_column: 15
            },
            %{
              type: "warning",
              target: "MyApp",
              project: "MyProject",
              title: "Unused Variable",
              signature: "warning_signature_456",
              step_type: "swift_compilation",
              path: "/path/to/another_file.swift",
              message: "Variable 'unused' is never used",
              starting_line: 25,
              ending_line: 25,
              starting_column: 8,
              ending_column: 14
            }
          ],
          files: [
            %{
              type: "swift",
              target: "MyApp",
              project: "MyProject",
              path: "File.swift",
              compilation_duration: 100
            },
            %{
              type: "c",
              target: "MyApp",
              project: "MyProject",
              path: "File.m",
              compilation_duration: 200
            }
          ],
          targets: [
            %{
              name: "MyApp",
              project: "MyProject",
              build_duration: 1000,
              compilation_duration: 2000,
              status: :success
            },
            %{
              name: "MyAppTests",
              project: "MyProject",
              build_duration: 1500,
              compilation_duration: 2500,
              status: :failure
            }
          ]
        )

      # Then
      response = json_response(conn, :ok)
      [build] = Build |> Tuist.Repo.all() |> Tuist.ClickHouseRepo.preload([:issues, :files, :targets])

      assert build.duration == 1000
      assert build.macos_version == "11.2.3"
      assert build.xcode_version == "12.4"
      assert build.is_ci == false
      assert build.model_identifier == "machine-123"
      assert build.scheme == "App"
      assert build.configuration == "Release"
      assert build.project_id == project.id
      assert build.account_id == user.account.id
      assert build.status == :failure
      assert build.category == :incremental

      assert build.issues |> Enum.map(&Map.take(&1, [:type, :message, :build_run_id])) |> Enum.sort_by(& &1.message) == [
               %{
                 type: "error",
                 message: "Expected ';' after expression",
                 build_run_id: build.id
               },
               %{
                 type: "warning",
                 message: "Variable 'unused' is never used",
                 build_run_id: build.id
               }
             ]

      assert build.files |> Enum.map(&Map.take(&1, [:type, :path, :build_run_id])) |> Enum.sort_by(& &1.path) == [
               %{
                 type: "c",
                 path: "File.m",
                 build_run_id: build.id
               },
               %{
                 type: "swift",
                 path: "File.swift",
                 build_run_id: build.id
               }
             ]

      assert build.targets
             |> Enum.map(&Map.take(&1, [:name, :project, :build_run_id, :status]))
             |> Enum.sort_by(& &1.name) == [
               %{
                 name: "MyApp",
                 project: "MyProject",
                 build_run_id: build.id,
                 status: "success"
               },
               %{
                 name: "MyAppTests",
                 project: "MyProject",
                 build_run_id: build.id,
                 status: "failure"
               }
             ]

      assert response == %{
               "type" => "build",
               "id" => build.id,
               "duration" => 1000,
               "project_id" => project.id,
               "url" => url(~p"/#{project.account.name}/#{project.name}/builds/build-runs/#{build.id}")
             }

      response
    end

    test "creates a new build when authenticatd as project", %{conn: conn} do
      # Given
      user = AccountsFixtures.user_fixture(preload: [:account], email: "tuist@tuist.dev")
      project = ProjectsFixtures.project_fixture(preload: [:account], account_id: user.account.id)

      # When
      conn =
        conn
        |> assign(:current_project, project)
        |> put_req_header("content-type", "application/json")
        |> post(~p"/api/projects/#{project.account.name}/#{project.name}/runs",
          id: UUIDv7.generate(),
          type: "build",
          duration: 1000,
          macos_version: "11.2.3",
          xcode_version: "12.4",
          is_ci: false,
          model_identifier: "machine-123",
          scheme: "App"
        )

      # Then
      response = json_response(conn, :ok)
      [build] = Tuist.Repo.all(Build)

      assert build.duration == 1000
      assert build.macos_version == "11.2.3"
      assert build.xcode_version == "12.4"
      assert build.is_ci == false
      assert build.model_identifier == "machine-123"
      assert build.scheme == "App"
      assert build.project_id == project.id
      assert build.account_id == user.account.id

      assert response == %{
               "type" => "build",
               "id" => build.id,
               "duration" => 1000,
               "project_id" => project.id,
               "url" => url(~p"/#{project.account.name}/#{project.name}/builds/build-runs/#{build.id}")
             }

      response
    end

    test "returns an existing build run if it already exists", %{conn: conn} do
      # Given
      user = AccountsFixtures.user_fixture(preload: [:account], email: "tuist@tuist.dev")
      project = ProjectsFixtures.project_fixture(preload: [:account], account_id: user.account.id)
      id = UUIDv7.generate()

      conn
      |> Authentication.put_current_user(user)
      |> put_req_header("content-type", "application/json")
      |> post(~p"/api/projects/#{project.account.name}/#{project.name}/runs",
        id: id,
        type: "build",
        duration: 1000,
        is_ci: false
      )

      # When
      conn =
        conn
        |> Authentication.put_current_user(user)
        |> put_req_header("content-type", "application/json")
        |> post(~p"/api/projects/#{project.account.name}/#{project.name}/runs",
          id: id,
          type: "build",
          duration: 1000,
          is_ci: false
        )

      # Then
      response = json_response(conn, :ok)
      [build] = Tuist.Repo.all(Build)

      assert response == %{
               "type" => "build",
               "id" => build.id,
               "duration" => 1000,
               "project_id" => project.id,
               "url" => url(~p"/#{project.account.name}/#{project.name}/builds/build-runs/#{build.id}")
             }

      response
    end

    test "creates a new build when non-required parameters are missing", %{conn: conn} do
      # Given
      user = AccountsFixtures.user_fixture(preload: [:account], email: "tuist@tuist.dev")
      project = ProjectsFixtures.project_fixture(preload: [:account], account_id: user.account.id)

      # When
      conn =
        conn
        |> Authentication.put_current_user(user)
        |> put_req_header("content-type", "application/json")
        |> post(~p"/api/projects/#{project.account.name}/#{project.name}/runs",
          type: "build",
          id: UUIDv7.generate(),
          duration: 1000,
          is_ci: false
        )

      # Then
      response = json_response(conn, :ok)
      [build] = Tuist.Repo.all(Build)

      assert build.duration == 1000
      assert build.macos_version == nil
      assert build.xcode_version == nil
      assert build.is_ci == false
      assert build.model_identifier == nil
      assert build.scheme == nil
      assert build.configuration == nil
      assert build.project_id == project.id
      assert build.account_id == user.account.id
      assert build.status == :success
      assert build.ci_run_id == nil
      assert build.ci_project_handle == nil
      assert build.ci_host == nil
      assert build.ci_provider == nil

      assert response == %{
               "type" => "build",
               "id" => build.id,
               "duration" => 1000,
               "project_id" => project.id,
               "url" => url(~p"/#{project.account.name}/#{project.name}/builds/build-runs/#{build.id}")
             }

      response
    end

    test "creates a new build with GitHub CI metadata", %{conn: conn} do
      # Given
      user = AccountsFixtures.user_fixture(preload: [:account], email: "tuist@tuist.dev")
      project = ProjectsFixtures.project_fixture(preload: [:account], account_id: user.account.id)

      # When
      conn =
        conn
        |> Authentication.put_current_user(user)
        |> put_req_header("content-type", "application/json")
        |> post(~p"/api/projects/#{project.account.name}/#{project.name}/runs",
          id: UUIDv7.generate(),
          type: "build",
          duration: 1000,
          is_ci: true,
          ci_run_id: "1234567890",
          ci_project_handle: "tuist/tuist",
          ci_provider: "github"
        )

      # Then
      response = json_response(conn, :ok)
      [build] = Tuist.Repo.all(Build)

      assert build.duration == 1000
      assert build.is_ci == true
      assert build.ci_run_id == "1234567890"
      assert build.ci_project_handle == "tuist/tuist"
      assert build.ci_host == nil
      assert build.ci_provider == :github
      assert build.project_id == project.id
      assert build.account_id == user.account.id

      assert response == %{
               "type" => "build",
               "id" => build.id,
               "duration" => 1000,
               "project_id" => project.id,
               "url" => url(~p"/#{project.account.name}/#{project.name}/builds/build-runs/#{build.id}")
             }
    end

    test "creates a new build with GitLab CI metadata including a custom host", %{conn: conn} do
      # Given
      user = AccountsFixtures.user_fixture(preload: [:account], email: "tuist@tuist.dev")
      project = ProjectsFixtures.project_fixture(preload: [:account], account_id: user.account.id)

      # When
      conn =
        conn
        |> Authentication.put_current_user(user)
        |> put_req_header("content-type", "application/json")
        |> post(~p"/api/projects/#{project.account.name}/#{project.name}/runs",
          id: UUIDv7.generate(),
          type: "build",
          duration: 1500,
          is_ci: true,
          ci_run_id: "987654321",
          ci_project_handle: "group/project",
          ci_host: "gitlab.example.com",
          ci_provider: "gitlab"
        )

      # Then
      response = json_response(conn, :ok)
      [build] = Tuist.Repo.all(Build)

      assert build.duration == 1500
      assert build.is_ci == true
      assert build.ci_run_id == "987654321"
      assert build.ci_project_handle == "group/project"
      assert build.ci_host == "gitlab.example.com"
      assert build.ci_provider == :gitlab

      assert response == %{
               "type" => "build",
               "id" => build.id,
               "duration" => 1500,
               "project_id" => project.id,
               "url" => url(~p"/#{project.account.name}/#{project.name}/builds/build-runs/#{build.id}")
             }
    end

    test "creates a new build with cacheable tasks and calculates counts correctly", %{conn: conn} do
      # Given
      user = AccountsFixtures.user_fixture(preload: [:account], email: "tuist@tuist.dev")
      project = ProjectsFixtures.project_fixture(preload: [:account], account_id: user.account.id)

      # When - randomize order of cacheable tasks
      conn =
        conn
        |> Authentication.put_current_user(user)
        |> put_req_header("content-type", "application/json")
        |> post(~p"/api/projects/#{project.account.name}/#{project.name}/runs",
          id: UUIDv7.generate(),
          type: "build",
          duration: 1000,
          is_ci: false,
          cacheable_tasks: [
            %{
              type: "clang",
              status: "hit_remote",
              key: "cache_key_4"
            },
            %{
              type: "swift",
              status: "hit_local",
              key: "cache_key_1"
            },
            %{
              type: "swift",
              status: "hit_remote",
              key: "cache_key_5"
            },
            %{
              type: "swift",
              status: "miss",
              key: "cache_key_3"
            },
            %{
              type: "clang",
              status: "hit_local",
              key: "cache_key_2"
            }
          ]
        )

      # Then
      response = json_response(conn, :ok)
      [build] = Tuist.Repo.all(Build)

      assert build.cacheable_tasks_count == 5
      assert build.cacheable_task_local_hits_count == 2
      assert build.cacheable_task_remote_hits_count == 2

      {cacheable_tasks, _meta} =
        Tuist.Runs.list_cacheable_tasks(%{
          filters: [%{field: :build_run_id, op: :==, value: build.id}],
          order_by: [:key],
          order_directions: [:asc]
        })

      expected_tasks = [
        %{type: "swift", status: "hit_local", key: "cache_key_1", build_run_id: build.id},
        %{type: "clang", status: "hit_local", key: "cache_key_2", build_run_id: build.id},
        %{type: "swift", status: "miss", key: "cache_key_3", build_run_id: build.id},
        %{type: "clang", status: "hit_remote", key: "cache_key_4", build_run_id: build.id},
        %{type: "swift", status: "hit_remote", key: "cache_key_5", build_run_id: build.id}
      ]

      actual_tasks = Enum.map(cacheable_tasks, &Map.take(&1, [:type, :status, :key, :build_run_id]))

      assert actual_tasks == expected_tasks

      assert response == %{
               "type" => "build",
               "id" => build.id,
               "duration" => 1000,
               "project_id" => project.id,
               "url" => url(~p"/#{project.account.name}/#{project.name}/builds/build-runs/#{build.id}")
             }
    end

    test "creates a new build with empty cacheable tasks array", %{conn: conn} do
      # Given
      user = AccountsFixtures.user_fixture(preload: [:account], email: "tuist@tuist.dev")
      project = ProjectsFixtures.project_fixture(preload: [:account], account_id: user.account.id)

      # When
      conn =
        conn
        |> Authentication.put_current_user(user)
        |> put_req_header("content-type", "application/json")
        |> post(~p"/api/projects/#{project.account.name}/#{project.name}/runs",
          id: UUIDv7.generate(),
          type: "build",
          duration: 1000,
          is_ci: false,
          cacheable_tasks: []
        )

      # Then
      response = json_response(conn, :ok)
      [build] = Tuist.Repo.all(Build)

      # Verify counts are 0 for empty array
      assert build.cacheable_tasks_count == 0
      assert build.cacheable_task_local_hits_count == 0
      assert build.cacheable_task_remote_hits_count == 0

      # Verify no cacheable tasks are created in ClickHouse
      {cacheable_tasks, _meta} =
        Tuist.Runs.list_cacheable_tasks(%{
          filters: [%{field: :build_run_id, op: :==, value: build.id}]
        })

      assert cacheable_tasks == []

      assert response == %{
               "type" => "build",
               "id" => build.id,
               "duration" => 1000,
               "project_id" => project.id,
               "url" => url(~p"/#{project.account.name}/#{project.name}/builds/build-runs/#{build.id}")
             }
    end

    test "creates a new build with CAS outputs", %{conn: conn} do
      # Given
      user = AccountsFixtures.user_fixture(preload: [:account], email: "tuist@tuist.dev")
      project = ProjectsFixtures.project_fixture(preload: [:account], account_id: user.account.id)

      # When
      conn =
        conn
        |> Authentication.put_current_user(user)
        |> put_req_header("content-type", "application/json")
        |> post(~p"/api/projects/#{project.account.name}/#{project.name}/runs",
          id: UUIDv7.generate(),
          type: "build",
          duration: 1000,
          is_ci: false,
          cas_outputs: [
            %{
              node_id: "MyTarget",
              checksum: "abc123def456",
              size: 1024,
              duration: 1500,
              compressed_size: 512,
              operation: "download",
              type: "swiftmodule"
            },
            %{
              node_id: "AnotherTarget",
              checksum: "xyz789",
              size: 2048,
              duration: 2000,
              compressed_size: 1024,
              operation: "upload",
              type: "swift-dependencies"
            },
            %{
              node_id: "ThirdTarget",
              checksum: "def456ghi",
              size: 4096,
              duration: 500,
              compressed_size: 2048,
              operation: "download",
              type: "object"
            }
          ]
        )

      # Then
      response = json_response(conn, :ok)
      [build] = Tuist.Repo.all(Build)

      {cas_outputs, _meta} =
        Tuist.Runs.list_cas_outputs(%{
          filters: [%{field: :build_run_id, op: :==, value: build.id}],
          order_by: [:node_id],
          order_directions: [:asc]
        })

      expected_outputs = [
        %{
          node_id: "AnotherTarget",
          checksum: "xyz789",
          size: 2048,
          duration: 2000,
          compressed_size: 1024,
          operation: "upload",
          type: "swift-dependencies",
          build_run_id: String.downcase(build.id)
        },
        %{
          node_id: "MyTarget",
          checksum: "abc123def456",
          size: 1024,
          duration: 1500,
          compressed_size: 512,
          operation: "download",
          type: "swiftmodule",
          build_run_id: String.downcase(build.id)
        },
        %{
          node_id: "ThirdTarget",
          checksum: "def456ghi",
          size: 4096,
          duration: 500,
          compressed_size: 2048,
          operation: "download",
          type: "object",
          build_run_id: String.downcase(build.id)
        }
      ]

      actual_outputs =
        Enum.map(
          cas_outputs,
          &Map.take(&1, [:node_id, :checksum, :size, :duration, :compressed_size, :operation, :type, :build_run_id])
        )

      assert actual_outputs == expected_outputs

      assert response == %{
               "type" => "build",
               "id" => build.id,
               "duration" => 1000,
               "project_id" => project.id,
               "url" => url(~p"/#{project.account.name}/#{project.name}/builds/build-runs/#{build.id}")
             }
    end

    test "returns :not_found when project doesn't exist", %{conn: conn} do
      # Given
      user = AccountsFixtures.user_fixture(preload: [:account], email: "tuist@tuist.dev")
      non_existent_project_name = UUIDv7.generate()
      non_existent_account_name = UUIDv7.generate()
      project_slug = "#{non_existent_account_name}/#{non_existent_project_name}"

      conn =
        conn
        |> Authentication.put_current_user(user)
        |> put_req_header("content-type", "application/json")

      # When
      {404, _, response_json_string} =
        assert_error_sent :not_found, fn ->
          post(
            conn,
            ~p"/api/projects/#{non_existent_account_name}/#{non_existent_project_name}/runs",
            type: "build",
            id: UUIDv7.generate(),
            duration: 1000,
            is_ci: false
          )
        end

      assert Jason.decode!(response_json_string) == %{
               "message" => "The project #{project_slug} was not found."
             }
    end

    test "returns forbidden when the user doesn't have permissions to create a build", %{
      conn: conn
    } do
      # Given
      user = AccountsFixtures.user_fixture(preload: [:account], email: "tuist@tuist.dev")
      project = ProjectsFixtures.project_fixture(preload: [:account])

      # When
      conn =
        conn
        |> Authentication.put_current_user(user)
        |> put_req_header("content-type", "application/json")
        |> post(~p"/api/projects/#{project.account.name}/#{project.name}/runs",
          type: "build",
          id: UUIDv7.generate(),
          duration: 1000,
          is_ci: false
        )

      # Then
      assert json_response(conn, :forbidden) == %{
               "message" => "tuist is not authorized to create run"
             }
    end

    test "creates a new build with cacheable tasks that have cas_output_node_ids", %{conn: conn} do
      # Given
      user = AccountsFixtures.user_fixture(preload: [:account], email: "tuist@tuist.dev")
      project = ProjectsFixtures.project_fixture(preload: [:account], account_id: user.account.id)

      # When
      conn =
        conn
        |> Authentication.put_current_user(user)
        |> put_req_header("content-type", "application/json")
        |> post(~p"/api/projects/#{project.account.name}/#{project.name}/runs",
          id: UUIDv7.generate(),
          type: "build",
          duration: 1000,
          is_ci: false,
          cacheable_tasks: [
            %{
              type: "swift",
              status: "hit_local",
              key: "cache_key_1",
              cas_output_node_ids: ["node_id_1", "node_id_2"]
            },
            %{
              type: "clang",
              status: "hit_remote",
              key: "cache_key_2",
              cas_output_node_ids: ["node_id_3"]
            },
            %{
              type: "swift",
              status: "miss",
              key: "cache_key_3",
              cas_output_node_ids: []
            }
          ]
        )

      # Then
      response = json_response(conn, :ok)
      [build] = Tuist.Repo.all(Build)

      {cacheable_tasks, _meta} =
        Tuist.Runs.list_cacheable_tasks(%{
          filters: [%{field: :build_run_id, op: :==, value: build.id}],
          order_by: [:key],
          order_directions: [:asc]
        })

      expected_tasks = [
        %{
          type: "swift",
          status: "hit_local",
          key: "cache_key_1",
          cas_output_node_ids: ["node_id_1", "node_id_2"],
          build_run_id: build.id
        },
        %{
          type: "clang",
          status: "hit_remote",
          key: "cache_key_2",
          cas_output_node_ids: ["node_id_3"],
          build_run_id: build.id
        },
        %{
          type: "swift",
          status: "miss",
          key: "cache_key_3",
          cas_output_node_ids: [],
          build_run_id: build.id
        }
      ]

      actual_tasks =
        Enum.map(
          cacheable_tasks,
          &Map.take(&1, [:type, :status, :key, :cas_output_node_ids, :build_run_id])
        )

      assert actual_tasks == expected_tasks

      assert response == %{
               "type" => "build",
               "id" => build.id,
               "duration" => 1000,
               "project_id" => project.id,
               "url" => url(~p"/#{project.account.name}/#{project.name}/builds/build-runs/#{build.id}")
             }
    end

    test "creates a new test run when authenticated as user", %{conn: conn} do
      # Given
      user = AccountsFixtures.user_fixture(preload: [:account], email: "tuist@tuist.dev")
      project = ProjectsFixtures.project_fixture(preload: [:account], account_id: user.account.id)

      # When
      conn =
        conn
        |> Authentication.put_current_user(user)
        |> put_req_header("content-type", "application/json")
        |> post(~p"/api/projects/#{project.account.name}/#{project.name}/runs",
          type: "test",
          duration: 5000,
          macos_version: "14.0",
          xcode_version: "15.0",
          is_ci: true,
          model_identifier: "MacBookPro18,3",
          scheme: "MyAppTests",
          status: "success",
          git_commit_sha: "abc123",
          git_branch: "main",
          git_ref: "refs/heads/main",
          test_modules: []
        )

      # Then
      response = json_response(conn, :ok)
      {:ok, test_run} = Tuist.Runs.get_test(response["id"])

      assert test_run.duration == 5000
      assert test_run.macos_version == "14.0"
      assert test_run.xcode_version == "15.0"
      assert test_run.is_ci == true
      assert test_run.model_identifier == "MacBookPro18,3"
      assert test_run.scheme == "MyAppTests"
      assert test_run.status == "success"
      assert test_run.git_commit_sha == "abc123"
      assert test_run.git_branch == "main"
      assert test_run.git_ref == "refs/heads/main"
      assert test_run.project_id == project.id
      assert test_run.account_id == user.account.id

      assert response == %{
               "type" => "test",
               "id" => test_run.id,
               "duration" => 5000,
               "project_id" => project.id,
               "url" => url(~p"/#{project.account.name}/#{project.name}/tests/test-runs/#{test_run.id}")
             }
    end

    test "creates a new test run with test modules, suites, and cases", %{conn: conn} do
      # Given
      user = AccountsFixtures.user_fixture(preload: [:account], email: "tuist@tuist.dev")
      project = ProjectsFixtures.project_fixture(preload: [:account], account_id: user.account.id)

      # When
      conn =
        conn
        |> Authentication.put_current_user(user)
        |> put_req_header("content-type", "application/json")
        |> post(~p"/api/projects/#{project.account.name}/#{project.name}/runs",
          type: "test",
          duration: 10_000,
          macos_version: "14.0",
          xcode_version: "15.0",
          is_ci: false,
          status: "failure",
          test_modules: [
            %{
              name: "MyAppTests",
              status: "failure",
              duration: 5000,
              test_suites: [
                %{
                  name: "CalculatorTests",
                  status: "failure",
                  duration: 2000
                }
              ],
              test_cases: [
                %{
                  name: "testAddition",
                  test_suite_name: "CalculatorTests",
                  status: "success",
                  duration: 500,
                  failures: []
                },
                %{
                  name: "testDivision",
                  test_suite_name: "CalculatorTests",
                  status: "failure",
                  duration: 1500,
                  failures: [
                    %{
                      message: ~s{XCTAssertEqual failed: ("0") is not equal to ("1")},
                      path: "Tests/CalculatorTests.swift",
                      line_number: 42,
                      issue_type: "assertion_failure"
                    }
                  ]
                }
              ]
            },
            %{
              name: "MyAppUITests",
              status: "success",
              duration: 5000,
              test_suites: [
                %{
                  name: "UITests",
                  status: "success",
                  duration: 5000
                }
              ],
              test_cases: [
                %{
                  name: "testLaunch",
                  test_suite_name: "UITests",
                  status: "success",
                  duration: 5000,
                  failures: []
                }
              ]
            }
          ]
        )

      # Then
      response = json_response(conn, :ok)
      {:ok, test_run} = Tuist.Runs.get_test(response["id"])

      assert test_run.duration == 10_000
      assert test_run.status == "failure"
      assert test_run.project_id == project.id
      assert test_run.account_id == user.account.id

      # Verify test modules were stored
      {test_modules, _meta} =
        Tuist.Runs.list_test_module_runs(%{
          filters: [%{field: :test_run_id, op: :==, value: test_run.id}],
          order_by: [:name],
          order_directions: [:asc]
        })

      assert length(test_modules) == 2
      [module1, module2] = test_modules

      assert module1.name == "MyAppTests"
      assert module1.status == "failure"
      assert module1.duration == 5000

      assert module2.name == "MyAppUITests"
      assert module2.status == "success"
      assert module2.duration == 5000

      # Verify test cases were stored
      {test_cases, _meta} =
        Tuist.Runs.list_test_case_runs(%{
          filters: [%{field: :test_run_id, op: :==, value: test_run.id}],
          order_by: [:name],
          order_directions: [:asc]
        })

      assert length(test_cases) == 3

      assert response == %{
               "type" => "test",
               "id" => test_run.id,
               "duration" => 10_000,
               "project_id" => project.id,
               "url" => url(~p"/#{project.account.name}/#{project.name}/tests/test-runs/#{test_run.id}")
             }
    end

    test "creates a new test run with skipped tests", %{conn: conn} do
      # Given
      user = AccountsFixtures.user_fixture(preload: [:account], email: "tuist@tuist.dev")
      project = ProjectsFixtures.project_fixture(preload: [:account], account_id: user.account.id)

      # When
      conn =
        conn
        |> Authentication.put_current_user(user)
        |> put_req_header("content-type", "application/json")
        |> post(~p"/api/projects/#{project.account.name}/#{project.name}/runs",
          type: "test",
          duration: 3000,
          macos_version: "14.0",
          xcode_version: "15.0",
          is_ci: true,
          status: "success",
          test_modules: [
            %{
              name: "MyAppTests",
              status: "success",
              duration: 3000,
              test_suites: [
                %{
                  name: "FeatureTests",
                  status: "skipped",
                  duration: 0
                }
              ],
              test_cases: [
                %{
                  name: "testFeatureDisabled",
                  test_suite_name: "FeatureTests",
                  status: "skipped",
                  duration: 0,
                  failures: []
                }
              ]
            }
          ]
        )

      # Then
      response = json_response(conn, :ok)
      {:ok, test_run} = Tuist.Runs.get_test(response["id"])

      assert test_run.status == "success"

      {test_cases, _meta} =
        Tuist.Runs.list_test_case_runs(%{
          filters: [%{field: :test_run_id, op: :==, value: test_run.id}]
        })

      assert length(test_cases) == 1
      [test_case] = test_cases
      assert test_case.status == "skipped"

      assert response == %{
               "type" => "test",
               "id" => test_run.id,
               "duration" => 3000,
               "project_id" => project.id,
               "url" => url(~p"/#{project.account.name}/#{project.name}/tests/test-runs/#{test_run.id}")
             }
    end

<<<<<<< HEAD
    test "creates a new test run with associated build_run_id", %{conn: conn} do
=======
    test "creates a new test run with GitHub CI metadata", %{conn: conn} do
>>>>>>> 1ee02d2c
      # Given
      user = AccountsFixtures.user_fixture(preload: [:account], email: "tuist@tuist.dev")
      project = ProjectsFixtures.project_fixture(preload: [:account], account_id: user.account.id)

<<<<<<< HEAD
      # First create a build run
      build_id = UUIDv7.generate()

      conn
      |> Authentication.put_current_user(user)
      |> put_req_header("content-type", "application/json")
      |> post(~p"/api/projects/#{project.account.name}/#{project.name}/runs",
        id: build_id,
        type: "build",
        duration: 1000,
        is_ci: false
      )

      # When - create a test run with build_run_id
=======
      # When
>>>>>>> 1ee02d2c
      conn =
        conn
        |> Authentication.put_current_user(user)
        |> put_req_header("content-type", "application/json")
        |> post(~p"/api/projects/#{project.account.name}/#{project.name}/runs",
          type: "test",
          duration: 5000,
          macos_version: "14.0",
          xcode_version: "15.0",
          is_ci: true,
          status: "success",
<<<<<<< HEAD
          build_run_id: build_id,
=======
          ci_run_id: "19683527895",
          ci_project_handle: "tuist/tuist",
          ci_provider: "github",
>>>>>>> 1ee02d2c
          test_modules: []
        )

      # Then
      response = json_response(conn, :ok)
      {:ok, test_run} = Tuist.Runs.get_test(response["id"])

<<<<<<< HEAD
      assert test_run.build_run_id == build_id
      assert test_run.duration == 5000
      assert test_run.status == "success"
=======
      assert test_run.duration == 5000
      assert test_run.is_ci == true
      assert test_run.ci_run_id == "19683527895"
      assert test_run.ci_project_handle == "tuist/tuist"
      assert test_run.ci_host == ""
      assert test_run.ci_provider == "github"
      assert test_run.project_id == project.id
      assert test_run.account_id == user.account.id
>>>>>>> 1ee02d2c

      assert response == %{
               "type" => "test",
               "id" => test_run.id,
               "duration" => 5000,
               "project_id" => project.id,
               "url" => url(~p"/#{project.account.name}/#{project.name}/tests/test-runs/#{test_run.id}")
             }
    end
<<<<<<< HEAD
=======

    test "creates a new test run with GitLab CI metadata including a custom host", %{conn: conn} do
      # Given
      user = AccountsFixtures.user_fixture(preload: [:account], email: "tuist@tuist.dev")
      project = ProjectsFixtures.project_fixture(preload: [:account], account_id: user.account.id)

      # When
      conn =
        conn
        |> Authentication.put_current_user(user)
        |> put_req_header("content-type", "application/json")
        |> post(~p"/api/projects/#{project.account.name}/#{project.name}/runs",
          type: "test",
          duration: 8000,
          macos_version: "14.0",
          xcode_version: "15.0",
          is_ci: true,
          status: "failure",
          ci_run_id: "987654321",
          ci_project_handle: "group/project",
          ci_host: "gitlab.example.com",
          ci_provider: "gitlab",
          test_modules: []
        )

      # Then
      response = json_response(conn, :ok)
      {:ok, test_run} = Tuist.Runs.get_test(response["id"])

      assert test_run.duration == 8000
      assert test_run.is_ci == true
      assert test_run.ci_run_id == "987654321"
      assert test_run.ci_project_handle == "group/project"
      assert test_run.ci_host == "gitlab.example.com"
      assert test_run.ci_provider == "gitlab"

      assert response == %{
               "type" => "test",
               "id" => test_run.id,
               "duration" => 8000,
               "project_id" => project.id,
               "url" => url(~p"/#{project.account.name}/#{project.name}/tests/test-runs/#{test_run.id}")
             }
    end
>>>>>>> 1ee02d2c
  end
end<|MERGE_RESOLUTION|>--- conflicted
+++ resolved
@@ -1214,16 +1214,11 @@
              }
     end
 
-<<<<<<< HEAD
     test "creates a new test run with associated build_run_id", %{conn: conn} do
-=======
-    test "creates a new test run with GitHub CI metadata", %{conn: conn} do
->>>>>>> 1ee02d2c
-      # Given
-      user = AccountsFixtures.user_fixture(preload: [:account], email: "tuist@tuist.dev")
-      project = ProjectsFixtures.project_fixture(preload: [:account], account_id: user.account.id)
-
-<<<<<<< HEAD
+      # Given
+      user = AccountsFixtures.user_fixture(preload: [:account], email: "tuist@tuist.dev")
+      project = ProjectsFixtures.project_fixture(preload: [:account], account_id: user.account.id)
+
       # First create a build run
       build_id = UUIDv7.generate()
 
@@ -1238,9 +1233,6 @@
       )
 
       # When - create a test run with build_run_id
-=======
-      # When
->>>>>>> 1ee02d2c
       conn =
         conn
         |> Authentication.put_current_user(user)
@@ -1252,13 +1244,47 @@
           xcode_version: "15.0",
           is_ci: true,
           status: "success",
-<<<<<<< HEAD
           build_run_id: build_id,
-=======
+          test_modules: []
+        )
+
+      # Then
+      response = json_response(conn, :ok)
+      {:ok, test_run} = Tuist.Runs.get_test(response["id"])
+
+      assert test_run.build_run_id == build_id
+      assert test_run.duration == 5000
+      assert test_run.status == "success"
+
+      assert response == %{
+               "type" => "test",
+               "id" => test_run.id,
+               "duration" => 5000,
+               "project_id" => project.id,
+               "url" => url(~p"/#{project.account.name}/#{project.name}/tests/test-runs/#{test_run.id}")
+             }
+    end
+
+    test "creates a new test run with GitHub CI metadata", %{conn: conn} do
+      # Given
+      user = AccountsFixtures.user_fixture(preload: [:account], email: "tuist@tuist.dev")
+      project = ProjectsFixtures.project_fixture(preload: [:account], account_id: user.account.id)
+
+      # When
+      conn =
+        conn
+        |> Authentication.put_current_user(user)
+        |> put_req_header("content-type", "application/json")
+        |> post(~p"/api/projects/#{project.account.name}/#{project.name}/runs",
+          type: "test",
+          duration: 5000,
+          macos_version: "14.0",
+          xcode_version: "15.0",
+          is_ci: true,
+          status: "success",
           ci_run_id: "19683527895",
           ci_project_handle: "tuist/tuist",
           ci_provider: "github",
->>>>>>> 1ee02d2c
           test_modules: []
         )
 
@@ -1266,11 +1292,6 @@
       response = json_response(conn, :ok)
       {:ok, test_run} = Tuist.Runs.get_test(response["id"])
 
-<<<<<<< HEAD
-      assert test_run.build_run_id == build_id
-      assert test_run.duration == 5000
-      assert test_run.status == "success"
-=======
       assert test_run.duration == 5000
       assert test_run.is_ci == true
       assert test_run.ci_run_id == "19683527895"
@@ -1279,7 +1300,6 @@
       assert test_run.ci_provider == "github"
       assert test_run.project_id == project.id
       assert test_run.account_id == user.account.id
->>>>>>> 1ee02d2c
 
       assert response == %{
                "type" => "test",
@@ -1289,8 +1309,6 @@
                "url" => url(~p"/#{project.account.name}/#{project.name}/tests/test-runs/#{test_run.id}")
              }
     end
-<<<<<<< HEAD
-=======
 
     test "creates a new test run with GitLab CI metadata including a custom host", %{conn: conn} do
       # Given
@@ -1335,6 +1353,5 @@
                "url" => url(~p"/#{project.account.name}/#{project.name}/tests/test-runs/#{test_run.id}")
              }
     end
->>>>>>> 1ee02d2c
   end
 end