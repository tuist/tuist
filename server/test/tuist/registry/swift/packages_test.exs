defmodule Tuist.Registry.Swift.PackagesTest do
  use TuistTestSupport.Cases.DataCase, async: true
  use Mimic

  alias Tuist.Registry.Swift.Packages
  alias Tuist.Repo
  alias Tuist.Storage
  alias Tuist.VCS
  alias Tuist.VCS.Repositories.Tag
  alias TuistTestSupport.Fixtures.AccountsFixtures
  alias TuistTestSupport.Fixtures.Registry.Swift.PackagesFixtures

  describe "create_package/2" do
    test "creates a new package" do
      # When
      package =
        Packages.create_package(%{
          scope: "Scope",
          name: "Name",
          repository_full_handle: "Scope/Name"
        })

      # Then
      assert package.scope == "Scope"
      assert package.name == "Name"
      assert package.repository_full_handle == "Scope/Name"
    end
  end

  describe "delete_package/1" do
    test "deletes a package" do
      # Given
      package = PackagesFixtures.package_fixture(scope: "Scope", name: "Name")

      # When
      Packages.delete_package(package)

      # Then
      assert Packages.get_package_by_scope_and_name(%{scope: "Scope", name: "Name"}) == nil
    end
  end

  describe "all_packages/1" do
    test "returns all packages" do
      # Given
      package_one =
        PackagesFixtures.package_fixture(
          scope: "ScopeOne",
          name: "NameOne",
          preload: [:package_releases]
        )

      package_two =
        PackagesFixtures.package_fixture(
          scope: "ScopeTwo",
          name: "NameTwo",
          preload: [:package_releases]
        )

      # When
      got = Packages.all_packages(preload: [:package_releases])

      # Then
      assert Enum.sort_by(got, & &1.scope) == [package_one, package_two]
    end
  end

  describe "get_package_by_scope_and_name/1" do
    test "returns a package by scope and name" do
      # Given
      package = PackagesFixtures.package_fixture(scope: "Scope", name: "Name")

      # When
      got = Packages.get_package_by_scope_and_name(%{scope: "Scope", name: "Name"})

      # Then
      assert got == package
    end

    test "returns nil when the package does not exist" do
      # When
      got = Packages.get_package_by_scope_and_name(%{scope: "Scope", name: "Name"})

      # Then
      assert got == nil
    end
  end

  describe "get_package_scope_and_name_from_repository_full_handle/1" do
    test "returns scope and name" do
      # When
      got = Packages.get_package_scope_and_name_from_repository_full_handle("Scope/Name")

      # Then
      assert got == %{scope: "Scope", name: "Name", repository_full_handle: "Scope/Name"}
    end
  end

  describe "get_missing_package_versions/1" do
    test "returns missing package versions" do
      # Given
      package =
        PackagesFixtures.package_fixture(
          scope: "Alamofire",
          name: "Alamofire"
        )

      PackagesFixtures.package_release_fixture(package_id: package.id, version: "5.10.1")

      stub(VCS, :get_tags, fn _ ->
        [
          %Tag{name: "5.10.2"},
          %Tag{name: "5.10.1"},
          %Tag{name: "5.10.0"},
          %Tag{name: "5.11"},
          %Tag{name: "tag@5.0.0"}
        ]
      end)

      # When
      got =
        Packages.get_missing_package_versions(%{
          package: Repo.preload(package, :package_releases),
          token: "github_token"
        })

      # Then
      assert Enum.map(got, & &1.version) == [
               "5.10.2",
               "5.10.0",
               "5.11"
             ]

      assert Enum.all?(got, &(&1.scope == "Alamofire"))
      assert Enum.all?(got, &(&1.name == "Alamofire"))
    end

    test "skips package version with a v prefix when its semantic variant has already been created" do
      # Given
      package =
        PackagesFixtures.package_fixture(
          scope: "Alamofire",
          name: "Alamofire"
        )

      PackagesFixtures.package_release_fixture(package_id: package.id, version: "5.10.2")

      stub(VCS, :get_tags, fn _ ->
        [
          %Tag{name: "v5.10.2"},
          %Tag{name: "5.10.2"}
        ]
      end)

      # When
      got =
        Packages.get_missing_package_versions(%{
          package: Repo.preload(package, :package_releases),
          token: "github_token"
        })

      # Then
      assert got == []
    end

    test "returns versions in v-prefixed format when that's the tag format" do
      # Given
      package =
        PackagesFixtures.package_fixture(
          scope: "Alamofire",
          name: "Alamofire"
        )

      stub(VCS, :get_tags, fn _ ->
        [
          %Tag{name: "v5.10.2"}
        ]
      end)

      # When
      got =
        Packages.get_missing_package_versions(%{
          package: Repo.preload(package, :package_releases),
          token: "github_token"
        })

      # Then
      assert Enum.map(got, & &1.version) == ["v5.10.2"]
      assert Enum.all?(got, &(&1.scope == "Alamofire"))
      assert Enum.all?(got, &(&1.name == "Alamofire"))
    end

    test "handles pre-release versions" do
      # Given
      package =
        PackagesFixtures.package_fixture(
          scope: "Alamofire",
          name: "Alamofire"
        )

      stub(VCS, :get_tags, fn _ ->
        [
          %Tag{name: "5.10.2-beta"},
          %Tag{name: "5.10.2-beta.1"},
          %Tag{name: "v5.10.2-beta.2"},
          %Tag{name: "5.10.2-beta-3"}
        ]
      end)

      # When
      got =
        Packages.get_missing_package_versions(%{
          package: Repo.preload(package, :package_releases),
          token: "github_token"
        })

      # Then
      assert Enum.map(got, & &1.version) == [
               "5.10.2-beta",
               "5.10.2-beta.1",
               "v5.10.2-beta.2",
               "5.10.2-beta-3"
<<<<<<< HEAD
             ]
    end

    test "skips dev versions like 0.9.3-dev1985" do
      # Given
      package =
        PackagesFixtures.package_fixture(
          scope: "TestScope",
          name: "TestPackage",
          preload: [:package_releases]
        )

      stub(Storage, :put_object, fn
        "registry/swift/testscope/testpackage/1.0.0/Package.swift", _ -> :ok
        "registry/swift/testscope/testpackage/1.0.0/source_archive.zip", _ -> :ok
        "registry/swift/testscope/testpackage/2.0.0-alpha/Package.swift", _ -> :ok
        "registry/swift/testscope/testpackage/2.0.0-alpha/source_archive.zip", _ -> :ok
      end)

      stub(VCS, :get_tags, fn _ ->
        [
          %Tag{name: "1.0.0"},
          %Tag{name: "0.9.3-dev1985"},
          %Tag{name: "1.2.3-dev"},
          %Tag{name: "2.0.0-dev456"},
          %Tag{name: "2.0.0-alpha"}
        ]
      end)

      stub(VCS, :get_source_archive_by_tag_and_repository_full_handle, fn _ ->
        {:ok, "/tmp/source_archive.zip"}
      end)

      stub(System, :cmd, fn _, _ -> {"", 0} end)
      stub(System, :cmd, fn _, _, _ -> {"", 0} end)

      stub(File, :ls!, fn _ ->
        ["TestPackage"]
      end)

      stub(File, :read!, fn _ ->
        "content"
      end)

      stub(VCS, :get_repository_content, fn _, _ ->
        {:ok, [%Content{path: "File.swift", content: "content"}]}
      end)

      stub(Base64, :decode, fn "content" -> "content" end)

      # When
      got = Packages.create_missing_package_releases(%{package: package, token: "github_token"})

      # Then
      # Should only include 1.0.0 and 2.0.0-alpha, excluding all dev versions
      assert Enum.map(got, & &1.version) == [
               "1.0.0",
               "2.0.0-alpha"
             ]
    end

    test "creates missing package releases Package.swift includes references to binaries" do
      # Given
      package =
        PackagesFixtures.package_fixture(
          scope: "imgly",
          name: "vesdk-ios-build",
          preload: [:package_releases]
        )

      stub(Storage, :put_object, fn
        "registry/swift/imgly/vesdk-ios-build/5.10.2/Package.swift", _ -> :ok
        "registry/swift/imgly/vesdk-ios-build/5.10.2/source_archive.zip", _ -> :ok
      end)

      stub(VCS, :get_tags, fn _ ->
        [
          %Tag{name: "5.10.2"}
        ]
      end)

      package_manifest_content = """
      // swift-tools-version:5.3
      import PackageDescription

      let package = Package(
        name: "VideoEditorSDK",
        platforms: [.iOS(.v9)],
        products: [
          .library(name: "ImglyKit", targets: ["ImglyKit"]),
          .library(name: "VideoEditorSDK", targets: ["VideoEditorSDK"])
        ],
        targets: [
          .binaryTarget(name: "ImglyKit", url: "https://github.com/imgly/vesdk-ios-build/releases/download/10.19.0/VideoEditorSDK.zip", checksum: "e6bd0d2047bba53096c7f09d6e121fb11a345c97028770a002747bc854cfa8b8"),
          .binaryTarget(name: "VideoEditorSDK", url: "https://github.com/imgly/vesdk-ios-build/releases/download/10.19.0/VideoEditorSDK.zip", checksum: "e6bd0d2047bba53096c7f09d6e121fb11a345c97028770a002747bc854cfa8b8")
        ]
      )
      """

      stub(VCS, :get_source_archive_by_tag_and_repository_full_handle, fn _ ->
        {:ok, "/tmp/source_archive.zip"}
      end)

      stub(System, :cmd, fn _, _ -> {"", 0} end)
      stub(System, :cmd, fn _, _, _ -> {"", 0} end)

      stub(File, :ls!, fn path ->
        if String.ends_with?(path, ".zip") do
          ["VideoEditorSDK"]
        else
          ["Package.swift"]
        end
      end)

      expect(File, :write!, fn path, content ->
        assert String.ends_with?(path, "Package.swift")
        assert content == package_manifest_content
      end)

      stub(File, :read!, fn path ->
        if String.ends_with?(path, "Package.swift") do
          package_manifest_content
        else
          "content"
        end
      end)

      stub(VCS, :get_repository_content, fn _, _ ->
        {:ok, [%Content{path: "File.swift", content: "content"}]}
      end)

      stub(Base64, :decode, fn "content" -> "content" end)

      # When
      got = Packages.create_missing_package_releases(%{package: package, token: "github_token"})

      # Then
      assert Enum.map(got, & &1.version) == [
               "5.10.2"
             ]
    end

    test "creates missing package releases when Package.swift includes url references with String interpolation" do
      # Given

      package =
        PackagesFixtures.package_fixture(
          scope: "catterwaul",
          name: "tuplay",
          preload: [:package_releases]
        )

      stub(Storage, :put_object, fn
        "registry/swift/catterwaul/tuplay/5.10.2/Package.swift", _ -> :ok
        "registry/swift/catterwaul/tuplay/5.10.2/source_archive.zip", _ -> :ok
      end)

      stub(VCS, :get_tags, fn _ ->
        [
          %Tag{name: "5.10.2"}
        ]
      end)

      package_manifest_content = """
      // swift-tools-version: 6.0
      import PackageDescription

      let package = Package(
        name: "Tuplay",
        dependencies: [
          Dependency.swift(repositoryName: "docc-plugin").package
        ]
      )

      struct Dependency {
        let package: Package.Dependency
        let product: Target.Dependency
      }

      extension Dependency {
        static func swift(organization: String = "swiftlang", repositoryName: String) -> Self {
          .init(
            organization: organization,
            name: repositoryName.split(separator: "-").map(\.capitalized).joined(),
            repositoryName: "swift-\(repositoryName)"
          )
        }

        private init(organization: String, name: String, repositoryName: String, branch: String? = nil) {
          self.init(
            package: .package(
              url: "https://github.com/\\(organization)/\\(repositoryName)",
              branch: branch ?? "main"
            ),
            product: .product(name: name, package: repositoryName)
          )
        }
      }
      """

      stub(VCS, :get_source_archive_by_tag_and_repository_full_handle, fn _ ->
        {:ok, "/tmp/source_archive.zip"}
      end)

      stub(System, :cmd, fn _, _ -> {"", 0} end)
      stub(System, :cmd, fn _, _, _ -> {"", 0} end)

      stub(File, :ls!, fn _ ->
        ["Package.swift"]
      end)

      expect(File, :write!, fn path, content ->
        assert String.ends_with?(path, "Package.swift")
        assert content == package_manifest_content
      end)

      stub(File, :read!, fn path ->
        if String.ends_with?(path, "Package.swift") do
          package_manifest_content
        else
          "content"
        end
      end)

      stub(VCS, :get_repository_content, fn _, _ ->
        {:ok, [%Content{path: "File.swift", content: "content"}]}
      end)

      stub(Base64, :decode, fn "content" -> "content" end)

      # When
      got = Packages.create_missing_package_releases(%{package: package, token: "github_token"})

      # Then
      assert Enum.map(got, & &1.version) == [
               "5.10.2"
             ]
    end

    test "creates missing package releases when Package.swift includes package name is referenced outside Package model" do
      # Given
      package =
        PackagesFixtures.package_fixture(
          scope: "firebase",
          name: "firebase-ios-sdk",
          preload: [:package_releases]
        )

      stub(Storage, :put_object, fn
        "registry/swift/firebase/firebase-ios-sdk/5.10.2/Package.swift", _ -> :ok
        "registry/swift/firebase/firebase-ios-sdk/5.10.2/source_archive.zip", _ -> :ok
      end)

      stub(VCS, :get_tags, fn _ ->
        [
          %Tag{name: "5.10.2"}
        ]
      end)

      package_manifest_content = """
      // swift-tools-version: 6.0
      import PackageDescription

      import PackageDescription
      import class Foundation.ProcessInfo

      let firebaseVersion = "10.7.0"

      let package = Package(
        name: "Firebase",
        dependencies: [
          .package(
            name: "GoogleAppMeasurement",
            url: "https://github.com/google/GoogleAppMeasurement.git",
            .exact("10.6.0")
          ),
        ],
        targets: [
          .target(
            name: "FirebaseAnalyticsWrapper",
            dependencies: [
              .target(name: "FirebaseAnalytics", condition: .when(platforms: [.iOS, .macOS, .tvOS])),
              .product(name: "GoogleAppMeasurement", package: "GoogleAppMeasurement"),
            ]
          ),
        ]
      )
      if ProcessInfo.processInfo.environment["FIREBASECI_USE_LATEST_GOOGLEAPPMEASUREMENT"] != nil {
        if let GoogleAppMeasurementIndex = package.dependencies
          .firstIndex(where: { $0.name == "GoogleAppMeasurement" }) {
          package.dependencies[GoogleAppMeasurementIndex] = .package(
            name: "GoogleAppMeasurement",
            url: "https://github.com/google/GoogleAppMeasurement.git",
            .branch("main")
          )
        }
      }
      """

      stub(VCS, :get_source_archive_by_tag_and_repository_full_handle, fn _ ->
        {:ok, "/tmp/source_archive.zip"}
      end)

      stub(System, :cmd, fn _, _ -> {"", 0} end)
      stub(System, :cmd, fn _, _, _ -> {"", 0} end)

      stub(File, :ls!, fn _ ->
        ["Package.swift"]
      end)

      expect(File, :write!, fn path, content ->
        assert String.ends_with?(path, "Package.swift")
        assert content == package_manifest_content
      end)

      stub(File, :read!, fn path ->
        if String.ends_with?(path, "Package.swift") do
          package_manifest_content
        else
          "content"
        end
      end)

      stub(VCS, :get_repository_content, fn _, _ ->
        {:ok, [%Content{path: "File.swift", content: "content"}]}
      end)

      stub(Base64, :decode, fn "content" -> "content" end)

      # When
      got = Packages.create_missing_package_releases(%{package: package, token: "github_token"})

      # Then
      assert Enum.map(got, & &1.version) == [
               "5.10.2"
             ]
    end

    test "creates missing package releases with fixed Package.swift manifests when package products are referenced by name" do
      # Given
      package =
        PackagesFixtures.package_fixture(
          scope: "Alamofire",
          name: "Alamofire",
          preload: [:package_releases]
        )

      stub(VCS, :get_tags, fn _ ->
        [
          %Tag{name: "v5.10.2"}
        ]
      end)

      initial_package_manifest_content = """
      // swift-tools-version:5.9
      import PackageDescription

      let package = Package(
          name: "xcbeautify",
          products: [
              .executable(name: "xcbeautify", targets: ["xcbeautify"]),
              .library(name: "XcbeautifyLib", targets: ["XcbeautifyLib"]),
          ],
          dependencies: [
              .package(
                  url: "https://github.com/apple/swift-argument-parser.git",
                  .upToNextMinor(from: "1.5.0")
              ),
              .package(
                  url: "https://github.com/getGuaka/Colorizer.git",
                  .upToNextMinor(from: "0.2.1")
              ),
              .package(url: "https://github.com/SwiftGen/SwiftGen", .upToNextMinor(from: "0.2.1")),
              .package(
                  url: "https://github.com/MaxDesiatov/XMLCoder.git",
                  .upToNextMinor(from: "0.17.1")
              ),
              .package(
                url: "https://github.com/google/promises.git",
                "2.4.0" ..< "3.0.0"
              ),
              .package(
                name: "OCMock",
                url: "https://github.com/erikdoe/ocmock.git",
                .revision("c5eeaa6dde7c308a5ce48ae4d4530462dd3a1110")
              ),
              .package(name: "libwebp",
                       url: "https://github.com/SDWebImage/libwebp-Xcode",
                       from: "1.1.0"),
              .package(name: "MetricsReporter", url: "https://github.com/rudderlabs/metrics-reporter-ios", .exact("2.0.0")),
          ],
          targets: [
              .executableTarget(
                  name: "xcbeautify",
                  dependencies: [
                      "XcbeautifyLib",
                      "SwiftGen",
                      .product(name: "ArgumentParser", package: "swift-argument-parser"),
                      .product(name: "FBLPromises", package: "Promises"),
                      "OCMock",
                      "libwebp",
                      .product(name: "MetricsReporter", package: "MetricsReporter"),
                  ]
              ),
              .target(
                  name: "XcbeautifyLib",
                  dependencies: [
                      "Colorizer",
                      .product(name: "XMLCoder", package: "XMLCoder"),
                  ]
              ),
          ]
      )
      """

      expected_package_manifest_content = """
      // swift-tools-version:5.9
      import PackageDescription

      let package = Package(
          name: "xcbeautify",
          products: [
              .executable(name: "xcbeautify", targets: ["xcbeautify"]),
              .library(name: "XcbeautifyLib", targets: ["XcbeautifyLib"]),
          ],
          dependencies: [
              .package(
                  url: "https://github.com/apple/swift-argument-parser.git",
                  .upToNextMinor(from: "1.5.0")
              ),
              .package(
                  url: "https://github.com/getGuaka/Colorizer.git",
                  .upToNextMinor(from: "0.2.1")
              ),
              .package(url: "https://github.com/SwiftGen/SwiftGen", .upToNextMinor(from: "0.2.1")),
              .package(
                  url: "https://github.com/MaxDesiatov/XMLCoder.git",
                  .upToNextMinor(from: "0.17.1")
              ),
              .package(
                url: "https://github.com/google/promises.git",
                "2.4.0" ..< "3.0.0"
              ),
              .package(
                name: "ocmock",
                url: "https://github.com/erikdoe/ocmock.git",
                .revision("c5eeaa6dde7c308a5ce48ae4d4530462dd3a1110")
              ),
              .package(name: "libwebp-Xcode",
                       url: "https://github.com/SDWebImage/libwebp-Xcode",
                       from: "1.1.0"),
              .package(name: "metrics-reporter-ios", url: "https://github.com/rudderlabs/metrics-reporter-ios", .exact("2.0.0")),
          ],
          targets: [
              .executableTarget(
                  name: "xcbeautify",
                  dependencies: [
                      "XcbeautifyLib",
                      .product(name: "SwiftGen", package: "SwiftGen"),
                      .product(name: "ArgumentParser", package: "swift-argument-parser"),
                      .product(name: "FBLPromises", package: "promises"),
                      .product(name: "ocmock", package: "ocmock"),
                      .product(name: "libwebp-Xcode", package: "libwebp-Xcode"),
                      .product(name: "MetricsReporter", package: "metrics-reporter-ios"),
                  ]
              ),
              .target(
                  name: "XcbeautifyLib",
                  dependencies: [
                      .product(name: "Colorizer", package: "Colorizer"),
                      .product(name: "XMLCoder", package: "XMLCoder"),
                  ]
              ),
          ]
      )
      """

      stub(Storage, :put_object, fn
        "registry/swift/alamofire/alamofire/5.10.2/Package.swift", ^expected_package_manifest_content ->
          :ok

        "registry/swift/alamofire/alamofire/5.10.2/Package@swift-5.9.swift", ^expected_package_manifest_content ->
          :ok

        "registry/swift/alamofire/alamofire/5.10.2/source_archive.zip", _ ->
          :ok
      end)

      stub(VCS, :get_source_archive_by_tag_and_repository_full_handle, fn _ ->
        {:ok, "/tmp/source_archive.zip"}
      end)

      stub(System, :cmd, fn _, _ -> {"", 0} end)
      stub(System, :cmd, fn _, _, _ -> {"", 0} end)

      stub(File, :ls!, fn path ->
        if String.ends_with?(path, "Alamofire") do
          ["Package.swift", "Package@swift-5.9.swift", "File.swift"]
        else
          ["Alamofire"]
        end
      end)

      expect(
        File,
        :write!,
        2,
        fn path, content ->
          assert String.ends_with?(path, "Package.swift") or
                   String.ends_with?(path, "Package@swift-5.9.swift")

          assert content == expected_package_manifest_content
        end
      )

      stub(File, :read!, fn _ ->
        initial_package_manifest_content
      end)

      stub(VCS, :get_repository_content, fn
        _, [reference: "v5.10.2", path: "root/Package.swift"] ->
          {:ok, %Content{path: "root/Package.swift", content: initial_package_manifest_content}}

        _, [reference: "v5.10.2", path: "root/Package@swift-5.9.swift"] ->
          {:ok,
           %Content{
             path: "root/Package@swift-5.9.swift",
             content: initial_package_manifest_content
           }}

        _, _ ->
          {:ok, [%Content{path: "root/Package.swift"}, %Content{path: "root/Package@swift-5.9.swift"}]}
      end)

      # When
      got = Packages.create_missing_package_releases(%{package: package, token: "github_token"})

      # Then
      assert Enum.map(got, & &1.version) == [
               "5.10.2"
             ]
    end

    test "creates missing package releases when Package.swift manifest has header search paths" do
      # Given
      package =
        PackagesFixtures.package_fixture(
          scope: "pinterest",
          name: "PINRemoteImage",
          preload: [:package_releases]
        )

      stub(VCS, :get_tags, fn _ ->
        [
          %Tag{name: "5.10.2"}
        ]
      end)

      initial_package_manifest_content = """
      // swift-tools-version:5.3
      // The swift-tools-version declares the minimum version of Swift required to build this package.

      import PackageDescription

      let package = Package(
          name: "PINRemoteImage",
          dependencies: [
              .package(url: "https://github.com/pinterest/PINCache.git", from: "3.0.2"),
          ],
          targets: [
              .target(
                  name: "PINRemoteImage",
                  dependencies: ["PINCache"],
                  path: "Source/Classes",
                  publicHeadersPath: "include",
                  cSettings: [
                      .headerSearchPath("PINCache"),
                      ]),
          ]
      )
      """

      expected_package_manifest_content = """
      // swift-tools-version:5.3
      // The swift-tools-version declares the minimum version of Swift required to build this package.

      import PackageDescription

      let package = Package(
          name: "PINRemoteImage",
          dependencies: [
              .package(url: "https://github.com/pinterest/PINCache.git", from: "3.0.2"),
          ],
          targets: [
              .target(
                  name: "PINRemoteImage",
                  dependencies: [.product(name: "PINCache", package: "PINCache")],
                  path: "Source/Classes",
                  publicHeadersPath: "include",
                  cSettings: [
                      .headerSearchPath("PINCache"),
                      ]),
          ]
      )
      """

      stub(Storage, :put_object, fn
        "registry/swift/pinterest/pinremoteimage/5.10.2/Package.swift", _ ->
          :ok

        "registry/swift/pinterest/pinremoteimage/5.10.2/source_archive.zip", _ ->
          :ok
      end)

      stub(VCS, :get_source_archive_by_tag_and_repository_full_handle, fn _ ->
        {:ok, "/tmp/source_archive.zip"}
      end)

      stub(System, :cmd, fn _, _ -> {"", 0} end)
      stub(System, :cmd, fn _, _, _ -> {"", 0} end)

      stub(File, :ls!, fn path ->
        if String.ends_with?(path, ".zip") do
          ["Alamofire"]
        else
          ["Package.swift"]
        end
      end)

      expect(File, :write!, fn path, content ->
        assert String.ends_with?(path, "Package.swift")
        assert content == expected_package_manifest_content
      end)

      stub(File, :read!, fn _ ->
        initial_package_manifest_content
      end)

      stub(VCS, :get_repository_content, fn
        _, [reference: _, path: "Package.swift"] ->
          {:ok, %Content{content: "content", path: "Package.swift"}}

        _, _ ->
          {:ok, [%Content{path: "Package.swift"}]}
      end)

      # When
      got = Packages.create_missing_package_releases(%{package: package, token: "github_token"})

      # Then
      assert Enum.map(got, & &1.version) == [
               "5.10.2"
             ]
    end

    test "creates missing package releases when Package.swift manifest has .byName references" do
      # Given
      package =
        PackagesFixtures.package_fixture(
          scope: "pinterest",
          name: "PINRemoteImage",
          preload: [:package_releases]
        )

      stub(VCS, :get_tags, fn _ ->
        [
          %Tag{name: "5.10.2"}
        ]
      end)

      initial_package_manifest_content = """
      // swift-tools-version:5.3
      // The swift-tools-version declares the minimum version of Swift required to build this package.

      import PackageDescription

      let package = Package(
          name: "PINRemoteImage",
          dependencies: [
              .package(url: "https://github.com/pinterest/PINCache.git", from: "3.0.2"),
          ],
          targets: [
              .target(
                  name: "PINRemoteImage",
                  dependencies: [
                    .byName(name: "PINCache"),
                  ]
          ]
      )
      """

      expected_package_manifest_content = """
      // swift-tools-version:5.3
      // The swift-tools-version declares the minimum version of Swift required to build this package.

      import PackageDescription

      let package = Package(
          name: "PINRemoteImage",
          dependencies: [
              .package(url: "https://github.com/pinterest/PINCache.git", from: "3.0.2"),
          ],
          targets: [
              .target(
                  name: "PINRemoteImage",
                  dependencies: [
                    .product(name: "PINCache", package: "PINCache"),
                  ]
          ]
      )
      """

      stub(Storage, :put_object, fn
        "registry/swift/pinterest/pinremoteimage/5.10.2/Package.swift", _ ->
          :ok

        "registry/swift/pinterest/pinremoteimage/5.10.2/source_archive.zip", _ ->
          :ok
      end)

      stub(VCS, :get_source_archive_by_tag_and_repository_full_handle, fn _ ->
        {:ok, "/tmp/source_archive.zip"}
      end)

      stub(System, :cmd, fn _, _ -> {"", 0} end)
      stub(System, :cmd, fn _, _, _ -> {"", 0} end)

      stub(File, :ls!, fn path ->
        if String.ends_with?(path, ".zip") do
          ["Alamofire"]
        else
          ["Package.swift"]
        end
      end)

      expect(File, :write!, fn path, content ->
        assert String.ends_with?(path, "Package.swift")
        assert content == expected_package_manifest_content
      end)

      stub(File, :read!, fn _ ->
        initial_package_manifest_content
      end)

      stub(VCS, :get_repository_content, fn
        _, [reference: _, path: "Package.swift"] ->
          {:ok, %Content{content: "content", path: "Package.swift"}}

        _, _ ->
          {:ok, [%Content{path: "Package.swift"}]}
      end)

      # When
      got = Packages.create_missing_package_releases(%{package: package, token: "github_token"})

      # Then
      assert Enum.map(got, & &1.version) == [
               "5.10.2"
=======
>>>>>>> cadde3de
             ]
    end

    test "filters out dev versions" do
      # Given
      package =
        PackagesFixtures.package_fixture(
          scope: "Alamofire",
          name: "Alamofire"
        )

      stub(VCS, :get_tags, fn _ ->
        [
          %Tag{name: "5.10.2"},
          %Tag{name: "0.9.3-dev1985"},
          %Tag{name: "1.0.0-dev123"}
        ]
      end)

      # When
      got =
        Packages.get_missing_package_versions(%{
          package: Repo.preload(package, :package_releases),
          token: "github_token"
        })

      # Then
      assert Enum.map(got, & &1.version) == ["5.10.2"]
    end
  end

  describe "paginated_packages/1" do
    test "lists first page of packages" do
      # Givne
      package_one =
        PackagesFixtures.package_fixture(
          updated_at: ~U[2024-07-31 00:00:00Z],
          preload: [:package_releases]
        )

      package_two =
        PackagesFixtures.package_fixture(
          updated_at: ~U[2024-07-31 00:01:00Z],
          preload: [:package_releases]
        )

      _package_three = PackagesFixtures.package_fixture(updated_at: ~U[2024-07-31 00:02:00Z])

      # When
      {got_first_page, _got_meta_first_page} =
        Packages.paginated_packages(
          %{
            first: 2,
            order_by: [:last_updated_releases_at],
            order_direction: :asc
          },
          preload: [:package_releases]
        )

      # Then
      assert got_first_page == [package_one, package_two]
    end
  end

  describe "update_package/2" do
    test "updates last_updated_releases_at" do
      # Given
      package = PackagesFixtures.package_fixture()
      new_attrs = %{last_updated_releases_at: ~U[2024-07-31 00:03:00Z]}

      # When
      {:ok, updated_package} = Packages.update_package(package, new_attrs)

      # Then
      assert updated_package.last_updated_releases_at == ~U[2024-07-31 00:03:00Z]
    end
  end

  describe "get_package_release_by_version/1" do
    test "returns package release" do
      # Given
      package = PackagesFixtures.package_fixture()

      package_release =
        PackagesFixtures.package_release_fixture(package_id: package.id, version: "5.10.1")

      # When
      got = Packages.get_package_release_by_version(%{package: package, version: "5.10.1"})

      # Then
      assert got == package_release
    end

    test "returns nil when the package release does not exist" do
      # Given
      package = PackagesFixtures.package_fixture()

      # When
      got = Packages.get_package_release_by_version(%{package: package, version: "5.10.1"})

      # Then
      assert got == nil
    end
  end

  describe "package_manifest_as_string/1" do
    test "returns the package manifest as string" do
      # Given
      stub(Storage, :object_exists?, fn _object_key, _actor -> true end)

      stub(Storage, :get_object_as_string, fn _object_key, _actor ->
        """
        // swift-tools-version:5.9
        import PackageDescription

        let package = Package(
            name: "xcbeautify",
            products: [
                .executable(name: "xcbeautify", targets: ["xcbeautify"]),
                .library(name: "XcbeautifyLib", targets: ["XcbeautifyLib"]),
            ],
            dependencies: [
                .package(
                    url: "https://github.com/apple/swift-argument-parser.git",
                    .upToNextMinor(from: "1.5.0")
                ),
                .package(
                    url: "https://github.com/getGuaka/Colorizer.git",
                    .upToNextMinor(from: "0.2.1")
                ),
                .package(url: "https://github.com/SwiftGen/SwiftGen", .upToNextMinor(from: "0.2.1")),
                .package(
                    url: "https://github.com/MaxDesiatov/XMLCoder.git",
                    .upToNextMinor(from: "0.17.1")
                ),
                // Invalid commented out package
                //        .package(name: "ExportDeviceKit", url: "./Packages/ExportDeviceKit", branch: "master"),
            ],
            targets: [
                .executableTarget(
                    name: "xcbeautify",
                    dependencies: [
                        "XcbeautifyLib",
                        "SwiftGen",
                        .product(name: "ArgumentParser", package: "swift-argument-parser"),
                    ]
                ),
                .target(
                    name: "XcbeautifyLib",
                    dependencies: [
                        "Colorizer",
                        .product(name: "XMLCoder", package: "XMLCoder"),
                    ]
                ),
            ]
        )
        """
      end)

      # When
      got =
        Packages.package_manifest_as_string(%{scope: "My", name: "Package", version: "5.10.1"})

      # Then
      assert got ==
               {:ok,
                """
                // swift-tools-version:5.9
                import PackageDescription

                let package = Package(
                    name: "xcbeautify",
                    products: [
                        .executable(name: "xcbeautify", targets: ["xcbeautify"]),
                        .library(name: "XcbeautifyLib", targets: ["XcbeautifyLib"]),
                    ],
                    dependencies: [
                        .package(
                            url: "https://github.com/apple/swift-argument-parser.git",
                            .upToNextMinor(from: "1.5.0")
                        ),
                        .package(
                            url: "https://github.com/getGuaka/Colorizer.git",
                            .upToNextMinor(from: "0.2.1")
                        ),
                        .package(url: "https://github.com/SwiftGen/SwiftGen", .upToNextMinor(from: "0.2.1")),
                        .package(
                            url: "https://github.com/MaxDesiatov/XMLCoder.git",
                            .upToNextMinor(from: "0.17.1")
                        ),
                        // Invalid commented out package
                        //        .package(name: "ExportDeviceKit", url: "./Packages/ExportDeviceKit", branch: "master"),
                    ],
                    targets: [
                        .executableTarget(
                            name: "xcbeautify",
                            dependencies: [
                                "XcbeautifyLib",
                                .product(name: "SwiftGen", package: "SwiftGen"),
                                .product(name: "ArgumentParser", package: "swift-argument-parser"),
                            ]
                        ),
                        .target(
                            name: "XcbeautifyLib",
                            dependencies: [
                                .product(name: "Colorizer", package: "Colorizer"),
                                .product(name: "XMLCoder", package: "XMLCoder"),
                            ]
                        ),
                    ]
                )
                """}
    end
  end

  describe "package_object_key/2" do
    test "returns the object key for the package" do
      # When
      got = Packages.package_object_key(%{scope: "My", name: "Package"})

      # Then
      assert got == "registry/swift/my/package"
    end

    test "returns the object key for the package with version" do
      # When
      got = Packages.package_object_key(%{scope: "My", name: "Package"}, version: "5.10.1")

      # Then
      assert got == "registry/swift/my/package/5.10.1"
    end

    test "returns the object key for the package with path" do
      # When
      got = Packages.package_object_key(%{scope: "My", name: "Package"}, path: "Package.swift")

      # Then
      assert got == "registry/swift/my/package/Package.swift"
    end

    test "returns the object key for the package with version and path" do
      # When
      got =
        Packages.package_object_key(%{scope: "My", name: "Package"},
          version: "5.10.1",
          path: "Package.swift"
        )

      # Then
      assert got == "registry/swift/my/package/5.10.1/Package.swift"
    end
  end

  describe "create_package_download_event/1" do
    test "creates a package download event" do
      # Given
      package_release = PackagesFixtures.package_release_fixture()
      account = AccountsFixtures.user_fixture(preload: [:account]).account

      # When
      package_download_event =
        Packages.create_package_download_event(%{
          package_release: package_release,
          account: account
        })

      # Then
      assert package_download_event.package_release_id == package_release.id
      assert package_download_event.account_id == account.id
    end
  end
end<|MERGE_RESOLUTION|>--- conflicted
+++ resolved
@@ -220,767 +220,6 @@
                "5.10.2-beta.1",
                "v5.10.2-beta.2",
                "5.10.2-beta-3"
-<<<<<<< HEAD
-             ]
-    end
-
-    test "skips dev versions like 0.9.3-dev1985" do
-      # Given
-      package =
-        PackagesFixtures.package_fixture(
-          scope: "TestScope",
-          name: "TestPackage",
-          preload: [:package_releases]
-        )
-
-      stub(Storage, :put_object, fn
-        "registry/swift/testscope/testpackage/1.0.0/Package.swift", _ -> :ok
-        "registry/swift/testscope/testpackage/1.0.0/source_archive.zip", _ -> :ok
-        "registry/swift/testscope/testpackage/2.0.0-alpha/Package.swift", _ -> :ok
-        "registry/swift/testscope/testpackage/2.0.0-alpha/source_archive.zip", _ -> :ok
-      end)
-
-      stub(VCS, :get_tags, fn _ ->
-        [
-          %Tag{name: "1.0.0"},
-          %Tag{name: "0.9.3-dev1985"},
-          %Tag{name: "1.2.3-dev"},
-          %Tag{name: "2.0.0-dev456"},
-          %Tag{name: "2.0.0-alpha"}
-        ]
-      end)
-
-      stub(VCS, :get_source_archive_by_tag_and_repository_full_handle, fn _ ->
-        {:ok, "/tmp/source_archive.zip"}
-      end)
-
-      stub(System, :cmd, fn _, _ -> {"", 0} end)
-      stub(System, :cmd, fn _, _, _ -> {"", 0} end)
-
-      stub(File, :ls!, fn _ ->
-        ["TestPackage"]
-      end)
-
-      stub(File, :read!, fn _ ->
-        "content"
-      end)
-
-      stub(VCS, :get_repository_content, fn _, _ ->
-        {:ok, [%Content{path: "File.swift", content: "content"}]}
-      end)
-
-      stub(Base64, :decode, fn "content" -> "content" end)
-
-      # When
-      got = Packages.create_missing_package_releases(%{package: package, token: "github_token"})
-
-      # Then
-      # Should only include 1.0.0 and 2.0.0-alpha, excluding all dev versions
-      assert Enum.map(got, & &1.version) == [
-               "1.0.0",
-               "2.0.0-alpha"
-             ]
-    end
-
-    test "creates missing package releases Package.swift includes references to binaries" do
-      # Given
-      package =
-        PackagesFixtures.package_fixture(
-          scope: "imgly",
-          name: "vesdk-ios-build",
-          preload: [:package_releases]
-        )
-
-      stub(Storage, :put_object, fn
-        "registry/swift/imgly/vesdk-ios-build/5.10.2/Package.swift", _ -> :ok
-        "registry/swift/imgly/vesdk-ios-build/5.10.2/source_archive.zip", _ -> :ok
-      end)
-
-      stub(VCS, :get_tags, fn _ ->
-        [
-          %Tag{name: "5.10.2"}
-        ]
-      end)
-
-      package_manifest_content = """
-      // swift-tools-version:5.3
-      import PackageDescription
-
-      let package = Package(
-        name: "VideoEditorSDK",
-        platforms: [.iOS(.v9)],
-        products: [
-          .library(name: "ImglyKit", targets: ["ImglyKit"]),
-          .library(name: "VideoEditorSDK", targets: ["VideoEditorSDK"])
-        ],
-        targets: [
-          .binaryTarget(name: "ImglyKit", url: "https://github.com/imgly/vesdk-ios-build/releases/download/10.19.0/VideoEditorSDK.zip", checksum: "e6bd0d2047bba53096c7f09d6e121fb11a345c97028770a002747bc854cfa8b8"),
-          .binaryTarget(name: "VideoEditorSDK", url: "https://github.com/imgly/vesdk-ios-build/releases/download/10.19.0/VideoEditorSDK.zip", checksum: "e6bd0d2047bba53096c7f09d6e121fb11a345c97028770a002747bc854cfa8b8")
-        ]
-      )
-      """
-
-      stub(VCS, :get_source_archive_by_tag_and_repository_full_handle, fn _ ->
-        {:ok, "/tmp/source_archive.zip"}
-      end)
-
-      stub(System, :cmd, fn _, _ -> {"", 0} end)
-      stub(System, :cmd, fn _, _, _ -> {"", 0} end)
-
-      stub(File, :ls!, fn path ->
-        if String.ends_with?(path, ".zip") do
-          ["VideoEditorSDK"]
-        else
-          ["Package.swift"]
-        end
-      end)
-
-      expect(File, :write!, fn path, content ->
-        assert String.ends_with?(path, "Package.swift")
-        assert content == package_manifest_content
-      end)
-
-      stub(File, :read!, fn path ->
-        if String.ends_with?(path, "Package.swift") do
-          package_manifest_content
-        else
-          "content"
-        end
-      end)
-
-      stub(VCS, :get_repository_content, fn _, _ ->
-        {:ok, [%Content{path: "File.swift", content: "content"}]}
-      end)
-
-      stub(Base64, :decode, fn "content" -> "content" end)
-
-      # When
-      got = Packages.create_missing_package_releases(%{package: package, token: "github_token"})
-
-      # Then
-      assert Enum.map(got, & &1.version) == [
-               "5.10.2"
-             ]
-    end
-
-    test "creates missing package releases when Package.swift includes url references with String interpolation" do
-      # Given
-
-      package =
-        PackagesFixtures.package_fixture(
-          scope: "catterwaul",
-          name: "tuplay",
-          preload: [:package_releases]
-        )
-
-      stub(Storage, :put_object, fn
-        "registry/swift/catterwaul/tuplay/5.10.2/Package.swift", _ -> :ok
-        "registry/swift/catterwaul/tuplay/5.10.2/source_archive.zip", _ -> :ok
-      end)
-
-      stub(VCS, :get_tags, fn _ ->
-        [
-          %Tag{name: "5.10.2"}
-        ]
-      end)
-
-      package_manifest_content = """
-      // swift-tools-version: 6.0
-      import PackageDescription
-
-      let package = Package(
-        name: "Tuplay",
-        dependencies: [
-          Dependency.swift(repositoryName: "docc-plugin").package
-        ]
-      )
-
-      struct Dependency {
-        let package: Package.Dependency
-        let product: Target.Dependency
-      }
-
-      extension Dependency {
-        static func swift(organization: String = "swiftlang", repositoryName: String) -> Self {
-          .init(
-            organization: organization,
-            name: repositoryName.split(separator: "-").map(\.capitalized).joined(),
-            repositoryName: "swift-\(repositoryName)"
-          )
-        }
-
-        private init(organization: String, name: String, repositoryName: String, branch: String? = nil) {
-          self.init(
-            package: .package(
-              url: "https://github.com/\\(organization)/\\(repositoryName)",
-              branch: branch ?? "main"
-            ),
-            product: .product(name: name, package: repositoryName)
-          )
-        }
-      }
-      """
-
-      stub(VCS, :get_source_archive_by_tag_and_repository_full_handle, fn _ ->
-        {:ok, "/tmp/source_archive.zip"}
-      end)
-
-      stub(System, :cmd, fn _, _ -> {"", 0} end)
-      stub(System, :cmd, fn _, _, _ -> {"", 0} end)
-
-      stub(File, :ls!, fn _ ->
-        ["Package.swift"]
-      end)
-
-      expect(File, :write!, fn path, content ->
-        assert String.ends_with?(path, "Package.swift")
-        assert content == package_manifest_content
-      end)
-
-      stub(File, :read!, fn path ->
-        if String.ends_with?(path, "Package.swift") do
-          package_manifest_content
-        else
-          "content"
-        end
-      end)
-
-      stub(VCS, :get_repository_content, fn _, _ ->
-        {:ok, [%Content{path: "File.swift", content: "content"}]}
-      end)
-
-      stub(Base64, :decode, fn "content" -> "content" end)
-
-      # When
-      got = Packages.create_missing_package_releases(%{package: package, token: "github_token"})
-
-      # Then
-      assert Enum.map(got, & &1.version) == [
-               "5.10.2"
-             ]
-    end
-
-    test "creates missing package releases when Package.swift includes package name is referenced outside Package model" do
-      # Given
-      package =
-        PackagesFixtures.package_fixture(
-          scope: "firebase",
-          name: "firebase-ios-sdk",
-          preload: [:package_releases]
-        )
-
-      stub(Storage, :put_object, fn
-        "registry/swift/firebase/firebase-ios-sdk/5.10.2/Package.swift", _ -> :ok
-        "registry/swift/firebase/firebase-ios-sdk/5.10.2/source_archive.zip", _ -> :ok
-      end)
-
-      stub(VCS, :get_tags, fn _ ->
-        [
-          %Tag{name: "5.10.2"}
-        ]
-      end)
-
-      package_manifest_content = """
-      // swift-tools-version: 6.0
-      import PackageDescription
-
-      import PackageDescription
-      import class Foundation.ProcessInfo
-
-      let firebaseVersion = "10.7.0"
-
-      let package = Package(
-        name: "Firebase",
-        dependencies: [
-          .package(
-            name: "GoogleAppMeasurement",
-            url: "https://github.com/google/GoogleAppMeasurement.git",
-            .exact("10.6.0")
-          ),
-        ],
-        targets: [
-          .target(
-            name: "FirebaseAnalyticsWrapper",
-            dependencies: [
-              .target(name: "FirebaseAnalytics", condition: .when(platforms: [.iOS, .macOS, .tvOS])),
-              .product(name: "GoogleAppMeasurement", package: "GoogleAppMeasurement"),
-            ]
-          ),
-        ]
-      )
-      if ProcessInfo.processInfo.environment["FIREBASECI_USE_LATEST_GOOGLEAPPMEASUREMENT"] != nil {
-        if let GoogleAppMeasurementIndex = package.dependencies
-          .firstIndex(where: { $0.name == "GoogleAppMeasurement" }) {
-          package.dependencies[GoogleAppMeasurementIndex] = .package(
-            name: "GoogleAppMeasurement",
-            url: "https://github.com/google/GoogleAppMeasurement.git",
-            .branch("main")
-          )
-        }
-      }
-      """
-
-      stub(VCS, :get_source_archive_by_tag_and_repository_full_handle, fn _ ->
-        {:ok, "/tmp/source_archive.zip"}
-      end)
-
-      stub(System, :cmd, fn _, _ -> {"", 0} end)
-      stub(System, :cmd, fn _, _, _ -> {"", 0} end)
-
-      stub(File, :ls!, fn _ ->
-        ["Package.swift"]
-      end)
-
-      expect(File, :write!, fn path, content ->
-        assert String.ends_with?(path, "Package.swift")
-        assert content == package_manifest_content
-      end)
-
-      stub(File, :read!, fn path ->
-        if String.ends_with?(path, "Package.swift") do
-          package_manifest_content
-        else
-          "content"
-        end
-      end)
-
-      stub(VCS, :get_repository_content, fn _, _ ->
-        {:ok, [%Content{path: "File.swift", content: "content"}]}
-      end)
-
-      stub(Base64, :decode, fn "content" -> "content" end)
-
-      # When
-      got = Packages.create_missing_package_releases(%{package: package, token: "github_token"})
-
-      # Then
-      assert Enum.map(got, & &1.version) == [
-               "5.10.2"
-             ]
-    end
-
-    test "creates missing package releases with fixed Package.swift manifests when package products are referenced by name" do
-      # Given
-      package =
-        PackagesFixtures.package_fixture(
-          scope: "Alamofire",
-          name: "Alamofire",
-          preload: [:package_releases]
-        )
-
-      stub(VCS, :get_tags, fn _ ->
-        [
-          %Tag{name: "v5.10.2"}
-        ]
-      end)
-
-      initial_package_manifest_content = """
-      // swift-tools-version:5.9
-      import PackageDescription
-
-      let package = Package(
-          name: "xcbeautify",
-          products: [
-              .executable(name: "xcbeautify", targets: ["xcbeautify"]),
-              .library(name: "XcbeautifyLib", targets: ["XcbeautifyLib"]),
-          ],
-          dependencies: [
-              .package(
-                  url: "https://github.com/apple/swift-argument-parser.git",
-                  .upToNextMinor(from: "1.5.0")
-              ),
-              .package(
-                  url: "https://github.com/getGuaka/Colorizer.git",
-                  .upToNextMinor(from: "0.2.1")
-              ),
-              .package(url: "https://github.com/SwiftGen/SwiftGen", .upToNextMinor(from: "0.2.1")),
-              .package(
-                  url: "https://github.com/MaxDesiatov/XMLCoder.git",
-                  .upToNextMinor(from: "0.17.1")
-              ),
-              .package(
-                url: "https://github.com/google/promises.git",
-                "2.4.0" ..< "3.0.0"
-              ),
-              .package(
-                name: "OCMock",
-                url: "https://github.com/erikdoe/ocmock.git",
-                .revision("c5eeaa6dde7c308a5ce48ae4d4530462dd3a1110")
-              ),
-              .package(name: "libwebp",
-                       url: "https://github.com/SDWebImage/libwebp-Xcode",
-                       from: "1.1.0"),
-              .package(name: "MetricsReporter", url: "https://github.com/rudderlabs/metrics-reporter-ios", .exact("2.0.0")),
-          ],
-          targets: [
-              .executableTarget(
-                  name: "xcbeautify",
-                  dependencies: [
-                      "XcbeautifyLib",
-                      "SwiftGen",
-                      .product(name: "ArgumentParser", package: "swift-argument-parser"),
-                      .product(name: "FBLPromises", package: "Promises"),
-                      "OCMock",
-                      "libwebp",
-                      .product(name: "MetricsReporter", package: "MetricsReporter"),
-                  ]
-              ),
-              .target(
-                  name: "XcbeautifyLib",
-                  dependencies: [
-                      "Colorizer",
-                      .product(name: "XMLCoder", package: "XMLCoder"),
-                  ]
-              ),
-          ]
-      )
-      """
-
-      expected_package_manifest_content = """
-      // swift-tools-version:5.9
-      import PackageDescription
-
-      let package = Package(
-          name: "xcbeautify",
-          products: [
-              .executable(name: "xcbeautify", targets: ["xcbeautify"]),
-              .library(name: "XcbeautifyLib", targets: ["XcbeautifyLib"]),
-          ],
-          dependencies: [
-              .package(
-                  url: "https://github.com/apple/swift-argument-parser.git",
-                  .upToNextMinor(from: "1.5.0")
-              ),
-              .package(
-                  url: "https://github.com/getGuaka/Colorizer.git",
-                  .upToNextMinor(from: "0.2.1")
-              ),
-              .package(url: "https://github.com/SwiftGen/SwiftGen", .upToNextMinor(from: "0.2.1")),
-              .package(
-                  url: "https://github.com/MaxDesiatov/XMLCoder.git",
-                  .upToNextMinor(from: "0.17.1")
-              ),
-              .package(
-                url: "https://github.com/google/promises.git",
-                "2.4.0" ..< "3.0.0"
-              ),
-              .package(
-                name: "ocmock",
-                url: "https://github.com/erikdoe/ocmock.git",
-                .revision("c5eeaa6dde7c308a5ce48ae4d4530462dd3a1110")
-              ),
-              .package(name: "libwebp-Xcode",
-                       url: "https://github.com/SDWebImage/libwebp-Xcode",
-                       from: "1.1.0"),
-              .package(name: "metrics-reporter-ios", url: "https://github.com/rudderlabs/metrics-reporter-ios", .exact("2.0.0")),
-          ],
-          targets: [
-              .executableTarget(
-                  name: "xcbeautify",
-                  dependencies: [
-                      "XcbeautifyLib",
-                      .product(name: "SwiftGen", package: "SwiftGen"),
-                      .product(name: "ArgumentParser", package: "swift-argument-parser"),
-                      .product(name: "FBLPromises", package: "promises"),
-                      .product(name: "ocmock", package: "ocmock"),
-                      .product(name: "libwebp-Xcode", package: "libwebp-Xcode"),
-                      .product(name: "MetricsReporter", package: "metrics-reporter-ios"),
-                  ]
-              ),
-              .target(
-                  name: "XcbeautifyLib",
-                  dependencies: [
-                      .product(name: "Colorizer", package: "Colorizer"),
-                      .product(name: "XMLCoder", package: "XMLCoder"),
-                  ]
-              ),
-          ]
-      )
-      """
-
-      stub(Storage, :put_object, fn
-        "registry/swift/alamofire/alamofire/5.10.2/Package.swift", ^expected_package_manifest_content ->
-          :ok
-
-        "registry/swift/alamofire/alamofire/5.10.2/Package@swift-5.9.swift", ^expected_package_manifest_content ->
-          :ok
-
-        "registry/swift/alamofire/alamofire/5.10.2/source_archive.zip", _ ->
-          :ok
-      end)
-
-      stub(VCS, :get_source_archive_by_tag_and_repository_full_handle, fn _ ->
-        {:ok, "/tmp/source_archive.zip"}
-      end)
-
-      stub(System, :cmd, fn _, _ -> {"", 0} end)
-      stub(System, :cmd, fn _, _, _ -> {"", 0} end)
-
-      stub(File, :ls!, fn path ->
-        if String.ends_with?(path, "Alamofire") do
-          ["Package.swift", "Package@swift-5.9.swift", "File.swift"]
-        else
-          ["Alamofire"]
-        end
-      end)
-
-      expect(
-        File,
-        :write!,
-        2,
-        fn path, content ->
-          assert String.ends_with?(path, "Package.swift") or
-                   String.ends_with?(path, "Package@swift-5.9.swift")
-
-          assert content == expected_package_manifest_content
-        end
-      )
-
-      stub(File, :read!, fn _ ->
-        initial_package_manifest_content
-      end)
-
-      stub(VCS, :get_repository_content, fn
-        _, [reference: "v5.10.2", path: "root/Package.swift"] ->
-          {:ok, %Content{path: "root/Package.swift", content: initial_package_manifest_content}}
-
-        _, [reference: "v5.10.2", path: "root/Package@swift-5.9.swift"] ->
-          {:ok,
-           %Content{
-             path: "root/Package@swift-5.9.swift",
-             content: initial_package_manifest_content
-           }}
-
-        _, _ ->
-          {:ok, [%Content{path: "root/Package.swift"}, %Content{path: "root/Package@swift-5.9.swift"}]}
-      end)
-
-      # When
-      got = Packages.create_missing_package_releases(%{package: package, token: "github_token"})
-
-      # Then
-      assert Enum.map(got, & &1.version) == [
-               "5.10.2"
-             ]
-    end
-
-    test "creates missing package releases when Package.swift manifest has header search paths" do
-      # Given
-      package =
-        PackagesFixtures.package_fixture(
-          scope: "pinterest",
-          name: "PINRemoteImage",
-          preload: [:package_releases]
-        )
-
-      stub(VCS, :get_tags, fn _ ->
-        [
-          %Tag{name: "5.10.2"}
-        ]
-      end)
-
-      initial_package_manifest_content = """
-      // swift-tools-version:5.3
-      // The swift-tools-version declares the minimum version of Swift required to build this package.
-
-      import PackageDescription
-
-      let package = Package(
-          name: "PINRemoteImage",
-          dependencies: [
-              .package(url: "https://github.com/pinterest/PINCache.git", from: "3.0.2"),
-          ],
-          targets: [
-              .target(
-                  name: "PINRemoteImage",
-                  dependencies: ["PINCache"],
-                  path: "Source/Classes",
-                  publicHeadersPath: "include",
-                  cSettings: [
-                      .headerSearchPath("PINCache"),
-                      ]),
-          ]
-      )
-      """
-
-      expected_package_manifest_content = """
-      // swift-tools-version:5.3
-      // The swift-tools-version declares the minimum version of Swift required to build this package.
-
-      import PackageDescription
-
-      let package = Package(
-          name: "PINRemoteImage",
-          dependencies: [
-              .package(url: "https://github.com/pinterest/PINCache.git", from: "3.0.2"),
-          ],
-          targets: [
-              .target(
-                  name: "PINRemoteImage",
-                  dependencies: [.product(name: "PINCache", package: "PINCache")],
-                  path: "Source/Classes",
-                  publicHeadersPath: "include",
-                  cSettings: [
-                      .headerSearchPath("PINCache"),
-                      ]),
-          ]
-      )
-      """
-
-      stub(Storage, :put_object, fn
-        "registry/swift/pinterest/pinremoteimage/5.10.2/Package.swift", _ ->
-          :ok
-
-        "registry/swift/pinterest/pinremoteimage/5.10.2/source_archive.zip", _ ->
-          :ok
-      end)
-
-      stub(VCS, :get_source_archive_by_tag_and_repository_full_handle, fn _ ->
-        {:ok, "/tmp/source_archive.zip"}
-      end)
-
-      stub(System, :cmd, fn _, _ -> {"", 0} end)
-      stub(System, :cmd, fn _, _, _ -> {"", 0} end)
-
-      stub(File, :ls!, fn path ->
-        if String.ends_with?(path, ".zip") do
-          ["Alamofire"]
-        else
-          ["Package.swift"]
-        end
-      end)
-
-      expect(File, :write!, fn path, content ->
-        assert String.ends_with?(path, "Package.swift")
-        assert content == expected_package_manifest_content
-      end)
-
-      stub(File, :read!, fn _ ->
-        initial_package_manifest_content
-      end)
-
-      stub(VCS, :get_repository_content, fn
-        _, [reference: _, path: "Package.swift"] ->
-          {:ok, %Content{content: "content", path: "Package.swift"}}
-
-        _, _ ->
-          {:ok, [%Content{path: "Package.swift"}]}
-      end)
-
-      # When
-      got = Packages.create_missing_package_releases(%{package: package, token: "github_token"})
-
-      # Then
-      assert Enum.map(got, & &1.version) == [
-               "5.10.2"
-             ]
-    end
-
-    test "creates missing package releases when Package.swift manifest has .byName references" do
-      # Given
-      package =
-        PackagesFixtures.package_fixture(
-          scope: "pinterest",
-          name: "PINRemoteImage",
-          preload: [:package_releases]
-        )
-
-      stub(VCS, :get_tags, fn _ ->
-        [
-          %Tag{name: "5.10.2"}
-        ]
-      end)
-
-      initial_package_manifest_content = """
-      // swift-tools-version:5.3
-      // The swift-tools-version declares the minimum version of Swift required to build this package.
-
-      import PackageDescription
-
-      let package = Package(
-          name: "PINRemoteImage",
-          dependencies: [
-              .package(url: "https://github.com/pinterest/PINCache.git", from: "3.0.2"),
-          ],
-          targets: [
-              .target(
-                  name: "PINRemoteImage",
-                  dependencies: [
-                    .byName(name: "PINCache"),
-                  ]
-          ]
-      )
-      """
-
-      expected_package_manifest_content = """
-      // swift-tools-version:5.3
-      // The swift-tools-version declares the minimum version of Swift required to build this package.
-
-      import PackageDescription
-
-      let package = Package(
-          name: "PINRemoteImage",
-          dependencies: [
-              .package(url: "https://github.com/pinterest/PINCache.git", from: "3.0.2"),
-          ],
-          targets: [
-              .target(
-                  name: "PINRemoteImage",
-                  dependencies: [
-                    .product(name: "PINCache", package: "PINCache"),
-                  ]
-          ]
-      )
-      """
-
-      stub(Storage, :put_object, fn
-        "registry/swift/pinterest/pinremoteimage/5.10.2/Package.swift", _ ->
-          :ok
-
-        "registry/swift/pinterest/pinremoteimage/5.10.2/source_archive.zip", _ ->
-          :ok
-      end)
-
-      stub(VCS, :get_source_archive_by_tag_and_repository_full_handle, fn _ ->
-        {:ok, "/tmp/source_archive.zip"}
-      end)
-
-      stub(System, :cmd, fn _, _ -> {"", 0} end)
-      stub(System, :cmd, fn _, _, _ -> {"", 0} end)
-
-      stub(File, :ls!, fn path ->
-        if String.ends_with?(path, ".zip") do
-          ["Alamofire"]
-        else
-          ["Package.swift"]
-        end
-      end)
-
-      expect(File, :write!, fn path, content ->
-        assert String.ends_with?(path, "Package.swift")
-        assert content == expected_package_manifest_content
-      end)
-
-      stub(File, :read!, fn _ ->
-        initial_package_manifest_content
-      end)
-
-      stub(VCS, :get_repository_content, fn
-        _, [reference: _, path: "Package.swift"] ->
-          {:ok, %Content{content: "content", path: "Package.swift"}}
-
-        _, _ ->
-          {:ok, [%Content{path: "Package.swift"}]}
-      end)
-
-      # When
-      got = Packages.create_missing_package_releases(%{package: package, token: "github_token"})
-
-      # Then
-      assert Enum.map(got, & &1.version) == [
-               "5.10.2"
-=======
->>>>>>> cadde3de
              ]
     end
 
