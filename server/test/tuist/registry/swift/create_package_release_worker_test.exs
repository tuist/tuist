defmodule Tuist.Registry.Swift.Workers.CreatePackageReleaseWorkerTest do
  use TuistTestSupport.Cases.DataCase, async: true
  use Mimic

  alias Tuist.Registry.Swift.Packages
  alias Tuist.Registry.Swift.Workers.CreatePackageReleaseWorker
  alias Tuist.Repo
  alias Tuist.Storage
  alias Tuist.VCS
  alias Tuist.VCS.Repositories.Content
  alias TuistTestSupport.Fixtures.Registry.Swift.PackagesFixtures

  defp setup_standard_stubs(_scope, _name, _version, directory_name) do
    directory_path = "/tmp/briefly--123-test/briefly-456-test/#{directory_name}"
    package_swift_path = "#{directory_path}/Package.swift"

<<<<<<< HEAD
    stub(Storage, :put_object, fn _, _ -> :ok end)
=======
    stub(Storage, :put_object, fn _object_key, _content, _actor -> :ok end)
>>>>>>> 98bb6ff8

    stub(VCS, :get_source_archive_by_tag_and_repository_full_handle, fn _ ->
      {:ok, "/tmp/source_archive.zip"}
    end)

    stub(Briefly, :create, fn [type: :directory] ->
      {:ok, "/tmp/briefly--123-test/briefly-456-test"}
    end)

    stub(System, :cmd, fn cmd, args ->
      case {cmd, args} do
        {"unzip", ["/tmp/source_archive.zip", "-d", "/tmp/briefly--123-test/briefly-456-test"]} ->
          {"", 0}

        _ ->
          {"", 0}
      end
    end)

    stub(System, :cmd, fn cmd, args, opts ->
      case {cmd, args, opts} do
        {"zip", ["--symlinks", "-r", "/tmp/briefly--123-test/briefly-456-test/source_archive.zip", ^directory_name],
         [cd: "/tmp/briefly--123-test/briefly-456-test"]} ->
          {"", 0}

        _ ->
          {"", 0}
      end
    end)

    stub(File, :ls!, fn path ->
      case path do
        "/tmp/briefly--123-test/briefly-456-test" -> [directory_name]
        ^directory_path -> ["Package.swift"]
        _ -> []
      end
    end)

    stub(File, :read!, fn path ->
      case path do
        ^package_swift_path -> "// swift-tools-version:5.9\ncontent"
        "/tmp/briefly--123-test/briefly-456-test/source_archive.zip" -> "zip_content"
        _ -> "// swift-tools-version:5.9\ncontent"
      end
    end)

    stub(File, :write!, fn _, _ -> :ok end)
    stub(File, :dir?, fn _ -> false end)
  end

  describe "perform/1" do
    test "creates a package release for the given scope, name and version" do
      # Given
      package =
        PackagesFixtures.package_fixture(
          scope: "Alamofire",
          name: "Alamofire"
        )

      setup_standard_stubs("alamofire", "alamofire", "5.10.2", "Alamofire")

      stub(VCS, :get_repository_content, fn
        _, [reference: "5.10.2", path: "Package.swift"] ->
          {:ok, %Content{content: "// swift-tools-version:5.9\ncontent", path: "Package.swift"}}

        _, [reference: "5.10.2"] ->
          {:ok, [%Content{content: nil, path: "Package.swift"}]}
      end)

      job = %Oban.Job{
        args: %{
          "scope" => "Alamofire",
          "name" => "Alamofire",
          "version" => "5.10.2"
        }
      }

      # When
      result = CreatePackageReleaseWorker.perform(job)

      # Then
      assert result == :ok

      package_release = Packages.get_package_release_by_version(%{package: package, version: "5.10.2"})
      assert package_release
      assert package_release.version == "5.10.2"
    end

    test "returns error when package does not exist" do
      # Given
      job = %Oban.Job{
        args: %{
          "scope" => "NonExistent",
          "name" => "Package",
          "version" => "1.0.0"
        }
      }

      # When
      result = CreatePackageReleaseWorker.perform(job)

      # Then
      assert result == {:error, :package_not_found}
    end

    test "handles errors during package release creation" do
      # Given
      PackagesFixtures.package_fixture(
        scope: "ErrorPackage",
        name: "ErrorPackage"
      )

      stub(VCS, :get_source_archive_by_tag_and_repository_full_handle, fn _ ->
        {:error, "API error"}
      end)

      job = %Oban.Job{
        args: %{
          "scope" => "ErrorPackage",
          "name" => "ErrorPackage",
          "version" => "1.0.0"
        }
      }

      # When
      result = CreatePackageReleaseWorker.perform(job)

      # Then
      assert {:error, _} = result
    end

    test "creates package release with pre-release version" do
      # Given
      package =
        PackagesFixtures.package_fixture(
          scope: "Alamofire",
          name: "Alamofire"
        )

      setup_standard_stubs("alamofire", "alamofire", "5.10.2-beta", "Alamofire")

      stub(VCS, :get_repository_content, fn
        _, [reference: "5.10.2-beta", path: "Package.swift"] ->
          {:ok, %Content{content: "content", path: "Package.swift"}}

        _, [reference: "5.10.2-beta"] ->
          {:ok, [%Content{content: nil, path: "Package.swift"}]}
      end)

      job = %Oban.Job{
        args: %{
          "scope" => "Alamofire",
          "name" => "Alamofire",
          "version" => "5.10.2-beta"
        }
      }

      # When
      result = CreatePackageReleaseWorker.perform(job)

      # Then
      assert result == :ok

      package_release = Packages.get_package_release_by_version(%{package: package, version: "5.10.2-beta"})
      assert package_release
      assert package_release.version == "5.10.2-beta"
    end

    test "creates package release with v-prefixed version" do
      # Given
      package =
        PackagesFixtures.package_fixture(
          scope: "Alamofire",
          name: "Alamofire"
        )

      setup_standard_stubs("alamofire", "alamofire", "v5.10.2", "Alamofire")

      stub(VCS, :get_repository_content, fn
        _, [reference: "v5.10.2", path: "Package.swift"] ->
          {:ok, %Content{content: "// swift-tools-version:5.9\ncontent", path: "Package.swift"}}

        _, [reference: "v5.10.2"] ->
          {:ok, [%Content{content: nil, path: "Package.swift"}]}
      end)

      job = %Oban.Job{
        args: %{
          "scope" => "Alamofire",
          "name" => "Alamofire",
          "version" => "v5.10.2"
        }
      }

      # When
      result = CreatePackageReleaseWorker.perform(job)

      # Then
      assert result == :ok

      # Note: semantic_version strips "v" prefix, so we look for "5.10.2"
      package_release = Packages.get_package_release_by_version(%{package: package, version: "5.10.2"})
      assert package_release
      assert package_release.version == "5.10.2"
    end

    test "creates package release with multiple Package.swift manifests for different Swift versions" do
      # Given
      package =
        PackagesFixtures.package_fixture(
          scope: "Alamofire",
          name: "Alamofire"
        )

      setup_standard_stubs("alamofire", "alamofire", "5.10.2", "Alamofire")

      stub(File, :ls!, fn
        "/tmp/briefly--123-test/briefly-456-test" ->
          ["Alamofire"]

        "/tmp/briefly--123-test/briefly-456-test/Alamofire" ->
          [
            "Package.swift",
            "Package@swift-5.9.swift",
            "Package@swift-5.8.swift",
            "Package@swift-5.7.swift"
          ]
      end)

      stub(VCS, :get_repository_content, fn
        _, [reference: "5.10.2", path: "Package.swift"] ->
          {:ok, %Content{content: "content", path: "Package.swift"}}

        _, [reference: "5.10.2", path: "Package@swift-5.9.swift"] ->
          {:ok, %Content{content: "// swift-tools-version:5.9\ncontent", path: "Package@swift-5.9.swift"}}

        _, [reference: "5.10.2", path: "Package@swift-5.8.swift"] ->
          {:ok, %Content{content: "// swift-tools-version:5.8\ncontent", path: "Package@swift-5.8.swift"}}

        _, [reference: "5.10.2", path: "Package@swift-5.7.swift"] ->
          {:ok, %Content{content: "// swift-tools-version:5.7\ncontent", path: "Package@swift-5.7.swift"}}

        _, [reference: "5.10.2"] ->
          {:ok,
           [
             %Content{content: nil, path: "Package.swift"},
             %Content{content: nil, path: "Package@swift-5.9.swift"},
             %Content{content: nil, path: "Package@swift-5.8.swift"},
             %Content{content: nil, path: "Package@swift-5.7.swift"}
           ]}
      end)

      job = %Oban.Job{
        args: %{
          "scope" => "Alamofire",
          "name" => "Alamofire",
          "version" => "5.10.2"
        }
      }

      # When
      result = CreatePackageReleaseWorker.perform(job)

      # Then
      assert result == :ok

      package_release =
        %{package: package, version: "5.10.2"}
        |> Packages.get_package_release_by_version()
        |> Repo.preload(:manifests)

      assert package_release
      assert package_release.version == "5.10.2"
      assert Enum.count(package_release.manifests) == 4

      swift_versions = package_release.manifests |> Enum.map(& &1.swift_tools_version) |> Enum.sort()
      assert swift_versions == [nil, "5.7", "5.8", "5.9"]
    end

    test "creates package release when Package.swift includes binary references" do
      # Given
      package =
        PackagesFixtures.package_fixture(
          scope: "TestPackage",
          name: "TestPackage"
        )

      package_swift_content = """
      // swift-tools-version:5.9
      import PackageDescription

      let package = Package(
          name: "TestPackage",
          products: [
              .library(name: "TestPackage", targets: ["TestPackage"]),
          ],
          targets: [
              .binaryTarget(
                  name: "TestPackage",
                  url: "https://github.com/example/binary.zip",
                  checksum: "abc123"
              )
          ]
      )
      """

      setup_standard_stubs("testpackage", "testpackage", "1.0.0", "TestPackage")

      stub(File, :read!, fn
        "/tmp/briefly--123-test/briefly-456-test/TestPackage/Package.swift" -> package_swift_content
        "/tmp/briefly--123-test/briefly-456-test/source_archive.zip" -> "zip_content"
      end)

      stub(VCS, :get_repository_content, fn
        _, [reference: "1.0.0", path: "Package.swift"] ->
          {:ok, %Content{content: package_swift_content, path: "Package.swift"}}

        _, [reference: "1.0.0"] ->
          {:ok, [%Content{content: nil, path: "Package.swift"}]}
      end)

      job = %Oban.Job{
        args: %{
          "scope" => "TestPackage",
          "name" => "TestPackage",
          "version" => "1.0.0"
        }
      }

      # When
      result = CreatePackageReleaseWorker.perform(job)

      # Then
      assert result == :ok

      package_release = Packages.get_package_release_by_version(%{package: package, version: "1.0.0"})
      assert package_release
      assert package_release.version == "1.0.0"
    end

    test "skips Package.swift upload when none exists in repository" do
      # Given
      package =
        PackagesFixtures.package_fixture(
          scope: "NoPackage",
          name: "NoPackage"
        )

      setup_standard_stubs("nopackage", "nopackage", "1.0.0", "NoPackage")

      stub(File, :ls!, fn
        "/tmp/briefly--123-test/briefly-456-test" -> ["NoPackage"]
        "/tmp/briefly--123-test/briefly-456-test/NoPackage" -> []
      end)

      stub(VCS, :get_repository_content, fn _, [reference: "1.0.0"] ->
        {:ok, []}
      end)

      job = %Oban.Job{
        args: %{
          "scope" => "NoPackage",
          "name" => "NoPackage",
          "version" => "1.0.0"
        }
      }

      # When
      result = CreatePackageReleaseWorker.perform(job)

      # Then
      assert result == :ok

      package_release =
        %{package: package, version: "1.0.0"}
        |> Packages.get_package_release_by_version()
        |> Repo.preload(:manifests)

      assert package_release
      assert package_release.version == "1.0.0"
      assert Enum.count(package_release.manifests) == 0
    end

    test "handles Package.swift with String interpolation in package URLs" do
      # Given
      package =
        PackagesFixtures.package_fixture(
          scope: "TestPackage",
          name: "TestPackage"
        )

      package_swift_content = """
      // swift-tools-version: 6.0
      import PackageDescription

      let package = Package(
        name: "TestPackage",
        dependencies: [
          .package(url: "https://github.com/\\(organization)/\\(packageName).git", from: "1.0.0"),
          Dependency.swift(repositoryName: "docc-plugin").package
        ]
      )
      """

      setup_standard_stubs("testpackage", "testpackage", "1.0.0", "TestPackage")

      stub(File, :read!, fn
        "/tmp/briefly--123-test/briefly-456-test/TestPackage/Package.swift" -> package_swift_content
        "/tmp/briefly--123-test/briefly-456-test/source_archive.zip" -> "zip_content"
      end)

      stub(VCS, :get_repository_content, fn
        _, [reference: "1.0.0", path: "Package.swift"] ->
          {:ok, %Content{content: package_swift_content, path: "Package.swift"}}

        _, [reference: "1.0.0"] ->
          {:ok, [%Content{content: nil, path: "Package.swift"}]}
      end)

      job = %Oban.Job{
        args: %{
          "scope" => "TestPackage",
          "name" => "TestPackage",
          "version" => "1.0.0"
        }
      }

      # When
      result = CreatePackageReleaseWorker.perform(job)

      # Then
      assert result == :ok

      package_release = Packages.get_package_release_by_version(%{package: package, version: "1.0.0"})
      assert package_release
      assert package_release.version == "1.0.0"
    end

    test "handles Package.swift with header search paths" do
      # Given
      package =
        PackagesFixtures.package_fixture(
          scope: "TestPackage",
          name: "TestPackage"
        )

      package_swift_content = """
      // swift-tools-version:5.9
      import PackageDescription

      let package = Package(
          name: "TestPackage",
          dependencies: [
              .package(url: "https://github.com/example/Dependency.git", from: "3.0.2"),
          ],
          targets: [
              .target(
                  name: "TestPackage",
                  dependencies: ["Dependency"],
                  path: "Source/Classes",
                  publicHeadersPath: "include",
                  cSettings: [
                      .headerSearchPath("Dependency"),
                      .headerSearchPath("../External/Headers")
                  ]
              ),
          ]
      )
      """

      expected_manifest_content = """
      // swift-tools-version:5.9
      import PackageDescription

      let package = Package(
          name: "TestPackage",
          dependencies: [
              .package(url: "https://github.com/example/Dependency.git", from: "3.0.2"),
          ],
          targets: [
              .target(
                  name: "TestPackage",
                  dependencies: [.product(name: "Dependency", package: "Dependency")],
                  path: "Source/Classes",
                  publicHeadersPath: "include",
                  cSettings: [
                      .headerSearchPath("Dependency"),
                      .headerSearchPath("../External/Headers")
                  ]
              ),
          ]
      )
      """

      setup_standard_stubs("testpackage", "testpackage", "1.0.0", "TestPackage")

      stub(File, :read!, fn
        "/tmp/briefly--123-test/briefly-456-test/TestPackage/Package.swift" -> package_swift_content
        "/tmp/briefly--123-test/briefly-456-test/source_archive.zip" -> "zip_content"
      end)

      stub(File, :write!, fn
        "/tmp/briefly--123-test/briefly-456-test/TestPackage/Package.swift", content ->
          # Verify the manifest was transformed correctly
          assert content == expected_manifest_content
          :ok

        _, _ ->
          :ok
      end)

      stub(VCS, :get_repository_content, fn
        _, [reference: "1.0.0", path: "Package.swift"] ->
          {:ok, %Content{content: package_swift_content, path: "Package.swift"}}

        _, [reference: "1.0.0"] ->
          {:ok, [%Content{content: nil, path: "Package.swift"}]}
      end)

      job = %Oban.Job{
        args: %{
          "scope" => "TestPackage",
          "name" => "TestPackage",
          "version" => "1.0.0"
        }
      }

      # When
      result = CreatePackageReleaseWorker.perform(job)

      # Then
      assert result == :ok

      package_release = Packages.get_package_release_by_version(%{package: package, version: "1.0.0"})
      assert package_release
      assert package_release.version == "1.0.0"
    end

    test "handles Package.swift with .byName product references" do
      # Given
      package =
        PackagesFixtures.package_fixture(
          scope: "TestPackage",
          name: "TestPackage"
        )

      package_swift_content = """
      // swift-tools-version:5.9
      import PackageDescription

      let package = Package(
          name: "TestPackage",
          dependencies: [
              .package(url: "https://github.com/example/FirstDependency.git", from: "3.0.2"),
              .package(name: "CustomName", url: "https://github.com/example/SecondDependency.git", from: "1.0.0"),
          ],
          targets: [
              .target(
                  name: "TestPackage",
                  dependencies: [
                    .byName(name: "FirstDependency"),
                    .byName(name: "CustomName")
                  ]
              ),
          ]
      )
      """

      expected_manifest_content = """
      // swift-tools-version:5.9
      import PackageDescription

      let package = Package(
          name: "TestPackage",
          dependencies: [
              .package(url: "https://github.com/example/FirstDependency.git", from: "3.0.2"),
              .package(name: "SecondDependency", url: "https://github.com/example/SecondDependency.git", from: "1.0.0"),
          ],
          targets: [
              .target(
                  name: "TestPackage",
                  dependencies: [
                    .product(name: "FirstDependency", package: "FirstDependency"),
                    .product(name: "SecondDependency", package: "SecondDependency")
                  ]
              ),
          ]
      )
      """

      setup_standard_stubs("testpackage", "testpackage", "1.0.0", "TestPackage")

      stub(File, :read!, fn
        "/tmp/briefly--123-test/briefly-456-test/TestPackage/Package.swift" -> package_swift_content
        "/tmp/briefly--123-test/briefly-456-test/source_archive.zip" -> "zip_content"
      end)

      stub(File, :write!, fn
        "/tmp/briefly--123-test/briefly-456-test/TestPackage/Package.swift", content ->
          # Verify the .byName references were replaced correctly
          assert content == expected_manifest_content
          :ok

        _, _ ->
          :ok
      end)

      stub(VCS, :get_repository_content, fn
        _, [reference: "1.0.0", path: "Package.swift"] ->
          {:ok, %Content{content: package_swift_content, path: "Package.swift"}}

        _, [reference: "1.0.0"] ->
          {:ok, [%Content{content: nil, path: "Package.swift"}]}
      end)

      job = %Oban.Job{
        args: %{
          "scope" => "TestPackage",
          "name" => "TestPackage",
          "version" => "1.0.0"
        }
      }

      # When
      result = CreatePackageReleaseWorker.perform(job)

      # Then
      assert result == :ok

      package_release = Packages.get_package_release_by_version(%{package: package, version: "1.0.0"})
      assert package_release
      assert package_release.version == "1.0.0"
    end

    test "verifies manifest fixing logic transforms package references correctly" do
      # Given
      package =
        PackagesFixtures.package_fixture(
          scope: "TestPackage",
          name: "TestPackage"
        )

      # Complex manifest with multiple edge cases
      package_swift_content = """
      // swift-tools-version:5.9
      import PackageDescription

      let package = Package(
          name: "TestPackage",
          products: [
              .library(name: "TestPackage", targets: ["TestPackage"]),
          ],
          dependencies: [
              .package(url: "https://github.com/alamofire/Alamofire.git", from: "5.0.0"),
              .package(name: "CustomCache", url: "https://github.com/pinterest/PINCache.git", from: "3.0.2"),
              .package(url: "https://github.com/realm/SwiftLint.git", from: "0.50.0"),
          ],
          targets: [
              .target(
                  name: "TestPackage",
                  dependencies: [
                    "Alamofire",
                    .byName(name: "CustomCache"),
                    "SwiftLint"
                  ]
              ),
              .testTarget(
                  name: "TestPackageTests",
                  dependencies: ["TestPackage", "Alamofire"]
              )
          ]
      )
      """

      expected_manifest_content = """
      // swift-tools-version:5.9
      import PackageDescription

      let package = Package(
          name: "TestPackage",
          products: [
              .library(name: "TestPackage", targets: ["TestPackage"]),
          ],
          dependencies: [
              .package(url: "https://github.com/alamofire/Alamofire.git", from: "5.0.0"),
              .package(name: "PINCache", url: "https://github.com/pinterest/PINCache.git", from: "3.0.2"),
              .package(url: "https://github.com/realm/SwiftLint.git", from: "0.50.0"),
          ],
          targets: [
              .target(
                  name: "TestPackage",
                  dependencies: [
                    .product(name: "Alamofire", package: "Alamofire"),
                    .product(name: "PINCache", package: "PINCache"),
                    .product(name: "SwiftLint", package: "SwiftLint")
                  ]
              ),
              .testTarget(
                  name: "TestPackageTests",
                  dependencies: ["TestPackage", .product(name: "Alamofire", package: "Alamofire")]
              )
          ]
      )
      """

      setup_standard_stubs("testpackage", "testpackage", "1.0.0", "TestPackage")

      stub(File, :read!, fn
        "/tmp/briefly--123-test/briefly-456-test/TestPackage/Package.swift" -> package_swift_content
        "/tmp/briefly--123-test/briefly-456-test/source_archive.zip" -> "zip_content"
      end)

      stub(File, :write!, fn
        "/tmp/briefly--123-test/briefly-456-test/TestPackage/Package.swift", content ->
          # Verify all transformations were applied correctly
          assert content == expected_manifest_content
          :ok

        _, _ ->
          :ok
      end)

      stub(VCS, :get_repository_content, fn
        _, [reference: "1.0.0", path: "Package.swift"] ->
          {:ok, %Content{content: package_swift_content, path: "Package.swift"}}

        _, [reference: "1.0.0"] ->
          {:ok, [%Content{content: nil, path: "Package.swift"}]}
      end)

      job = %Oban.Job{
        args: %{
          "scope" => "TestPackage",
          "name" => "TestPackage",
          "version" => "1.0.0"
        }
      }

      # When
      result = CreatePackageReleaseWorker.perform(job)

      # Then
      assert result == :ok

      package_release = Packages.get_package_release_by_version(%{package: package, version: "1.0.0"})
      assert package_release
      assert package_release.version == "1.0.0"
    end
  end
end<|MERGE_RESOLUTION|>--- conflicted
+++ resolved
@@ -14,11 +14,7 @@
     directory_path = "/tmp/briefly--123-test/briefly-456-test/#{directory_name}"
     package_swift_path = "#{directory_path}/Package.swift"
 
-<<<<<<< HEAD
-    stub(Storage, :put_object, fn _, _ -> :ok end)
-=======
     stub(Storage, :put_object, fn _object_key, _content, _actor -> :ok end)
->>>>>>> 98bb6ff8
 
     stub(VCS, :get_source_archive_by_tag_and_repository_full_handle, fn _ ->
       {:ok, "/tmp/source_archive.zip"}
