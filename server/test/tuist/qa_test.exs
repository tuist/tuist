--- conflicted
+++ resolved
@@ -5,11 +5,6 @@
   alias Runner.QA.Agent
   alias Tuist.Authentication
   alias Tuist.QA
-<<<<<<< HEAD
-  alias Tuist.QA.Agent
-  alias Tuist.QA.Run
-=======
->>>>>>> 401ab9e1
   alias Tuist.Repo
   alias Tuist.Storage
   alias Tuist.VCS
