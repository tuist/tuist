defmodule Tuist.QA.AgentTest do
  use ExUnit.Case, async: true
  use Mimic

  alias LangChain.Chains.LLMChain
  alias LangChain.ChatModels.ChatAnthropic
  alias LangChain.Message
  alias LangChain.Message.ToolResult
  alias Tuist.QA.Agent
  alias Tuist.QA.Tools
  alias Tuist.Simulators.SimulatorDevice

  setup do
    device = %SimulatorDevice{
      name: "iPhone 16",
      udid: "42172B88-9A53-46C8-B560-75609012CF0D",
      state: "Booted",
      runtime_identifier: "com.apple.CoreSimulator.SimRuntime.iOS-18-5"
    }

    preview_path = "/tmp/preview.zip"
    extract_dir = "/tmp/extracted"
    app_path = "/tmp/extracted/MyApp.app"

    stub(Tuist.Simulators, :devices, fn -> {:ok, [device]} end)

    stub(Briefly, :create, fn
      [extname: ".zip"] -> {:ok, preview_path}
      [directory: true] -> {:ok, extract_dir}
    end)

    stub(File, :stream!, fn ^preview_path -> :mocked_stream end)
    stub(Tuist.Zip, :extract, fn _, _ -> {:ok, []} end)
    stub(File, :ls, fn ^extract_dir -> {:ok, ["MyApp.app"]} end)

    stub(Tuist.Simulators, :boot_simulator, fn ^device -> :ok end)
    stub(Tuist.Simulators, :install_app, fn ^app_path, ^device -> :ok end)

<<<<<<< HEAD
    stub(Tuist.Environment, :anthropic_api_key, fn -> "test-api-key" end)
=======
>>>>>>> 0fe9149d
    stub(ChatAnthropic, :new!, fn _ -> %ChatAnthropic{api_key: "test-api-key", model: "claude-sonnet-4-20250514"} end)

    stub(LLMChain, :new!, fn llm -> %LLMChain{llm: llm, messages: [], last_message: nil} end)
    stub(LLMChain, :add_messages, fn chain, _messages -> chain end)
    stub(LLMChain, :add_tools, fn chain, _ -> chain end)
    stub(LLMChain, :add_callback, fn chain, _ -> chain end)

    stub(Tools, :tools, fn -> [] end)

    {:ok, device: device, preview_path: preview_path, extract_dir: extract_dir, app_path: app_path}
  end

  describe "test/1" do
    test "successfully runs QA test", %{device: device} do
      # Given
      preview_url = "https://example.com/preview.zip"
      bundle_identifier = "com.example.app"
      prompt = "Test the login feature"

      expect(Req, :get, fn ^preview_url, [into: :mocked_stream] -> {:ok, %{status: 200}} end)
      expect(Tuist.Simulators, :launch_app, fn ^bundle_identifier, ^device -> :ok end)

      expect(LLMChain, :new!, fn llm ->
        %LLMChain{
          llm: llm,
          messages: [],
          last_message: %Message{
            role: :tool,
            tool_results: [
              %ToolResult{
                name: "finalize",
                content: ["Test completed successfully"]
              }
            ]
          }
        }
      end)

      expect(LLMChain, :run_until_tool_used, fn chain, _ ->
        {:ok, chain, %ToolResult{name: "finalize", content: ["Test completed successfully"]}}
      end)

      # When / Then
      assert :ok =
<<<<<<< HEAD
               Agent.test(%{
                 preview_url: preview_url,
                 bundle_identifier: bundle_identifier,
                 prompt: prompt,
                 server_url: "https://example.com",
                 run_id: "run-id",
                 auth_token: "auth-token"
               })
=======
               Agent.test(
                 %{
                   preview_url: preview_url,
                   bundle_identifier: bundle_identifier,
                   prompt: prompt
                 },
                 anthropic_api_key: "api_key"
               )
>>>>>>> 0fe9149d
    end

    test "returns error when simulator device cannot be found" do
      # Given
      expect(Tuist.Simulators, :devices, fn -> {:ok, []} end)

      # When / Then
      assert {:error, "No iOS simulator found"} =
<<<<<<< HEAD
               Agent.test(%{
                 preview_url: "https://example.com/preview.zip",
                 bundle_identifier: "com.example.app",
                 prompt: "Test feature",
                 server_url: "https://example.com",
                 run_id: "run-id",
                 auth_token: "auth-token"
               })
=======
               Agent.test(
                 %{
                   preview_url: "https://example.com/preview.zip",
                   bundle_identifier: "com.example.app",
                   prompt: "Test feature"
                 },
                 anthropic_api_key: "api_key"
               )
>>>>>>> 0fe9149d
    end

    test "returns error when preview download fails" do
      # Given
      expect(Briefly, :create, fn [extname: ".zip"] -> {:ok, "/tmp/preview.zip"} end)
      expect(Req, :get, fn _, [into: :mocked_stream] -> {:error, :econnrefused} end)

      # When / Then
      assert {:error, "Failed to download preview: econnrefused"} =
<<<<<<< HEAD
               Agent.test(%{
                 preview_url: "https://example.com/invalid.zip",
                 bundle_identifier: "com.example.app",
                 prompt: "Test feature",
                 server_url: "https://example.com",
                 run_id: "run-id",
                 auth_token: "auth-token"
               })
=======
               Agent.test(
                 %{
                   preview_url: "https://example.com/invalid.zip",
                   bundle_identifier: "com.example.app",
                   prompt: "Test feature"
                 },
                 anthropic_api_key: "api_key"
               )
>>>>>>> 0fe9149d
    end

    test "returns error when app extraction fails", %{extract_dir: extract_dir} do
      # Given
      expect(Req, :get, fn _, [into: :mocked_stream] -> {:ok, %{status: 200}} end)
      expect(File, :ls, fn ^extract_dir -> {:ok, []} end)

      # When / Then
      assert {:error, "No .app bundle found in the preview"} =
<<<<<<< HEAD
               Agent.test(%{
                 preview_url: "https://example.com/preview.zip",
                 bundle_identifier: "com.example.app",
                 prompt: "Test feature",
                 server_url: "https://example.com",
                 run_id: "run-id",
                 auth_token: "auth-token"
               })
=======
               Agent.test(
                 %{
                   preview_url: "https://example.com/preview.zip",
                   bundle_identifier: "com.example.app",
                   prompt: "Test feature"
                 },
                 anthropic_api_key: "api_key"
               )
>>>>>>> 0fe9149d
    end

    test "trims previous describe_ui and screenshot tool calls from message history", %{device: device} do
      # Given
      preview_url = "https://example.com/preview.zip"
      bundle_identifier = "com.example.app"

      messages = [
        %Message{role: :user, content: [%{type: :text, content: "Test the app"}]},
        %Message{
          role: :assistant,
          tool_calls: [%{name: "describe_ui", arguments: %{}}]
        },
        %Message{
          role: :tool,
          tool_results: [%ToolResult{name: "describe_ui", content: ["UI hierarchy"]}]
        },
        %Message{
          role: :assistant,
          tool_calls: [%{name: "screenshot", arguments: %{}}]
        },
        %Message{
          role: :tool,
          tool_results: [%ToolResult{name: "screenshot", content: ["Screenshot data"]}]
        },
        %Message{role: :assistant, content: [%{type: :text, content: "Continuing test"}]}
      ]

      expect(Req, :get, fn ^preview_url, [into: :mocked_stream] -> {:ok, %{status: 200}} end)
      expect(Tuist.Simulators, :launch_app, fn ^bundle_identifier, ^device -> :ok end)

      expect(LLMChain, :new!, 1, fn llm -> %LLMChain{llm: llm, messages: [], last_message: nil} end)

      expect(LLMChain, :add_messages, 1, fn chain, [user_msg] ->
        %{chain | messages: [user_msg]}
      end)

      expect(LLMChain, :run_until_tool_used, 1, fn input_chain, ["describe_ui", "screenshot", "finalize"] ->
        chain_with_messages = %{
          input_chain
          | messages: messages,
            last_message: %Message{
              role: :assistant,
              content: [%{type: :text, content: "New action"}]
            }
        }

        {:ok, chain_with_messages, %ToolResult{name: "describe_ui", content: ["New UI data"]}}
      end)

      expect(LLMChain, :new!, 1, fn llm -> %LLMChain{llm: llm, messages: [], last_message: nil} end)

      # previous describe_ui tool calls are removed
      expect(LLMChain, :add_messages, 1, fn chain, messages ->
        assert Enum.map(messages, &Map.take(&1, [:role, :content, :tool_calls, :tool_results])) == [
                 %{content: [%{content: "Test the app", type: :text}], role: :user, tool_calls: nil, tool_results: nil},
                 %{
                   role: :assistant,
                   tool_calls: [%{arguments: %{}, name: "screenshot"}],
                   content: nil,
                   tool_results: nil
                 },
                 %{
                   role: :tool,
                   tool_results: [
                     %LangChain.Message.ToolResult{
                       content: ["Screenshot data"],
                       name: "screenshot"
                     }
                   ],
                   content: nil,
                   tool_calls: nil
                 },
                 %{content: [%{content: "New action", type: :text}], role: :assistant, tool_calls: nil, tool_results: nil}
               ]

        %{chain | messages: messages}
      end)

      expect(LLMChain, :run_until_tool_used, 1, fn chain, ["describe_ui", "screenshot", "finalize"] ->
        {:ok, chain, %ToolResult{name: "finalize", content: ["Test completed"]}}
      end)

      # When / Then
      assert :ok =
<<<<<<< HEAD
               Agent.test(%{
                 preview_url: preview_url,
                 bundle_identifier: bundle_identifier,
                 prompt: "Test feature",
                 server_url: "https://example.com",
                 run_id: "run-id",
                 auth_token: "auth-token"
               })
=======
               Agent.test(
                 %{
                   preview_url: preview_url,
                   bundle_identifier: bundle_identifier,
                   prompt: "Test feature"
                 },
                 anthropic_api_key: "api_key"
               )
>>>>>>> 0fe9149d
    end
  end
end<|MERGE_RESOLUTION|>--- conflicted
+++ resolved
@@ -36,10 +36,6 @@
     stub(Tuist.Simulators, :boot_simulator, fn ^device -> :ok end)
     stub(Tuist.Simulators, :install_app, fn ^app_path, ^device -> :ok end)
 
-<<<<<<< HEAD
-    stub(Tuist.Environment, :anthropic_api_key, fn -> "test-api-key" end)
-=======
->>>>>>> 0fe9149d
     stub(ChatAnthropic, :new!, fn _ -> %ChatAnthropic{api_key: "test-api-key", model: "claude-sonnet-4-20250514"} end)
 
     stub(LLMChain, :new!, fn llm -> %LLMChain{llm: llm, messages: [], last_message: nil} end)
@@ -84,25 +80,17 @@
 
       # When / Then
       assert :ok =
-<<<<<<< HEAD
-               Agent.test(%{
-                 preview_url: preview_url,
-                 bundle_identifier: bundle_identifier,
-                 prompt: prompt,
-                 server_url: "https://example.com",
-                 run_id: "run-id",
-                 auth_token: "auth-token"
-               })
-=======
                Agent.test(
                  %{
                    preview_url: preview_url,
                    bundle_identifier: bundle_identifier,
-                   prompt: prompt
-                 },
-                 anthropic_api_key: "api_key"
-               )
->>>>>>> 0fe9149d
+                   prompt: prompt,
+                   server_url: "https://example.com",
+                   run_id: "run-id",
+                   auth_token: "auth-token"
+                 },
+                 anthropic_api_key: "api_key"
+               )
     end
 
     test "returns error when simulator device cannot be found" do
@@ -111,25 +99,17 @@
 
       # When / Then
       assert {:error, "No iOS simulator found"} =
-<<<<<<< HEAD
-               Agent.test(%{
-                 preview_url: "https://example.com/preview.zip",
-                 bundle_identifier: "com.example.app",
-                 prompt: "Test feature",
-                 server_url: "https://example.com",
-                 run_id: "run-id",
-                 auth_token: "auth-token"
-               })
-=======
                Agent.test(
                  %{
                    preview_url: "https://example.com/preview.zip",
                    bundle_identifier: "com.example.app",
-                   prompt: "Test feature"
-                 },
-                 anthropic_api_key: "api_key"
-               )
->>>>>>> 0fe9149d
+                   prompt: "Test feature",
+                   server_url: "https://example.com",
+                   run_id: "run-id",
+                   auth_token: "auth-token"
+                 },
+                 anthropic_api_key: "api_key"
+               )
     end
 
     test "returns error when preview download fails" do
@@ -139,25 +119,17 @@
 
       # When / Then
       assert {:error, "Failed to download preview: econnrefused"} =
-<<<<<<< HEAD
-               Agent.test(%{
-                 preview_url: "https://example.com/invalid.zip",
-                 bundle_identifier: "com.example.app",
-                 prompt: "Test feature",
-                 server_url: "https://example.com",
-                 run_id: "run-id",
-                 auth_token: "auth-token"
-               })
-=======
                Agent.test(
                  %{
                    preview_url: "https://example.com/invalid.zip",
                    bundle_identifier: "com.example.app",
-                   prompt: "Test feature"
-                 },
-                 anthropic_api_key: "api_key"
-               )
->>>>>>> 0fe9149d
+                   prompt: "Test feature",
+                   server_url: "https://example.com",
+                   run_id: "run-id",
+                   auth_token: "auth-token"
+                 },
+                 anthropic_api_key: "api_key"
+               )
     end
 
     test "returns error when app extraction fails", %{extract_dir: extract_dir} do
@@ -167,25 +139,17 @@
 
       # When / Then
       assert {:error, "No .app bundle found in the preview"} =
-<<<<<<< HEAD
-               Agent.test(%{
-                 preview_url: "https://example.com/preview.zip",
-                 bundle_identifier: "com.example.app",
-                 prompt: "Test feature",
-                 server_url: "https://example.com",
-                 run_id: "run-id",
-                 auth_token: "auth-token"
-               })
-=======
                Agent.test(
                  %{
                    preview_url: "https://example.com/preview.zip",
                    bundle_identifier: "com.example.app",
-                   prompt: "Test feature"
-                 },
-                 anthropic_api_key: "api_key"
-               )
->>>>>>> 0fe9149d
+                   prompt: "Test feature",
+                   server_url: "https://example.com",
+                   run_id: "run-id",
+                   auth_token: "auth-token"
+                 },
+                 anthropic_api_key: "api_key"
+               )
     end
 
     test "trims previous describe_ui and screenshot tool calls from message history", %{device: device} do
@@ -251,7 +215,7 @@
                  %{
                    role: :tool,
                    tool_results: [
-                     %LangChain.Message.ToolResult{
+                     %ToolResult{
                        content: ["Screenshot data"],
                        name: "screenshot"
                      }
@@ -271,25 +235,17 @@
 
       # When / Then
       assert :ok =
-<<<<<<< HEAD
-               Agent.test(%{
-                 preview_url: preview_url,
-                 bundle_identifier: bundle_identifier,
-                 prompt: "Test feature",
-                 server_url: "https://example.com",
-                 run_id: "run-id",
-                 auth_token: "auth-token"
-               })
-=======
                Agent.test(
                  %{
                    preview_url: preview_url,
                    bundle_identifier: bundle_identifier,
-                   prompt: "Test feature"
-                 },
-                 anthropic_api_key: "api_key"
-               )
->>>>>>> 0fe9149d
+                   prompt: "Test feature",
+                   server_url: "https://example.com",
+                   run_id: "run-id",
+                   auth_token: "auth-token"
+                 },
+                 anthropic_api_key: "api_key"
+               )
     end
   end
 end