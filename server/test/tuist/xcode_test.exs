defmodule Tuist.XcodeTest do
  use TuistTestSupport.Cases.DataCase

  import Ecto.Query

  alias Tuist.ClickHouseRepo
  alias Tuist.Repo
  alias Tuist.Xcode.Clickhouse
  alias Tuist.Xcode.Clickhouse.XcodeGraph, as: CHXcodeGraph
  alias Tuist.Xcode.Clickhouse.XcodeProject, as: CHXcodeProject
  alias Tuist.Xcode.Clickhouse.XcodeTarget, as: CHXcodeTarget
  alias Tuist.Xcode.Postgres
  alias Tuist.Xcode.Postgres.XcodeGraph, as: PGXcodeGraph
  alias Tuist.Xcode.Postgres.XcodeProject, as: PGXcodeProject
  alias Tuist.Xcode.Postgres.XcodeTarget, as: PGXcodeTarget
  alias TuistTestSupport.Fixtures.CommandEventsFixtures

  describe "Tuist.Xcode.Clickhouse" do
    test "creates an Xcode graph with projects and targets" do
      # Given
      command_event = CommandEventsFixtures.command_event_fixture()

      xcode_data = %{
        command_event: command_event,
        xcode_graph: %{
          name: "TestGraph",
          projects: [
            %{
              "name" => "ProjectA",
              "path" => "App",
              "targets" => [
                %{
                  "name" => "TargetA",
                  "binary_cache_metadata" => %{
                    "hash" => "hash-a",
                    "hit" => "miss"
                  }
                },
                %{
                  "name" => "TargetB",
                  "binary_cache_metadata" => %{"hash" => "hash-b", "hit" => "local"}
                },
                %{
                  "name" => "TargetBTests",
                  "selective_testing_metadata" => %{"hash" => "hash-c", "hit" => "remote"}
                }
              ]
            }
          ]
        }
      }

      # When
      {:ok, xcode_graph} = Clickhouse.create_xcode_graph(xcode_data)

      # Then
      assert xcode_graph.name == "TestGraph"
      assert xcode_graph.command_event_id == command_event.id

      # Verify data was written to ClickHouse
      [graph_ch] =
        ClickHouseRepo.all(from g in CHXcodeGraph, where: g.command_event_id == ^command_event.id)

      assert graph_ch.name == "TestGraph"
      assert graph_ch.command_event_id == command_event.id
<<<<<<< HEAD
      [project_ch] = ClickHouseRepo.all(from p in CHXcodeProject, where: p.xcode_graph_id == ^graph_ch.id)
=======

      [project_ch] =
        ClickHouseRepo.all(from p in CHXcodeProject, where: p.xcode_graph_id == ^graph_ch.id)

>>>>>>> 0050b5f8
      assert project_ch.name == "ProjectA"
      assert project_ch.path == "App"
      assert project_ch.xcode_graph_id == graph_ch.id

      targets_ch =
        from(t in CHXcodeTarget, where: t.xcode_project_id == ^project_ch.id)
        |> ClickHouseRepo.all()
        |> Enum.map(&CHXcodeTarget.normalize_enums/1)
        |> Enum.sort_by(& &1.name)

      assert Enum.map(targets_ch, & &1.name) == ["TargetA", "TargetB", "TargetBTests"]
      assert Enum.map(targets_ch, & &1.binary_cache_hash) == ["hash-a", "hash-b", nil]
      assert Enum.map(targets_ch, & &1.binary_cache_hit) == [:miss, :local, :miss]
      assert Enum.map(targets_ch, & &1.selective_testing_hash) == [nil, nil, "hash-c"]
      assert Enum.map(targets_ch, & &1.selective_testing_hit) == [:miss, :miss, :remote]
    end
  end

  describe "Tuist.Xcode.Postgres" do
    test "creates an Xcode graph with projects and targets" do
      # Given
      command_event = CommandEventsFixtures.command_event_fixture()

      xcode_data = %{
        command_event: command_event,
        xcode_graph: %{
          name: "TestGraph",
          projects: [
            %{
              "name" => "ProjectA",
              "path" => "App",
              "targets" => [
                %{
                  "name" => "TargetA",
                  "binary_cache_metadata" => %{
                    "hash" => "hash-a",
                    "hit" => "miss"
                  }
                },
                %{
                  "name" => "TargetB",
                  "binary_cache_metadata" => %{"hash" => "hash-b", "hit" => "local"}
                },
                %{
                  "name" => "TargetBTests",
                  "selective_testing_metadata" => %{"hash" => "hash-c", "hit" => "remote"}
                }
              ]
            }
          ]
        }
      }

      # When
      {:ok, xcode_graph} = Postgres.create_xcode_graph(xcode_data)

      # Then
      assert xcode_graph.name == "TestGraph"
      assert xcode_graph.command_event_id == command_event.id

      # Verify data was written to Postgres
      [graph_pg] =
        Repo.all(from g in PGXcodeGraph, where: g.command_event_id == ^command_event.id)

      assert graph_pg.name == "TestGraph"
      assert graph_pg.command_event_id == command_event.id
      [project_pg] = Repo.all(from p in PGXcodeProject, where: p.xcode_graph_id == ^graph_pg.id)
      assert project_pg.name == "ProjectA"
      assert project_pg.path == "App"
      assert project_pg.xcode_graph_id == graph_pg.id

      targets_pg =
        from(t in PGXcodeTarget, where: t.xcode_project_id == ^project_pg.id)
        |> Repo.all()
        |> Enum.sort_by(& &1.name)

      assert Enum.map(targets_pg, & &1.name) == ["TargetA", "TargetB", "TargetBTests"]
      assert Enum.map(targets_pg, & &1.binary_cache_hash) == ["hash-a", "hash-b", nil]
      assert Enum.map(targets_pg, & &1.binary_cache_hit) == [:miss, :local, nil]
      assert Enum.map(targets_pg, & &1.selective_testing_hash) == [nil, nil, "hash-c"]
      assert Enum.map(targets_pg, & &1.selective_testing_hit) == [nil, nil, :remote]
    end
  end

  describe "Tuist.Xcode.Clickhouse analytics" do
    test "has_selective_testing_data?/1 returns true when selective testing data exists" do
      # Given
      command_event = CommandEventsFixtures.command_event_fixture()

      {:ok, _xcode_graph} =
        Clickhouse.create_xcode_graph(%{
          command_event: command_event,
          xcode_graph: %{
            name: "TestGraph",
            projects: [
              %{
                "name" => "TestProject",
                "path" => "TestApp",
                "targets" => [
                  %{
                    "name" => "TestTarget1",
                    "selective_testing_metadata" => %{"hash" => "hash-1", "hit" => "local"}
                  }
                ]
              }
            ]
          }
        })

      # When
      result = Clickhouse.has_selective_testing_data?(command_event)

      # Then
      assert result == true
    end

    test "has_selective_testing_data?/1 returns false when no selective testing data exists" do
      # Given
      command_event = CommandEventsFixtures.command_event_fixture()

      {:ok, _xcode_graph} =
        Clickhouse.create_xcode_graph(%{
          command_event: command_event,
          xcode_graph: %{
            name: "TestGraph",
            projects: [
              %{
                "name" => "TestProject",
                "path" => "TestApp",
                "targets" => [
                  %{
                    "name" => "TestTarget1",
                    "binary_cache_metadata" => %{"hash" => "hash-1", "hit" => "local"}
                  }
                ]
              }
            ]
          }
        })

      # When
      result = Clickhouse.has_selective_testing_data?(command_event)

      # Then
      assert result == false
    end

    test "has_binary_cache_data?/1 returns true when binary cache data exists" do
      # Given
      command_event = CommandEventsFixtures.command_event_fixture()

      {:ok, _xcode_graph} =
        Clickhouse.create_xcode_graph(%{
          command_event: command_event,
          xcode_graph: %{
            name: "TestGraph",
            projects: [
              %{
                "name" => "TestProject",
                "path" => "TestApp",
                "targets" => [
                  %{
                    "name" => "TestTarget1",
                    "binary_cache_metadata" => %{"hash" => "hash-1", "hit" => "local"}
                  }
                ]
              }
            ]
          }
        })

      # When
      result = Clickhouse.has_binary_cache_data?(command_event)

      # Then
      assert result == true
    end

    test "has_binary_cache_data?/1 returns false when no binary cache data exists" do
      # Given
      command_event = CommandEventsFixtures.command_event_fixture()

      {:ok, _xcode_graph} =
        Clickhouse.create_xcode_graph(%{
          command_event: command_event,
          xcode_graph: %{
            name: "TestGraph",
            projects: [
              %{
                "name" => "TestProject",
                "path" => "TestApp",
                "targets" => [
                  %{
                    "name" => "TestTarget1",
                    "selective_testing_metadata" => %{"hash" => "hash-1", "hit" => "local"}
                  }
                ]
              }
            ]
          }
        })

      # When
      result = Clickhouse.has_binary_cache_data?(command_event)

      # Then
      assert result == false
    end

    test "selective_testing_analytics/1 returns analytics from ClickHouse data" do
      # Given
      command_event = CommandEventsFixtures.command_event_fixture()

      {:ok, _xcode_graph} =
        Clickhouse.create_xcode_graph(%{
          command_event: command_event,
          xcode_graph: %{
            name: "TestGraph",
            projects: [
              %{
                "name" => "TestProject",
                "path" => "TestApp",
                "targets" => [
                  %{
                    "name" => "TestTarget1",
                    "selective_testing_metadata" => %{"hash" => "hash-1", "hit" => "local"}
                  },
                  %{
                    "name" => "TestTarget2",
                    "selective_testing_metadata" => %{"hash" => "hash-2", "hit" => "remote"}
                  },
                  %{
                    "name" => "TestTarget3",
                    "selective_testing_metadata" => %{"hash" => "hash-3", "hit" => "miss"}
                  }
                ]
              }
            ]
          }
        })

      # When (with retry for materialized view population)
      {analytics, _meta} =
        wait_for_clickhouse_data(
          fn ->
            Clickhouse.selective_testing_analytics(command_event)
          end,
          fn {analytics, _meta} ->
            length(analytics.test_modules) == 3
          end
        )

      # Then
      assert length(analytics.test_modules) == 3

      target_names = analytics.test_modules |> Enum.map(& &1.name) |> Enum.sort()
      assert target_names == ["TestTarget1", "TestTarget2", "TestTarget3"]

      # Verify hit types
      hits_by_name = Map.new(analytics.test_modules, &{&1.name, &1.selective_testing_hit})
      assert hits_by_name["TestTarget1"] == :local
      assert hits_by_name["TestTarget2"] == :remote
      assert hits_by_name["TestTarget3"] == :miss
    end

    test "binary_cache_analytics/1 returns analytics from ClickHouse data" do
      # Given
      command_event = CommandEventsFixtures.command_event_fixture()

      {:ok, _xcode_graph} =
        Clickhouse.create_xcode_graph(%{
          command_event: command_event,
          xcode_graph: %{
            name: "CacheGraph",
            projects: [
              %{
                "name" => "CacheProject",
                "path" => "CacheApp",
                "targets" => [
                  %{
                    "name" => "CacheTarget1",
                    "binary_cache_metadata" => %{"hash" => "cache-hash-1", "hit" => "local"}
                  },
                  %{
                    "name" => "CacheTarget2",
                    "binary_cache_metadata" => %{"hash" => "cache-hash-2", "hit" => "remote"}
                  },
                  %{
                    "name" => "CacheTarget3",
                    "binary_cache_metadata" => %{"hash" => "cache-hash-3", "hit" => "miss"}
                  },
                  %{
                    "name" => "CacheTarget4",
                    "binary_cache_metadata" => %{"hash" => "cache-hash-4", "hit" => "local"}
                  }
                ]
              }
            ]
          }
        })

      # When
      {analytics, _meta} = Clickhouse.binary_cache_analytics(command_event)

      # Then
      assert length(analytics.cacheable_targets) == 4

      target_names = analytics.cacheable_targets |> Enum.map(& &1.name) |> Enum.sort()
      assert target_names == ["CacheTarget1", "CacheTarget2", "CacheTarget3", "CacheTarget4"]

      # Verify hit types
      hits_by_name = Map.new(analytics.cacheable_targets, &{&1.name, &1.binary_cache_hit})
      assert hits_by_name["CacheTarget1"] == :local
      assert hits_by_name["CacheTarget2"] == :remote
      assert hits_by_name["CacheTarget3"] == :miss
      assert hits_by_name["CacheTarget4"] == :local
    end
  end

  describe "Tuist.Xcode.Postgres analytics" do
    test "has_selective_testing_data?/1 returns true when selective testing data exists" do
      # Given
      command_event = CommandEventsFixtures.command_event_fixture()

      {:ok, _xcode_graph} =
        Postgres.create_xcode_graph(%{
          command_event: command_event,
          xcode_graph: %{
            name: "TestGraph",
            projects: [
              %{
                "name" => "TestProject",
                "path" => "TestApp",
                "targets" => [
                  %{
                    "name" => "TestTarget1",
                    "selective_testing_metadata" => %{"hash" => "hash-1", "hit" => "local"}
                  }
                ]
              }
            ]
          }
        })

      # When
      result = Postgres.has_selective_testing_data?(command_event)

      # Then
      assert result == true
    end

    test "has_selective_testing_data?/1 returns false when no selective testing data exists" do
      # Given
      command_event = CommandEventsFixtures.command_event_fixture()

      {:ok, _xcode_graph} =
        Postgres.create_xcode_graph(%{
          command_event: command_event,
          xcode_graph: %{
            name: "TestGraph",
            projects: [
              %{
                "name" => "TestProject",
                "path" => "TestApp",
                "targets" => [
                  %{
                    "name" => "TestTarget1",
                    "binary_cache_metadata" => %{"hash" => "hash-1", "hit" => "local"}
                  }
                ]
              }
            ]
          }
        })

      # When
      result = Postgres.has_selective_testing_data?(command_event)

      # Then
      assert result == false
    end

    test "has_binary_cache_data?/1 returns true when binary cache data exists" do
      # Given
      command_event = CommandEventsFixtures.command_event_fixture()

      {:ok, _xcode_graph} =
        Postgres.create_xcode_graph(%{
          command_event: command_event,
          xcode_graph: %{
            name: "TestGraph",
            projects: [
              %{
                "name" => "TestProject",
                "path" => "TestApp",
                "targets" => [
                  %{
                    "name" => "TestTarget1",
                    "binary_cache_metadata" => %{"hash" => "hash-1", "hit" => "local"}
                  }
                ]
              }
            ]
          }
        })

      # When
      result = Postgres.has_binary_cache_data?(command_event)

      # Then
      assert result == true
    end

    test "has_binary_cache_data?/1 returns false when no binary cache data exists" do
      # Given
      command_event = CommandEventsFixtures.command_event_fixture()

      {:ok, _xcode_graph} =
        Postgres.create_xcode_graph(%{
          command_event: command_event,
          xcode_graph: %{
            name: "TestGraph",
            projects: [
              %{
                "name" => "TestProject",
                "path" => "TestApp",
                "targets" => [
                  %{
                    "name" => "TestTarget1",
                    "selective_testing_metadata" => %{"hash" => "hash-1", "hit" => "local"}
                  }
                ]
              }
            ]
          }
        })

      # When
      result = Postgres.has_binary_cache_data?(command_event)

      # Then
      assert result == false
    end

    test "selective_testing_analytics/1 returns analytics from Postgres data" do
      # Given
      command_event = CommandEventsFixtures.command_event_fixture()

      {:ok, _xcode_graph} =
        Postgres.create_xcode_graph(%{
          command_event: command_event,
          xcode_graph: %{
            name: "TestGraph",
            projects: [
              %{
                "name" => "TestProject",
                "path" => "TestApp",
                "targets" => [
                  %{
                    "name" => "TestTarget1",
                    "selective_testing_metadata" => %{"hash" => "hash-1", "hit" => "local"}
                  },
                  %{
                    "name" => "TestTarget2",
                    "selective_testing_metadata" => %{"hash" => "hash-2", "hit" => "remote"}
                  },
                  %{
                    "name" => "TestTarget3",
                    "selective_testing_metadata" => %{"hash" => "hash-3", "hit" => "miss"}
                  }
                ]
              }
            ]
          }
        })

      # When
      {analytics, _meta} = Postgres.selective_testing_analytics(command_event)

      # Then
      assert length(analytics.test_modules) == 3

      target_names = analytics.test_modules |> Enum.map(& &1.name) |> Enum.sort()
      assert target_names == ["TestTarget1", "TestTarget2", "TestTarget3"]

      # Verify hit types
      hits_by_name = Map.new(analytics.test_modules, &{&1.name, &1.selective_testing_hit})
      assert hits_by_name["TestTarget1"] == :local
      assert hits_by_name["TestTarget2"] == :remote
      assert hits_by_name["TestTarget3"] == :miss
    end

    test "binary_cache_analytics/1 returns analytics from Postgres data" do
      # Given
      command_event = CommandEventsFixtures.command_event_fixture()

      {:ok, _xcode_graph} =
        Postgres.create_xcode_graph(%{
          command_event: command_event,
          xcode_graph: %{
            name: "CacheGraph",
            projects: [
              %{
                "name" => "CacheProject",
                "path" => "CacheApp",
                "targets" => [
                  %{
                    "name" => "CacheTarget1",
                    "binary_cache_metadata" => %{"hash" => "cache-hash-1", "hit" => "local"}
                  },
                  %{
                    "name" => "CacheTarget2",
                    "binary_cache_metadata" => %{"hash" => "cache-hash-2", "hit" => "remote"}
                  },
                  %{
                    "name" => "CacheTarget3",
                    "binary_cache_metadata" => %{"hash" => "cache-hash-3", "hit" => "miss"}
                  },
                  %{
                    "name" => "CacheTarget4",
                    "binary_cache_metadata" => %{"hash" => "cache-hash-4", "hit" => "local"}
                  }
                ]
              }
            ]
          }
        })

      # When
      {analytics, _meta} = Postgres.binary_cache_analytics(command_event)

      # Then
      assert length(analytics.cacheable_targets) == 4

      target_names = analytics.cacheable_targets |> Enum.map(& &1.name) |> Enum.sort()
      assert target_names == ["CacheTarget1", "CacheTarget2", "CacheTarget3", "CacheTarget4"]

      # Verify hit types
      hits_by_name = Map.new(analytics.cacheable_targets, &{&1.name, &1.binary_cache_hit})
      assert hits_by_name["CacheTarget1"] == :local
      assert hits_by_name["CacheTarget2"] == :remote
      assert hits_by_name["CacheTarget3"] == :miss
      assert hits_by_name["CacheTarget4"] == :local
    end
  end

  describe "Tuist.Xcode paginated analytics" do
    test "selective_testing_analytics/2 with pagination for Postgres" do
      # Given
      command_event = CommandEventsFixtures.command_event_fixture()

      # Create 25 targets to test pagination
      targets =
        for i <- 1..25 do
          %{
            "name" => "TestTarget#{i}",
            "selective_testing_metadata" => %{
              "hash" => "hash-#{i}",
              "hit" => Enum.random(["local", "remote", "miss"])
            }
          }
        end

      {:ok, _xcode_graph} =
        Postgres.create_xcode_graph(%{
          command_event: command_event,
          xcode_graph: %{
            name: "TestGraph",
            projects: [
              %{
                "name" => "TestProject",
                "path" => "TestApp",
                "targets" => targets
              }
            ]
          }
        })

      # When - First page
      {result, meta} = Postgres.selective_testing_analytics(command_event, %{page_size: 10})

      # Then
      assert length(result.test_modules) == 10
      assert meta.total_count == 25
      assert meta.total_pages == 3
      assert meta.current_page == 1
      assert meta.has_next_page? == true
      assert meta.has_previous_page? == false

      # When - Second page
      {result2, meta2} =
        Postgres.selective_testing_analytics(command_event, %{page: 2, page_size: 10})

      # Then
      assert length(result2.test_modules) == 10
      assert meta2.current_page == 2
      assert meta2.has_next_page? == true
      assert meta2.has_previous_page? == true

      # When - Last page
      {result3, meta3} =
        Postgres.selective_testing_analytics(command_event, %{page: 3, page_size: 10})

      # Then
      assert length(result3.test_modules) == 5
      assert meta3.current_page == 3
      assert meta3.has_next_page? == false
      assert meta3.has_previous_page? == true
    end

    test "selective_testing_analytics/2 with filtering for Postgres" do
      # Given
      command_event = CommandEventsFixtures.command_event_fixture()

      {:ok, _xcode_graph} =
        Postgres.create_xcode_graph(%{
          command_event: command_event,
          xcode_graph: %{
            name: "TestGraph",
            projects: [
              %{
                "name" => "TestProject",
                "path" => "TestApp",
                "targets" => [
                  %{
                    "name" => "AppTarget",
                    "selective_testing_metadata" => %{"hash" => "hash-1", "hit" => "local"}
                  },
                  %{
                    "name" => "AppTests",
                    "selective_testing_metadata" => %{"hash" => "hash-2", "hit" => "remote"}
                  },
                  %{
                    "name" => "FrameworkTarget",
                    "selective_testing_metadata" => %{"hash" => "hash-3", "hit" => "miss"}
                  }
                ]
              }
            ]
          }
        })

      # When - Filter by name
      {result, meta} =
        Postgres.selective_testing_analytics(command_event, %{
          filters: [%{field: :name, op: :ilike_and, value: "App"}]
        })

      # Then
      assert length(result.test_modules) == 2
      assert meta.total_count == 2
      target_names = result.test_modules |> Enum.map(& &1.name) |> Enum.sort()
      assert target_names == ["AppTarget", "AppTests"]
    end

    test "selective_testing_analytics/2 with sorting for Postgres" do
      # Given
      command_event = CommandEventsFixtures.command_event_fixture()

      {:ok, _xcode_graph} =
        Postgres.create_xcode_graph(%{
          command_event: command_event,
          xcode_graph: %{
            name: "TestGraph",
            projects: [
              %{
                "name" => "TestProject",
                "path" => "TestApp",
                "targets" => [
                  %{
                    "name" => "CTarget",
                    "selective_testing_metadata" => %{"hash" => "hash-1", "hit" => "local"}
                  },
                  %{
                    "name" => "ATarget",
                    "selective_testing_metadata" => %{"hash" => "hash-2", "hit" => "remote"}
                  },
                  %{
                    "name" => "BTarget",
                    "selective_testing_metadata" => %{"hash" => "hash-3", "hit" => "miss"}
                  }
                ]
              }
            ]
          }
        })

      # When - Sort by name ascending
      {result, _meta} =
        Postgres.selective_testing_analytics(command_event, %{
          order_by: [:name],
          order_directions: [:asc]
        })

      # Then
      target_names = Enum.map(result.test_modules, & &1.name)
      assert target_names == ["ATarget", "BTarget", "CTarget"]

      # When - Sort by hit type
      {result2, _meta2} =
        Postgres.selective_testing_analytics(command_event, %{
          order_by: [:selective_testing_hit],
          order_directions: [:asc]
        })

      # Then
      hit_types = Enum.map(result2.test_modules, & &1.selective_testing_hit)
      assert hit_types == [:miss, :local, :remote]
    end

    test "binary_cache_analytics/2 with pagination for Postgres" do
      # Given
      command_event = CommandEventsFixtures.command_event_fixture()

      # Create 15 targets to test pagination
      targets =
        for i <- 1..15 do
          %{
            "name" => "CacheTarget#{i}",
            "binary_cache_metadata" => %{
              "hash" => "cache-hash-#{i}",
              "hit" => Enum.random(["local", "remote", "miss"])
            }
          }
        end

      {:ok, _xcode_graph} =
        Postgres.create_xcode_graph(%{
          command_event: command_event,
          xcode_graph: %{
            name: "CacheGraph",
            projects: [
              %{
                "name" => "CacheProject",
                "path" => "CacheApp",
                "targets" => targets
              }
            ]
          }
        })

      # When - First page
      {result, meta} = Postgres.binary_cache_analytics(command_event, %{page_size: 10})

      # Then
      assert length(result.cacheable_targets) == 10
      assert meta.total_count == 15
      assert meta.total_pages == 2
      assert meta.current_page == 1

      # When - Second page
      {result2, meta2} = Postgres.binary_cache_analytics(command_event, %{page: 2, page_size: 10})

      # Then
      assert length(result2.cacheable_targets) == 5
      assert meta2.current_page == 2
    end

    test "selective_testing_analytics/2 with pagination for ClickHouse" do
      # Given
      command_event = CommandEventsFixtures.command_event_fixture()

      # Create 25 targets to test pagination
      targets =
        for i <- 1..25 do
          %{
            "name" => "TestTarget#{i}",
            "selective_testing_metadata" => %{
              "hash" => "hash-#{i}",
              "hit" => Enum.random(["local", "remote", "miss"])
            }
          }
        end

      {:ok, _xcode_graph} =
        Clickhouse.create_xcode_graph(%{
          command_event: command_event,
          xcode_graph: %{
            name: "TestGraph",
            projects: [
              %{
                "name" => "TestProject",
                "path" => "TestApp",
                "targets" => targets
              }
            ]
          }
        })

      # When - First page (with retry for materialized view population)
      {result, meta} =
        wait_for_clickhouse_data(
          fn ->
            Clickhouse.selective_testing_analytics(command_event, %{page_size: 10})
          end,
          fn {result, _meta} ->
            length(result.test_modules) == 10
          end
        )

      # Then
      assert length(result.test_modules) == 10
      assert meta.total_count == 25
      assert meta.total_pages == 3
      assert meta.current_page == 1
    end

    test "binary_cache_analytics/2 with pagination for ClickHouse" do
      # Given
      command_event = CommandEventsFixtures.command_event_fixture()

      # Create 15 targets to test pagination
      targets =
        for i <- 1..15 do
          %{
            "name" => "CacheTarget#{i}",
            "binary_cache_metadata" => %{
              "hash" => "cache-hash-#{i}",
              "hit" => Enum.random(["local", "remote", "miss"])
            }
          }
        end

      {:ok, _xcode_graph} =
        Clickhouse.create_xcode_graph(%{
          command_event: command_event,
          xcode_graph: %{
            name: "CacheGraph",
            projects: [
              %{
                "name" => "CacheProject",
                "path" => "CacheApp",
                "targets" => targets
              }
            ]
          }
        })

      # When - First page (with retry for materialized view population)
      {result, meta} =
        wait_for_clickhouse_data(
          fn ->
            Clickhouse.binary_cache_analytics(command_event, %{page_size: 10})
          end,
          fn {result, _meta} ->
            length(result.cacheable_targets) == 10
          end
        )

      # Then
      assert length(result.cacheable_targets) == 10
      assert meta.total_count == 15
      assert meta.total_pages == 2
    end

    test "selective_testing_counts/1 returns aggregate counts for Postgres" do
      # Given
      command_event = CommandEventsFixtures.command_event_fixture()

      {:ok, _xcode_graph} =
        Postgres.create_xcode_graph(%{
          command_event: command_event,
          xcode_graph: %{
            name: "TestGraph",
            projects: [
              %{
                "name" => "TestProject",
                "path" => "TestApp",
                "targets" => [
                  %{
                    "name" => "TestTarget1",
                    "selective_testing_metadata" => %{"hash" => "hash-1", "hit" => "local"}
                  },
                  %{
                    "name" => "TestTarget2",
                    "selective_testing_metadata" => %{"hash" => "hash-2", "hit" => "local"}
                  },
                  %{
                    "name" => "TestTarget3",
                    "selective_testing_metadata" => %{"hash" => "hash-3", "hit" => "remote"}
                  },
                  %{
                    "name" => "TestTarget4",
                    "selective_testing_metadata" => %{"hash" => "hash-4", "hit" => "miss"}
                  },
                  %{
                    "name" => "TestTarget5",
                    "binary_cache_metadata" => %{"hash" => "cache-5", "hit" => "miss"}
                  }
                ]
              }
            ]
          }
        })

      # When
      counts = Postgres.selective_testing_counts(command_event)

      # Then
      assert counts.selective_testing_local_hits_count == 2
      assert counts.selective_testing_remote_hits_count == 1
      assert counts.selective_testing_misses_count == 1
      assert counts.total_count == 4
    end

    test "binary_cache_counts/1 returns aggregate counts for Postgres" do
      # Given
      command_event = CommandEventsFixtures.command_event_fixture()

      {:ok, _xcode_graph} =
        Postgres.create_xcode_graph(%{
          command_event: command_event,
          xcode_graph: %{
            name: "CacheGraph",
            projects: [
              %{
                "name" => "CacheProject",
                "path" => "CacheApp",
                "targets" => [
                  %{
                    "name" => "CacheTarget1",
                    "binary_cache_metadata" => %{"hash" => "cache-hash-1", "hit" => "local"}
                  },
                  %{
                    "name" => "CacheTarget2",
                    "binary_cache_metadata" => %{"hash" => "cache-hash-2", "hit" => "local"}
                  },
                  %{
                    "name" => "CacheTarget3",
                    "binary_cache_metadata" => %{"hash" => "cache-hash-3", "hit" => "local"}
                  },
                  %{
                    "name" => "CacheTarget4",
                    "binary_cache_metadata" => %{"hash" => "cache-hash-4", "hit" => "remote"}
                  },
                  %{
                    "name" => "CacheTarget5",
                    "binary_cache_metadata" => %{"hash" => "cache-hash-5", "hit" => "miss"}
                  },
                  %{
                    "name" => "TestTarget6",
                    "selective_testing_metadata" => %{"hash" => "test-6", "hit" => "miss"}
                  }
                ]
              }
            ]
          }
        })

      # When
      counts = Postgres.binary_cache_counts(command_event)

      # Then
      assert counts.binary_cache_local_hits_count == 3
      assert counts.binary_cache_remote_hits_count == 1
      assert counts.binary_cache_misses_count == 1
      assert counts.total_count == 5
    end

    test "selective_testing_counts/1 returns aggregate counts for ClickHouse" do
      # Given
      command_event = CommandEventsFixtures.command_event_fixture()

      {:ok, _xcode_graph} =
        Clickhouse.create_xcode_graph(%{
          command_event: command_event,
          xcode_graph: %{
            name: "TestGraph",
            projects: [
              %{
                "name" => "TestProject",
                "path" => "TestApp",
                "targets" => [
                  %{
                    "name" => "TestTarget1",
                    "selective_testing_metadata" => %{"hash" => "hash-1", "hit" => "local"}
                  },
                  %{
                    "name" => "TestTarget2",
                    "selective_testing_metadata" => %{"hash" => "hash-2", "hit" => "remote"}
                  },
                  %{
                    "name" => "TestTarget3",
                    "selective_testing_metadata" => %{"hash" => "hash-3", "hit" => "miss"}
                  }
                ]
              }
            ]
          }
        })

      # When
      counts = Clickhouse.selective_testing_counts(command_event)

      # Then
      assert counts.selective_testing_local_hits_count == 1
      assert counts.selective_testing_remote_hits_count == 1
      assert counts.selective_testing_misses_count == 1
      assert counts.total_count == 3
    end

    test "binary_cache_counts/1 returns aggregate counts for ClickHouse" do
      # Given
      command_event = CommandEventsFixtures.command_event_fixture()

      {:ok, _xcode_graph} =
        Clickhouse.create_xcode_graph(%{
          command_event: command_event,
          xcode_graph: %{
            name: "CacheGraph",
            projects: [
              %{
                "name" => "CacheProject",
                "path" => "CacheApp",
                "targets" => [
                  %{
                    "name" => "CacheTarget1",
                    "binary_cache_metadata" => %{"hash" => "cache-hash-1", "hit" => "local"}
                  },
                  %{
                    "name" => "CacheTarget2",
                    "binary_cache_metadata" => %{"hash" => "cache-hash-2", "hit" => "remote"}
                  },
                  %{
                    "name" => "CacheTarget3",
                    "binary_cache_metadata" => %{"hash" => "cache-hash-3", "hit" => "miss"}
                  },
                  %{
                    "name" => "CacheTarget4",
                    "binary_cache_metadata" => %{"hash" => "cache-hash-4", "hit" => "miss"}
                  }
                ]
              }
            ]
          }
        })

      # When
      counts = Clickhouse.binary_cache_counts(command_event)

      # Then
      assert counts.binary_cache_local_hits_count == 1
      assert counts.binary_cache_remote_hits_count == 1
      assert counts.binary_cache_misses_count == 2
      assert counts.total_count == 4
    end
  end

  describe "Edge cases and empty results" do
    test "selective_testing_counts/1 returns zeros for empty data - Postgres" do
      # Given
      command_event = CommandEventsFixtures.command_event_fixture()

      {:ok, _xcode_graph} =
        Postgres.create_xcode_graph(%{
          command_event: command_event,
          xcode_graph: %{
            name: "EmptyGraph",
            projects: [
              %{
                "name" => "EmptyProject",
                "path" => "EmptyApp",
                "targets" => []
              }
            ]
          }
        })

      # When
      counts = Postgres.selective_testing_counts(command_event)

      # Then
      assert counts.selective_testing_local_hits_count == 0
      assert counts.selective_testing_remote_hits_count == 0
      assert counts.selective_testing_misses_count == 0
      assert counts.total_count == 0
    end

    test "selective_testing_counts/1 returns zeros for empty data - ClickHouse" do
      # Given
      command_event = CommandEventsFixtures.command_event_fixture()

      {:ok, _xcode_graph} =
        Clickhouse.create_xcode_graph(%{
          command_event: command_event,
          xcode_graph: %{
            name: "EmptyGraph",
            projects: [
              %{
                "name" => "EmptyProject",
                "path" => "EmptyApp",
                "targets" => []
              }
            ]
          }
        })

      # When
      counts = Clickhouse.selective_testing_counts(command_event)

      # Then
      assert counts.selective_testing_local_hits_count == 0
      assert counts.selective_testing_remote_hits_count == 0
      assert counts.selective_testing_misses_count == 0
      assert counts.total_count == 0
    end

    test "analytics with empty flop params returns all data - Postgres" do
      # Given
      command_event = CommandEventsFixtures.command_event_fixture()

      {:ok, _xcode_graph} =
        Postgres.create_xcode_graph(%{
          command_event: command_event,
          xcode_graph: %{
            name: "TestGraph",
            projects: [
              %{
                "name" => "TestProject",
                "path" => "TestApp",
                "targets" => [
                  %{
                    "name" => "TestTarget1",
                    "selective_testing_metadata" => %{"hash" => "hash-1", "hit" => "local"}
                  },
                  %{
                    "name" => "TestTarget2",
                    "selective_testing_metadata" => %{"hash" => "hash-2", "hit" => "remote"}
                  }
                ]
              }
            ]
          }
        })

      # When - Call without flop params
      {result, meta} = Postgres.selective_testing_analytics(command_event)

      # Then
      assert length(result.test_modules) == 2
      assert meta.total_count == 2
    end

    test "analytics with empty flop params returns all data - ClickHouse" do
      # Given
      command_event = CommandEventsFixtures.command_event_fixture()

      {:ok, _xcode_graph} =
        Clickhouse.create_xcode_graph(%{
          command_event: command_event,
          xcode_graph: %{
            name: "TestGraph",
            projects: [
              %{
                "name" => "TestProject",
                "path" => "TestApp",
                "targets" => [
                  %{
                    "name" => "TestTarget1",
                    "selective_testing_metadata" => %{"hash" => "hash-1", "hit" => "local"}
                  },
                  %{
                    "name" => "TestTarget2",
                    "selective_testing_metadata" => %{"hash" => "hash-2", "hit" => "remote"}
                  }
                ]
              }
            ]
          }
        })

      # When - Call without flop params (with retry for materialized view population)
      {result, meta} =
        wait_for_clickhouse_data(
          fn ->
            Clickhouse.selective_testing_analytics(command_event)
          end,
          fn {result, _meta} ->
            length(result.test_modules) == 2
          end
        )

      # Then
      assert length(result.test_modules) == 2
      assert meta.total_count == 2
    end

    test "counts handle targets with only one hit type - Postgres" do
      # Given
      command_event = CommandEventsFixtures.command_event_fixture()

      {:ok, _xcode_graph} =
        Postgres.create_xcode_graph(%{
          command_event: command_event,
          xcode_graph: %{
            name: "TestGraph",
            projects: [
              %{
                "name" => "TestProject",
                "path" => "TestApp",
                "targets" => [
                  %{
                    "name" => "TestTarget1",
                    "selective_testing_metadata" => %{"hash" => "hash-1", "hit" => "local"}
                  },
                  %{
                    "name" => "TestTarget2",
                    "selective_testing_metadata" => %{"hash" => "hash-2", "hit" => "local"}
                  },
                  %{
                    "name" => "TestTarget3",
                    "selective_testing_metadata" => %{"hash" => "hash-3", "hit" => "local"}
                  }
                ]
              }
            ]
          }
        })

      # When
      counts = Postgres.selective_testing_counts(command_event)

      # Then
      assert counts.selective_testing_local_hits_count == 3
      assert counts.selective_testing_remote_hits_count == 0
      assert counts.selective_testing_misses_count == 0
      assert counts.total_count == 3
    end

    test "counts handle targets with only one hit type - ClickHouse" do
      # Given
      command_event = CommandEventsFixtures.command_event_fixture()

      {:ok, _xcode_graph} =
        Clickhouse.create_xcode_graph(%{
          command_event: command_event,
          xcode_graph: %{
            name: "TestGraph",
            projects: [
              %{
                "name" => "TestProject",
                "path" => "TestApp",
                "targets" => [
                  %{
                    "name" => "TestTarget1",
                    "binary_cache_metadata" => %{"hash" => "hash-1", "hit" => "miss"}
                  },
                  %{
                    "name" => "TestTarget2",
                    "binary_cache_metadata" => %{"hash" => "hash-2", "hit" => "miss"}
                  }
                ]
              }
            ]
          }
        })

      # When
      counts = Clickhouse.binary_cache_counts(command_event)

      # Then
      assert counts.binary_cache_local_hits_count == 0
      assert counts.binary_cache_remote_hits_count == 0
      assert counts.binary_cache_misses_count == 2
      assert counts.total_count == 2
    end
  end

  # For querying Xcode data, we are using a materialized view in ClickHouse that can take a few milliseconds to populate.
  # In testing, where we run the assertions immediately, this can lead to flakiness if the update hasn't completed.
  # In order to be able to properly test the materialized view, we use this query helper that retries.
  defp wait_for_clickhouse_data(query_fn, condition_fn, max_attempts \\ 10, delay_ms \\ 100) do
    Enum.reduce_while(1..max_attempts, nil, fn attempt, _acc ->
      result = query_fn.()

      if condition_fn.(result) do
        {:halt, result}
      else
        # credo:disable-for-next-line
        if attempt < max_attempts do
          Process.sleep(delay_ms)
          {:cont, nil}
        else
          {:halt, result}
        end
      end
    end)
  end
end<|MERGE_RESOLUTION|>--- conflicted
+++ resolved
@@ -63,14 +63,8 @@
 
       assert graph_ch.name == "TestGraph"
       assert graph_ch.command_event_id == command_event.id
-<<<<<<< HEAD
+
       [project_ch] = ClickHouseRepo.all(from p in CHXcodeProject, where: p.xcode_graph_id == ^graph_ch.id)
-=======
-
-      [project_ch] =
-        ClickHouseRepo.all(from p in CHXcodeProject, where: p.xcode_graph_id == ^graph_ch.id)
-
->>>>>>> 0050b5f8
       assert project_ch.name == "ProjectA"
       assert project_ch.path == "App"
       assert project_ch.xcode_graph_id == graph_ch.id
