--- conflicted
+++ resolved
@@ -47,7 +47,12 @@
       {:floki, ">= 0.33.0"},
       {:phoenix_live_dashboard, "~> 0.8.4"},
       {:heroicons,
-       github: "tailwindlabs/heroicons", tag: "v2.1.1", sparse: "optimized", app: false, compile: false, depth: 1},
+       github: "tailwindlabs/heroicons",
+       tag: "v2.1.1",
+       sparse: "optimized",
+       app: false,
+       compile: false,
+       depth: 1},
       {:bamboo, "~> 2.4"},
       {:finch, "~> 0.20.0"},
       {:telemetry_metrics, "~> 1.0"},
@@ -135,11 +140,8 @@
       {:boruta, git: "https://github.com/malach-it/boruta_auth", branch: "master"},
       {:minio_server, github: "LostKobrakai/minio_server", only: :dev},
       {:runner, path: "runner", runtime: false},
-<<<<<<< HEAD
-      {:slipstream, "~> 1.2.0"}
-=======
+      {:slipstream, "~> 1.2.0"},
       {:lazy_html, ">= 0.1.0", only: :test}
->>>>>>> 70190cb6
     ]
   end
 
