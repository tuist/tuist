defmodule Tuist.MixProject do
  use Mix.Project

  def project do
    [
      app: :tuist,
      version: "0.1.0",
      elixir: "~> 1.16",
      elixirc_paths: elixirc_paths(Mix.env()),
      test_paths: ["test", "runner/test"],
      start_permanent: Enum.member?([:prod, :stag, :can], Mix.env()),
      aliases: aliases(),
      deps: deps(),
      compilers: [:boundary] ++ Mix.compilers(),
      listeners: [Phoenix.CodeReloader]
    ]
  end

  # Configuration for the OTP application.
  #
  # Type `mix help compile.app` for more information.
  def application do
    [
      mod: {Tuist.Application, []},
      extra_applications: [:logger, :runtime_tools, :os_mon, :ssh]
    ]
  end

  # Specifies which paths to compile per environment.
  defp elixirc_paths(:test), do: ["lib", "test/support", "credo"]
  defp elixirc_paths(:dev), do: ["lib", "credo"]
  defp elixirc_paths(_), do: ["lib"]

  # Specifies your project dependencies.
  #
  # Type `mix help deps` for examples and options.
  defp deps do
    [
      {:phoenix, "~> 1.7"},
      {:phoenix_ecto, "~> 4.4"},
      {:ecto_sql, "~> 3.12"},
      {:postgrex, ">= 0.0.0"},
      {:phoenix_html, "~> 4.0"},
      {:phoenix_live_reload, "~> 1.2", only: :dev},
      {:phoenix_live_view, "~> 1.1.0"},
      {:phoenix_view, "~> 2.0"},
      {:floki, ">= 0.33.0"},
      {:phoenix_live_dashboard, "~> 0.8.4"},
      {:heroicons,
       github: "tailwindlabs/heroicons", tag: "v2.1.1", sparse: "optimized", app: false, compile: false, depth: 1},
      {:bamboo, "~> 2.4"},
      {:finch, "~> 0.20.0"},
      {:telemetry_metrics, "~> 1.0"},
      {:telemetry_poller, "~> 1.0"},
      {:gettext, "~> 0.26"},
      {:jason, "~> 1.2"},
      {:libcluster, "~> 3.5"},
      {:bandit, "~> 1.2"},
      {:credo, "~> 1.7.13", only: [:dev, :test], runtime: false},
      {:appsignal, "~> 2.15.0"},
      {:appsignal_phoenix, "~> 2.5"},
      {:castore, "~> 1.0.12"},
      {:uniq, "~> 0.6"},
      {:encrypted_secrets, "~> 0.3.0"},
      # The trunk version of ex_aws has a bug that causes pre-fixing the bucket name to the object key
      # when using custom domains:
      # Fix: https://github.com/ex-aws/ex_aws/pull/1162/
      {:ex_aws, git: "https://github.com/tuist/ex_aws/", ref: "76b39d8651408a40e6ca40eec63bb49d1dde5713", override: true},
      {:ex_aws_s3,
       git: "https://github.com/tuist/ex_aws_s3/", ref: "7f3278bef49cc3fa6b4138a4077804d328a41c9c", override: true},
      {:number, "~> 1.0"},
      {:mimic, "~> 2.0", only: :test},
      {:ymlr, "~> 5.0"},
      {:open_api_spex, "~> 3.18"},
      {:oban, "~> 2.19"},
      {:oban_web, "~> 2.11"},
      {:bcrypt_elixir, "~> 3.0"},
      {:stripity_stripe, "~> 3.1"},
      {:ueberauth, "~> 0.10.8"},
      {:ueberauth_github, "~> 0.8"},
      {:ueberauth_google, "~> 0.12"},
      {:ueberauth_okta, "~> 1.0"},
      {:ueberauth_apple, "~> 0.6"},
      {:req, "~> 0.5.6"},
      {:req_telemetry, "~> 0.1.1"},
      {:telemetry_test, "~> 0.1.2"},
      {:sweet_xml, "~> 0.7.4"},
      {:timescale, "~> 0.1.0"},
      {:flop, "~> 0.26.0"},
      {:timex, "~> 3.7.13"},
      {:prom_ex, git: "https://github.com/pepicrft/prom_ex", branch: "finch"},
      {:ranch, "~> 2.2.0", override: true},
      {:hammer, "~> 7.0"},
      {:guardian, "~> 2.3"},
      {:guardian_db, "~> 3.0"},
      {:uuidv7, "~> 1.0"},
      {:decorator, "~> 1.4"},
      # Temporarily using PR #180 branch for OTP 28 compatibility fix
      # TODO: Switch back to hex version once jose 1.12.0 is released
      {:jose, git: "https://github.com/jtdowney/erlang-jose.git", branch: "fix-otp28-compatibility", override: true},
      {:ecto_psql_extras, "~> 0.8.1"},
      {:cachex, "~> 4.0.4"},
      {:excellent_migrations, "~> 0.1.8"},
      {:ex_aws_sts, "~> 2.2"},
      {:qr_code, "~> 3.2.0"},
      {:nimble_publisher, "~> 1.1"},
      {:yaml_elixir, "~> 2.11"},
      {:plug_cowboy, "~> 2.7"},
      {:retry, "~> 0.19"},
      {:redirect, "~> 0.4.0"},
      {:let_me, "~> 1.2"},
      {:ua_parser, "~> 1.8"},
      {:money, "~> 1.12"},
      {:image, "~> 0.60"},
      {:boundary, "~> 0.10", runtime: false},
      {:makeup, "~> 1.2", override: true},
      {:sobelow, "~> 0.14", only: [:dev, :test], runtime: false},
      {:solid, "~> 1.0"},
      {:plug_minify_html, "~> 0.1.0"},
      {:briefly, "~> 0.5.0"},
      {:fun_with_flags, "~> 1.13.0"},
      {:fun_with_flags_ui, "~> 1.1.0"},
      {:esbuild, "~> 0.10"},
      {:deep_merge, "~> 1.0"},
      {:broadway, "~> 1.2"},
      {:off_broadway_memory, "~> 1.2"},
      {:broadway_dashboard, "~> 0.4.1"},
      {:zxcvbn, "~> 0.3.0"},
      {:styler, "~> 1.8", only: [:dev, :test], runtime: false},
      {:redix, "~> 1.1"},
      {:redis_mutex, "~> 1.1"},
      {:hammer_backend_redis, "~> 7.0"},
      {:tidewave, "~> 0.1", only: :dev},
      {:ecto_ch, "~> 0.7"},
      (System.get_env("NOORA_LOCAL") &&
         {:noora, path: "../../Noora/web"}) ||
<<<<<<< HEAD
        {:noora, "== 0.40.6"},
=======
        {:noora, "== 0.41.0"},
>>>>>>> 30c82f63
      {:zstream, "~> 0.6"},
      {:cloak_ecto, "~> 1.3.0"},
      {:boruta, git: "https://github.com/malach-it/boruta_auth", branch: "master"},
      {:minio_server, github: "LostKobrakai/minio_server", only: :dev},
      {:runner, path: "runner", runtime: false},
      {:slipstream, "~> 1.2.0"},
      {:lazy_html, ">= 0.1.0", only: :test},
      # peep assumes all telemetry events' data conforms to the String.Chars,
      # causing runime errors when processing the telemetry events. We opened
      # a PR (https://github.com/rkallos/peep/pull/54) but it's still pending to
      # be merged.
      {:peep, git: "https://github.com/pepicrft/peep", ref: "cae2ddd2349ae0766352d106c4ebebc29949f110", override: true},
      {:langchain, git: "https://github.com/brainlid/langchain", branch: "main"},
      {:earmark, "~> 1.4"},
      {:html_sanitize_ex, "~> 1.4"},
      {:posthog, "~> 1.0", runtime: false}
    ]
  end

  # Aliases are shortcuts or tasks specific to the current project.
  # For example, to install project dependencies and perform other setup tasks, run:
  #
  #     $ mix setup
  #
  # See the documentation for `Mix` for more info on aliases.
  defp aliases do
    [
      setup: ["deps.get", "ecto.setup", "assets.setup", "assets.build"],
      "ecto.create": ["db.create"],
      "ecto.setup": [
        "ecto.create",
        "ecto.migrate",
        "run priv/repo/timezone.exs",
        "run priv/repo/seeds.exs"
      ],
      "ecto.reset": [
        "ecto.drop",
        "ecto.create",
        "run priv/repo/timezone.exs",
        "ecto.load",
        "ecto.migrate"
      ],
      test: ["ecto.create --quiet", "run priv/repo/timezone.exs", "ecto.migrate --quiet", "test"],
      "assets.setup": ["esbuild.install --if-missing"],
      "assets.build": [
        "esbuild app",
        "esbuild marketing",
        "esbuild apidocs"
      ],
      "assets.deploy": [
        "esbuild marketing --minify",
        "esbuild app --minify",
        "esbuild apidocs --minify",
        "phx.digest"
      ]
    ]
  end
end<|MERGE_RESOLUTION|>--- conflicted
+++ resolved
@@ -134,11 +134,7 @@
       {:ecto_ch, "~> 0.7"},
       (System.get_env("NOORA_LOCAL") &&
          {:noora, path: "../../Noora/web"}) ||
-<<<<<<< HEAD
-        {:noora, "== 0.40.6"},
-=======
         {:noora, "== 0.41.0"},
->>>>>>> 30c82f63
       {:zstream, "~> 0.6"},
       {:cloak_ecto, "~> 1.3.0"},
       {:boruta, git: "https://github.com/malach-it/boruta_auth", branch: "master"},
