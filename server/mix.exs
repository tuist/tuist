defmodule Tuist.MixProject do
  use Mix.Project

  def project do
    [
      app: :tuist,
      version: "0.1.0",
      elixir: "~> 1.16",
      elixirc_paths: elixirc_paths(Mix.env()),
      start_permanent: Enum.member?([:prod, :stag, :can], Mix.env()),
      aliases: aliases(),
      deps: deps(),
      compilers: [:boundary] ++ Mix.compilers()
    ]
  end

  # Configuration for the OTP application.
  #
  # Type `mix help compile.app` for more information.
  def application do
    [
      mod: {Tuist.Application, []},
      extra_applications: [:logger, :runtime_tools, :os_mon]
    ]
  end

  # Specifies which paths to compile per environment.
  defp elixirc_paths(:test), do: ["lib", "test/support", "credo"]
  defp elixirc_paths(:dev), do: ["lib", "credo"]
  defp elixirc_paths(_), do: ["lib"]

  # Specifies your project dependencies.
  #
  # Type `mix help deps` for examples and options.
  defp deps do
    [
      {:phoenix, "~> 1.7.12"},
      {:phoenix_ecto, "~> 4.4"},
      {:ecto_sql, "~> 3.12"},
      {:postgrex, ">= 0.0.0"},
      {:phoenix_html, "~> 4.0"},
      {:phoenix_live_reload, "~> 1.2", only: :dev},
      {:phoenix_live_view, "~> 1.0.0"},
      {:phoenix_view, "~> 2.0"},
      {:floki, ">= 0.33.0"},
      {:phoenix_live_dashboard, "~> 0.8.4"},
      {:heroicons,
       github: "tailwindlabs/heroicons", tag: "v2.1.1", sparse: "optimized", app: false, compile: false, depth: 1},
      {:bamboo, "~> 2.4.0"},
      {:finch,
       git: "https://github.com/sneako/finch.git", ref: "f857ad514411f8ae7383bb431827769612493434", override: true},
      {:telemetry_metrics, "~> 1.0"},
      {:telemetry_poller, "~> 1.0"},
      {:gettext, "~> 0.26"},
      {:jason, "~> 1.2"},
      {:dns_cluster, "~> 0.2.0"},
      {:bandit, "~> 1.2"},
      {:credo, "~> 1.7.7", only: [:dev, :test], runtime: false},
      {:appsignal, "~> 2.15.0"},
      {:appsignal_phoenix, "~> 2.5"},
      {:castore, "~> 1.0.12"},
      {:uniq, "~> 0.6"},
      {:encrypted_secrets, "~> 0.3.0"},
      {:ex_aws, "~> 2.5.5"},
      {:ex_aws_s3, "~> 2.5.5"},
      {:number, "~> 1.0"},
      {:mimic, "~> 1.12.0", only: :test},
      {:ymlr, "~> 2.0"},
      {:open_api_spex, "~> 3.18"},
      {:oban, "~> 2.19"},
      {:oban_web, "~> 2.11"},
      {:bcrypt_elixir, "~> 3.0"},
      {:stripity_stripe, "~> 3.1"},
      {:ueberauth, "~> 0.10.8"},
      {:ueberauth_github, "~> 0.8"},
      {:ueberauth_google, "~> 0.12"},
      {:ueberauth_okta, "~> 1.0"},
      {:ueberauth_apple, "~> 0.6"},
      {:req, "~> 0.5.6"},
      {:req_telemetry, "~> 0.1.1"},
      {:telemetry_test, "~> 0.1.2"},
      {:sweet_xml, "~> 0.7.4"},
      {:timescale, "~> 0.1.0"},
      {:flop, "~> 0.26.0"},
      {:timex, "~> 3.7.13"},
      {:prom_ex, git: "https://github.com/akoutmos/prom_ex", branch: "master"},
      {:ranch, "~> 2.2.0", override: true},
      {:hammer, "~> 7.0"},
      {:guardian, "~> 2.3"},
      {:guardian_db, "~> 3.0"},
      {:uuidv7, "~> 1.0"},
      {:decorator, "~> 1.4"},
      {:jose, "~> 1.11"},
      {:ecto_psql_extras, "~> 0.8.1"},
      {:cachex, "~> 4.1.0"},
      {:error_tracker, "~> 0.6.0"},
      {:excellent_migrations, "~> 0.1.8"},
      {:ex_aws_sts, "~> 2.2"},
      {:qr_code, "~> 3.2.0"},
      {:nimble_publisher, "~> 1.1"},
      {:yaml_elixir, "~> 2.11"},
      {:reading_time, "~> 0.2.0"},
      {:plug_cowboy, "~> 2.7"},
      {:retry, "~> 0.19"},
      {:redirect, "~> 0.4.0"},
      {:let_me, "~> 1.2"},
      {:ua_parser, "~> 1.8"},
      {:money, "~> 1.12"},
      {:image, "~> 0.60.0"},
      {:boundary, "~> 0.10", runtime: false},
      {:makeup, "~> 1.2", override: true},
      {:sobelow, "~> 0.14", only: [:dev, :test], runtime: false},
      {:solid, "~> 1.0.0"},
      {:plug_minify_html, "~> 0.1.0"},
      {:briefly, "~> 0.5.0"},
      {:fun_with_flags, "~> 1.13.0"},
      {:fun_with_flags_ui, "~> 1.1.0"},
      {:esbuild, "~> 0.10"},
      {:deep_merge, "~> 1.0"},
      {:broadway, "~> 1.2"},
      {:off_broadway_memory, "~> 1.2"},
      {:broadway_dashboard, "~> 0.4.1"},
      {:zxcvbn, "~> 0.3.0"},
      {:styler, "~> 1.6.0", only: [:dev, :test], runtime: false},
      {:redix, "~> 1.1"},
      {:redis_mutex, "~> 1.1"},
      {:hammer_backend_redis, "~> 7.0"},
      {:tidewave, "~> 0.1", only: :dev},
      {:ecto_ch, "~> 0.7.0"},
      (System.get_env("NOORA_LOCAL") &&
         {:noora, path: "../../Noora/web"}) ||
        {:noora, "== 0.11.0"},
      {:zstream, "~> 0.6"},
<<<<<<< HEAD
      {:boruta, git: "https://github.com/malach-it/boruta_auth", branch: "master"},
      {:langchain, git: "https://github.com/tuist/langchain", branch: "feat/until-multiple-tools"}
=======
      {:cloak_ecto, "~> 1.3.0"},
      {:boruta, git: "https://github.com/malach-it/boruta_auth", branch: "master"}
>>>>>>> 55dc3b97
    ]
  end

  # Aliases are shortcuts or tasks specific to the current project.
  # For example, to install project dependencies and perform other setup tasks, run:
  #
  #     $ mix setup
  #
  # See the documentation for `Mix` for more info on aliases.
  defp aliases do
    [
      setup: ["deps.get", "ecto.setup", "assets.setup", "assets.build"],
      "ecto.create": ["db.create"],
      "ecto.setup": [
        "ecto.create",
        "ecto.migrate",
        "run priv/repo/timezone.exs",
        "run priv/repo/seeds.exs"
      ],
      "ecto.reset": [
        "ecto.drop",
        "ecto.create",
        "run priv/repo/timezone.exs",
        "ecto.load",
        "ecto.migrate"
      ],
      test: ["ecto.create --quiet", "run priv/repo/timezone.exs", "ecto.migrate --quiet", "test"],
      "assets.setup": ["esbuild.install --if-missing"],
      "assets.build": ["esbuild app", "esbuild marketing", "esbuild apidocs"],
      "assets.deploy": [
        "esbuild marketing --minify",
        "esbuild app --minify",
        "esbuild apidocs --minify",
        "phx.digest"
      ]
    ]
  end
end<|MERGE_RESOLUTION|>--- conflicted
+++ resolved
@@ -131,13 +131,9 @@
          {:noora, path: "../../Noora/web"}) ||
         {:noora, "== 0.11.0"},
       {:zstream, "~> 0.6"},
-<<<<<<< HEAD
       {:boruta, git: "https://github.com/malach-it/boruta_auth", branch: "master"},
-      {:langchain, git: "https://github.com/tuist/langchain", branch: "feat/until-multiple-tools"}
-=======
-      {:cloak_ecto, "~> 1.3.0"},
-      {:boruta, git: "https://github.com/malach-it/boruta_auth", branch: "master"}
->>>>>>> 55dc3b97
+      {:langchain, git: "https://github.com/tuist/langchain", branch: "feat/until-multiple-tools"},
+      {:cloak_ecto, "~> 1.3.0"}
     ]
   end
 
