--- conflicted
+++ resolved
@@ -131,15 +131,10 @@
          {:noora, path: "../../Noora/web"}) ||
         {:noora, "== 0.11.0"},
       {:zstream, "~> 0.6"},
-<<<<<<< HEAD
       {:cloak_ecto, "~> 1.3.0"},
       {:boruta, git: "https://github.com/malach-it/boruta_auth", branch: "master"},
-      {:minio_server, github: "LostKobrakai/minio_server", only: :dev}
-=======
-      {:boruta, git: "https://github.com/malach-it/boruta_auth", branch: "master"},
-      {:langchain, git: "https://github.com/tuist/langchain", branch: "feat/until-multiple-tools"},
-      {:cloak_ecto, "~> 1.3.0"}
->>>>>>> 38584597
+      {:minio_server, github: "LostKobrakai/minio_server", only: :dev},
+      {:langchain, git: "https://github.com/tuist/langchain", branch: "feat/until-multiple-tools"}
     ]
   end
 
