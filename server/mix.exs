--- conflicted
+++ resolved
@@ -146,11 +146,8 @@
       # a PR (https://github.com/rkallos/peep/pull/54) but it's still pending to
       # be merged.
       {:peep, git: "https://github.com/pepicrft/peep", ref: "cae2ddd2349ae0766352d106c4ebebc29949f110", override: true},
-<<<<<<< HEAD
-      {:langchain, git: "https://github.com/brainlid/langchain", branch: "main"}
-=======
+      {:langchain, git: "https://github.com/brainlid/langchain", branch: "main"},
       {:oban_met, "~> 1.0"}
->>>>>>> cadde3de
     ]
   end
 
