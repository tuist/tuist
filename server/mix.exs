--- conflicted
+++ resolved
@@ -147,13 +147,10 @@
       # be merged.
       {:peep, git: "https://github.com/pepicrft/peep", ref: "cae2ddd2349ae0766352d106c4ebebc29949f110", override: true},
       {:langchain, git: "https://github.com/brainlid/langchain", branch: "main"},
-<<<<<<< HEAD
       {:earmark, "~> 1.4"},
       {:html_sanitize_ex, "~> 1.4"}
-=======
       {:oban_met, "~> 1.0"},
       {:posthog, "~> 1.0", runtime: false}
->>>>>>> 851e64ef
     ]
   end
 
