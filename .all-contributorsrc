{
  "files": [
    "README.md"
  ],
  "imageSize": 100,
  "commit": false,
  "contributorTemplate": "<a href=\"<%= contributor.profile %>\"><img src=\"<%= contributor.avatar_url %>\" width=\"<%= options.imageSize %>px;\" alt=\"\"/><br /><sub><b><%= contributor.name %></b></sub></a>",
  "commitConvention": "none",
  "contributors": [
    {
      "login": "kalkwarf",
      "name": "kalkwarf",
      "avatar_url": "https://avatars1.githubusercontent.com/u/1033839?v=4",
      "profile": "https://github.com/kalkwarf",
      "contributions": [
        "ideas",
        "bug"
      ]
    },
    {
      "login": "fortmarek",
      "name": "Marek Fořt",
      "avatar_url": "https://avatars0.githubusercontent.com/u/9371695?v=4",
      "profile": "https://github.com/fortmarek",
      "contributions": [
        "ideas"
      ]
    },
    {
      "login": "kwridan",
      "name": "Kas",
      "avatar_url": "https://avatars3.githubusercontent.com/u/11914919?v=4",
      "profile": "http://www.matrixprojects.net",
      "contributions": [
        "code"
      ]
    },
    {
      "login": "natanrolnik",
      "name": "Natan Rolnik",
      "avatar_url": "https://avatars3.githubusercontent.com/u/1164565?v=4",
      "profile": "http://natanrolnik.me",
      "contributions": [
        "bug"
      ]
    },
    {
      "login": "svastven",
      "name": "svastven",
      "avatar_url": "https://avatars0.githubusercontent.com/u/42235915?v=4",
      "profile": "https://github.com/svastven",
      "contributions": [
        "ideas"
      ]
    },
    {
      "login": "bhuemer",
      "name": "Bernhard Huemer",
      "avatar_url": "https://avatars2.githubusercontent.com/u/1212480?v=4",
      "profile": "http://bhuemer.github.io",
      "contributions": [
        "ideas"
      ]
    },
    {
      "login": "mollyIV",
      "name": "Daniel Jankowski",
      "avatar_url": "https://avatars0.githubusercontent.com/u/10795657?v=4",
      "profile": "https://djankowski.dev",
      "contributions": [
        "ideas"
      ]
    },
    {
      "login": "facumenzella",
      "name": "Facundo Menzella",
      "avatar_url": "https://avatars1.githubusercontent.com/u/1125252?v=4",
      "profile": "https://github.com/facumenzella",
      "contributions": [
        "ideas"
      ]
    },
    {
      "login": "eito",
      "name": "Eric Ito",
      "avatar_url": "https://avatars3.githubusercontent.com/u/775643?v=4",
      "profile": "https://github.com/eito",
      "contributions": [
        "ideas"
      ]
    },
    {
      "login": "laxmorek",
      "name": "Kamil Harasimowicz",
      "avatar_url": "https://avatars2.githubusercontent.com/u/4774319?v=4",
      "profile": "https://github.com/laxmorek",
      "contributions": [
        "code",
        "ideas"
      ]
    },
    {
      "login": "olejnjak",
      "name": "Jakub Olejník",
      "avatar_url": "https://avatars1.githubusercontent.com/u/3148214?v=4",
      "profile": "https://github.com/olejnjak",
      "contributions": [
        "ideas"
      ]
    },
    {
      "login": "lakpa",
      "name": "ldindu",
      "avatar_url": "https://avatars0.githubusercontent.com/u/389328?v=4",
      "profile": "https://github.com/lakpa",
      "contributions": [
        "ideas"
      ]
    },
    {
      "login": "gtsifrikas",
      "name": "George Tsifrikas",
      "avatar_url": "https://avatars2.githubusercontent.com/u/8904378?v=4",
      "profile": "https://github.com/gtsifrikas",
      "contributions": [
        "blog"
      ]
    },
    {
      "login": "yurapriv",
      "name": "Privezentsev Yura",
      "avatar_url": "https://avatars2.githubusercontent.com/u/7814127?v=4",
      "profile": "https://github.com/yurapriv",
      "contributions": [
        "code"
      ]
    },
    {
      "login": "ferologics",
      "name": "Fero",
      "avatar_url": "https://avatars2.githubusercontent.com/u/5576161?v=4",
      "profile": "http://ferologics.github.io",
      "contributions": [
        "code"
      ]
    },
    {
      "login": "hebertialmeida",
      "name": "Heberti Almeida",
      "avatar_url": "https://avatars0.githubusercontent.com/u/103670?v=4",
      "profile": "https://heberti.com",
      "contributions": [
        "code"
      ]
    },
    {
      "login": "subdigital",
      "name": "Ben Scheirman",
      "avatar_url": "https://avatars0.githubusercontent.com/u/59140?v=4",
      "profile": "http://benscheirman.com",
      "contributions": [
        "ideas"
      ]
    },
    {
      "login": "jsorge",
      "name": "Jared Sorge",
      "avatar_url": "https://avatars3.githubusercontent.com/u/2585841?v=4",
      "profile": "https://jsorge.net",
      "contributions": [
        "bug"
      ]
    },
    {
      "login": "joeblau",
      "name": "Joe Blau",
      "avatar_url": "https://avatars1.githubusercontent.com/u/1218847?v=4",
      "profile": "https://joeblau.com",
      "contributions": [
        "bug"
      ]
    },
    {
      "login": "dcvz",
      "name": "David Chavez",
      "avatar_url": "https://avatars0.githubusercontent.com/u/2475932?v=4",
      "profile": "https://twitter.com/dchavezlive",
      "contributions": [
        "code"
      ]
    },
    {
      "login": "RomanPodymov",
      "name": "Roman Podymov",
      "avatar_url": "https://avatars3.githubusercontent.com/u/10789692?v=4",
      "profile": "https://www.linkedin.com/in/роман-подымов-72338ab0/",
      "contributions": [
        "code"
      ]
    },
    {
      "login": "marcinreliga-fn",
      "name": "Marcin Religa",
      "avatar_url": "https://avatars0.githubusercontent.com/u/76949651?v=4",
      "profile": "https://github.com/marcinreliga-fn",
      "contributions": [
        "ideas"
      ]
    },
    {
      "login": "adellibovi",
      "name": "Alfredo Delli Bovi",
      "avatar_url": "https://avatars3.githubusercontent.com/u/67916?v=4",
      "profile": "https://github.com/adellibovi",
      "contributions": [
        "code"
      ]
    },
    {
      "login": "Jake-Prickett",
      "name": "Jake Prickett",
      "avatar_url": "https://avatars1.githubusercontent.com/u/26095410?v=4",
      "profile": "https://github.com/Jake-Prickett",
      "contributions": [
        "code"
      ]
    },
    {
      "login": "danyf90",
      "name": "Daniele Formichelli",
      "avatar_url": "https://avatars.githubusercontent.com/u/2794031?v=4",
      "profile": "https://github.com/danyf90",
      "contributions": [
        "code",
        "maintenance"
      ]
    },
    {
      "login": "SergeyPetrachkov",
      "name": "Sergey Petrachkov",
      "avatar_url": "https://avatars.githubusercontent.com/u/7995896?v=4",
      "profile": "https://www.facebook.com/PetrachkovSergey",
      "contributions": [
        "code"
      ]
    },
    {
      "login": "jinuman",
      "name": "Jinwoo, Kim",
      "avatar_url": "https://avatars.githubusercontent.com/u/26243835?v=4",
      "profile": "http://jinuman.github.io/resume",
      "contributions": [
        "content"
      ]
    },
    {
      "login": "thedavidharris",
      "name": "David Harris",
      "avatar_url": "https://avatars.githubusercontent.com/u/5666250?v=4",
      "profile": "https://github.com/thedavidharris",
      "contributions": [
        "bug"
      ]
    },
    {
      "login": "DimaMishchenko",
      "name": "Dmytro Mishchenko",
      "avatar_url": "https://avatars.githubusercontent.com/u/25247301?v=4",
      "profile": "https://github.com/DimaMishchenko",
      "contributions": [
        "code"
      ]
    },
    {
      "login": "sampettersson",
      "name": "Sam Pettersson",
      "avatar_url": "https://avatars.githubusercontent.com/u/5459507?v=4",
      "profile": "http://www.sampettersson.com",
      "contributions": [
        "code"
      ]
    },
    {
      "login": "joshdholtz",
      "name": "Josh Holtz",
      "avatar_url": "https://avatars.githubusercontent.com/u/401294?v=4",
      "profile": "http://www.joshholtz.com",
      "contributions": [
        "code"
      ]
    },
    {
      "login": "myihsan",
      "name": "Jierong Li",
      "avatar_url": "https://avatars.githubusercontent.com/u/7414906?v=4",
      "profile": "http://jierong.dev",
      "contributions": [
        "code",
        "content"
      ]
    },
    {
      "login": "freak4pc",
      "name": "Shai Mishali",
      "avatar_url": "https://avatars.githubusercontent.com/u/605076?v=4",
      "profile": "https://twitter.com/freak4pc",
      "contributions": [
        "code"
      ]
    },
    {
      "login": "FranzBusch",
      "name": "Franz Busch",
      "avatar_url": "https://avatars.githubusercontent.com/u/3491887?v=4",
      "profile": "https://twitter.com/FranzJBusch",
      "contributions": [
        "code"
      ]
    },
    {
      "login": "tiarnann",
      "name": "Tíarnán McGrath",
      "avatar_url": "https://avatars.githubusercontent.com/u/10522081?v=4",
      "profile": "https://github.com/tiarnann",
      "contributions": [
        "bug"
      ]
    },
    {
      "login": "softmaxsg",
      "name": "Vitaly Chupryk",
      "avatar_url": "https://avatars.githubusercontent.com/u/3723817?v=4",
      "profile": "https://github.com/softmaxsg",
      "contributions": [
        "code"
      ]
    },
    {
      "login": "rmnblm",
      "name": "Roman Blum",
      "avatar_url": "https://avatars.githubusercontent.com/u/5942764?v=4",
      "profile": "https://github.com/rmnblm",
      "contributions": [
        "code"
      ]
    },
    {
      "login": "fila95",
      "name": "Giovanni Filaferro",
      "avatar_url": "https://avatars.githubusercontent.com/u/7265334?v=4",
      "profile": "http://nanotek.me",
      "contributions": [
        "bug"
      ]
    },
    {
      "login": "tovkal",
      "name": "Andrés Pizá Bückmann",
      "avatar_url": "https://avatars.githubusercontent.com/u/5960675?v=4",
      "profile": "http://twitter.com/tovkal",
      "contributions": [
        "doc",
        "code"
      ]
    },
    {
      "login": "gcacoutinho",
      "name": "Gabriel Coutinho",
      "avatar_url": "https://avatars.githubusercontent.com/u/17842860?v=4",
      "profile": "http://coutinho.dev",
      "contributions": [
        "doc"
      ]
    },
    {
      "login": "cipolleschi",
      "name": "Riccardo",
      "avatar_url": "https://avatars.githubusercontent.com/u/11162307?v=4",
      "profile": "https://medium.com/@riccardocipolleschi",
      "contributions": [
        "code"
      ]
    },
    {
      "login": "bolismauro",
      "name": "Mauro Bolis",
      "avatar_url": "https://avatars.githubusercontent.com/u/771999?v=4",
      "profile": "https://github.com/bolismauro",
      "contributions": [
        "code"
      ]
    },
    {
      "login": "iteracticman",
      "name": "Peter Weishapl",
      "avatar_url": "https://avatars.githubusercontent.com/u/461805?v=4",
      "profile": "https://twitter.com/iteractive_man",
      "contributions": [
        "code"
      ]
    },
    {
      "login": "cruisediary",
      "name": "Cruz",
      "avatar_url": "https://avatars.githubusercontent.com/u/2609775?v=4",
      "profile": "http://stackoverflow.com/users/1878594/swiftycruz",
      "contributions": [
        "content"
      ]
    },
    {
      "login": "svenmuennich",
      "name": "Sven Münnich",
      "avatar_url": "https://avatars.githubusercontent.com/u/1932115?v=4",
      "profile": "https://github.com/svenmuennich",
      "contributions": [
        "doc",
        "code"
      ]
    },
    {
      "login": "santi-d",
      "name": "Santiago A. Delgado",
      "avatar_url": "https://avatars.githubusercontent.com/u/993826?v=4",
      "profile": "https://github.com/santi-d",
      "contributions": [
        "code"
      ]
    },
    {
      "login": "wojciech-kulik",
      "name": "Wojciech Kulik",
      "avatar_url": "https://avatars.githubusercontent.com/u/3128467?v=4",
      "profile": "https://wojciechkulik.pl",
      "contributions": [
        "code"
      ]
    },
    {
      "login": "iainsmith",
      "name": "Iain Smith",
      "avatar_url": "https://avatars.githubusercontent.com/u/993745?v=4",
      "profile": "https://github.com/iainsmith",
      "contributions": [
        "code"
      ]
    },
    {
      "login": "havebeenfitz",
      "name": "Max Kraev",
      "avatar_url": "https://avatars.githubusercontent.com/u/31866271?v=4",
      "profile": "https://github.com/havebeenfitz",
      "contributions": [
        "bug"
      ]
    },
    {
      "login": "mstfy",
      "name": "Mustafa Yusuf",
      "avatar_url": "https://avatars.githubusercontent.com/u/5105861?v=4",
      "profile": "https://github.com/mstfy",
      "contributions": [
        "code"
      ]
    },
    {
      "login": "dbarden",
      "name": "Daniel Barden",
      "avatar_url": "https://avatars.githubusercontent.com/u/104456?v=4",
      "profile": "http://twitter.com/danielbarden",
      "contributions": [
        "code"
      ]
    },
    {
      "login": "zzzkk",
      "name": "Zofia Kulus",
      "avatar_url": "https://avatars.githubusercontent.com/u/12541603?v=4",
      "profile": "https://github.com/zzzkk",
      "contributions": [
        "code"
      ]
    },
    {
      "login": "randomeizer",
      "name": "David Peterson",
      "avatar_url": "https://avatars.githubusercontent.com/u/3589315?v=4",
      "profile": "http://randombits.org/",
      "contributions": [
        "ideas"
      ]
    },
    {
      "login": "eltociear",
      "name": "Ikko Ashimine",
      "avatar_url": "https://avatars.githubusercontent.com/u/22633385?v=4",
      "profile": "https://bandism.net/",
      "contributions": [
        "doc"
      ]
    },
    {
      "login": "setoelkahfi",
      "name": "Seto Elkahfi / 塞托·埃尔卡菲",
      "avatar_url": "https://avatars.githubusercontent.com/u/1797197?v=4",
      "profile": "https://github.com/setoelkahfi",
      "contributions": [
        "doc"
      ]
    },
    {
      "login": "apps4everyone",
      "name": "apps4everyone",
      "avatar_url": "https://avatars.githubusercontent.com/u/1915802?v=4",
      "profile": "https://apps4everyone.at",
      "contributions": [
        "code"
      ]
    },
    {
      "login": "LorDisturbia",
      "name": "Lorenzo",
      "avatar_url": "https://avatars.githubusercontent.com/u/12445776?v=4",
      "profile": "https://github.com/LorDisturbia",
      "contributions": [
        "code"
      ]
    },
    {
      "login": "DarkoDamjanovic",
      "name": "Darko Damjanovic",
      "avatar_url": "https://avatars.githubusercontent.com/u/11902775?v=4",
      "profile": "https://github.com/DarkoDamjanovic",
      "contributions": [
        "code"
      ]
    },
    {
      "login": "MarvinNazari",
      "name": "Marvin Nazari",
      "avatar_url": "https://avatars.githubusercontent.com/u/926772?v=4",
      "profile": "https://twitter.com/MarvinNazari",
      "contributions": [
        "code"
      ]
    },
    {
      "login": "codeOfRobin",
      "name": "Robin Malhotra",
      "avatar_url": "https://avatars.githubusercontent.com/u/5009041?v=4",
      "profile": "http://twitter.com/codeOfRobin",
      "contributions": [
        "code"
      ]
    },
    {
      "login": "astromonkee",
      "name": "Astromonkee",
      "avatar_url": "https://avatars.githubusercontent.com/u/44421303?v=4",
      "profile": "https://github.com/astromonkee",
      "contributions": [
        "doc"
      ]
    },
    {
      "login": "ezraberch",
      "name": "ezraberch",
      "avatar_url": "https://avatars.githubusercontent.com/u/49635435?v=4",
      "profile": "https://github.com/ezraberch",
      "contributions": [
        "code"
      ]
    },
    {
      "login": "cconstable",
      "name": "Christopher Constable",
      "avatar_url": "https://avatars.githubusercontent.com/u/564781?v=4",
      "profile": "https://github.com/cconstable",
      "contributions": [
        "doc"
      ]
    },
    {
      "login": "neakor",
      "name": "Yi Wang",
      "avatar_url": "https://avatars.githubusercontent.com/u/1827517?v=4",
      "profile": "https://github.com/neakor",
      "contributions": [
        "code"
      ]
    },
    {
      "login": "tosbaha",
      "name": "Mustafa Dur",
      "avatar_url": "https://avatars.githubusercontent.com/u/971530?v=4",
      "profile": "https://www.mustafadur.com",
      "contributions": [
        "doc"
      ]
    },
    {
      "login": "lucabartoletti",
      "name": "Luca Bartoletti",
      "avatar_url": "https://avatars.githubusercontent.com/u/838925?v=4",
      "profile": "https://github.com/lucabartoletti",
      "contributions": [
        "doc"
      ]
    },
    {
      "login": "sujata23",
      "name": "Sujata Chakraborty",
      "avatar_url": "https://avatars.githubusercontent.com/u/1849089?v=4",
      "profile": "https://github.com/sujata23",
      "contributions": [
        "code"
      ]
    },
    {
      "login": "pavel-trafimuk",
      "name": "Pavel Trafimuk",
      "avatar_url": "https://avatars.githubusercontent.com/u/5096762?v=4",
      "profile": "http://www.viber.com",
      "contributions": [
        "code"
      ]
    },
    {
      "login": "Alexsilvacodes",
      "name": "Alejandro Silva Fernández",
      "avatar_url": "https://avatars.githubusercontent.com/u/633535?v=4",
      "profile": "https://alexsilva.dev/",
      "contributions": [
        "code"
      ]
    },
    {
      "login": "jakeatoms",
      "name": "Jake Adams",
      "avatar_url": "https://avatars.githubusercontent.com/u/3605966?v=4",
      "profile": "http://www.jakeadams.co",
      "contributions": [
        "code"
      ]
    },
    {
      "login": "wattson12",
      "name": "Sam Watts",
      "avatar_url": "https://avatars.githubusercontent.com/u/1217873?v=4",
      "profile": "https://github.com/wattson12",
      "contributions": [
        "code"
      ]
    },
    {
      "login": "erkekin",
      "name": "Erk Ekin",
      "avatar_url": "https://avatars.githubusercontent.com/u/701481?v=4",
      "profile": "http://erkekin.com",
      "contributions": [
        "code"
      ]
    },
    {
      "login": "morozkin",
      "name": "Denis Morozov",
      "avatar_url": "https://avatars.githubusercontent.com/u/16591888?v=4",
      "profile": "https://github.com/morozkin",
      "contributions": [
        "doc"
      ]
    },
    {
      "login": "orbitekk",
      "name": "orbitekk",
      "avatar_url": "https://avatars.githubusercontent.com/u/4222449?v=4",
      "profile": "https://github.com/orbitekk",
      "contributions": [
        "code"
      ]
    },
    {
      "login": "wogus3602",
      "name": "Park Jae Hyun",
      "avatar_url": "https://avatars.githubusercontent.com/u/46857148?v=4",
      "profile": "https://blog.naver.com/wogus3602",
      "contributions": [
        "doc"
      ]
    },
    {
      "login": "regularberry",
      "name": "Sean Berry",
      "avatar_url": "https://avatars.githubusercontent.com/u/565192?v=4",
      "profile": "https://github.com/regularberry",
      "contributions": [
        "code"
      ]
    },
    {
      "login": "hisaac",
      "name": "Isaac Halvorson",
      "avatar_url": "https://avatars.githubusercontent.com/u/923876?v=4",
      "profile": "http://hisaac.net",
      "contributions": [
        "code"
      ]
    },
    {
      "login": "mohitsaxenaknoldus",
      "name": "Mohit Saxena",
      "avatar_url": "https://avatars.githubusercontent.com/u/76725454?v=4",
      "profile": "https://github.com/mohitsaxenaknoldus",
      "contributions": [
        "code"
      ]
    },
    {
      "login": "mikchmie",
      "name": "Mikołaj Chmielewski",
      "avatar_url": "https://avatars.githubusercontent.com/u/15248837?v=4",
      "profile": "https://github.com/mikchmie",
      "contributions": [
        "code"
      ]
    },
    {
      "login": "takinwande",
      "name": "Tope Akinwande",
      "avatar_url": "https://avatars.githubusercontent.com/u/4744429?v=4",
      "profile": "https://github.com/takinwande",
      "contributions": [
        "code"
      ]
    },
    {
      "login": "TheInkedEngineer",
      "name": "TheInkedEngineer",
      "avatar_url": "https://avatars.githubusercontent.com/u/13349066?v=4",
      "profile": "https://www.theinkedengineer.com",
      "contributions": [
        "code"
      ]
    },
    {
      "login": "alexanderwe",
      "name": "Alexander Weiß",
      "avatar_url": "https://avatars.githubusercontent.com/u/12934015?v=4",
      "profile": "http://alexanderweiss.dev",
      "contributions": [
        "code"
      ]
    },
    {
      "login": "kyungpyoda",
      "name": "kyungpyoda",
      "avatar_url": "https://avatars.githubusercontent.com/u/44656036?v=4",
      "profile": "https://github.com/kyungpyoda",
      "contributions": [
        "code"
      ]
    },
    {
      "login": "VilleWitt",
      "name": "Ville Witt",
      "avatar_url": "https://avatars.githubusercontent.com/u/522544?v=4",
      "profile": "http://www.villewitt.net",
      "contributions": [
        "doc"
      ]
    },
    {
      "login": "paulsamuels",
      "name": "paul.s",
      "avatar_url": "https://avatars.githubusercontent.com/u/527091?v=4",
      "profile": "https://github.com/paulsamuels",
      "contributions": [
        "code"
      ]
    },
    {
      "login": "aniltaskiran",
      "name": "aniltaskiran",
      "avatar_url": "https://avatars.githubusercontent.com/u/16738729?v=4",
      "profile": "https://github.com/aniltaskiran",
      "contributions": [
        "doc"
      ]
    },
    {
      "login": "unxavi",
      "name": "Javier Vieira",
      "avatar_url": "https://avatars.githubusercontent.com/u/3817679?v=4",
      "profile": "https://github.com/unxavi",
      "contributions": [
        "code"
      ]
    },
    {
      "login": "a-sarris",
      "name": "Aris Sarris",
      "avatar_url": "https://avatars.githubusercontent.com/u/78614622?v=4",
      "profile": "https://github.com/a-sarris",
      "contributions": [
        "code"
      ]
    },
    {
      "login": "kimxwan0319",
      "name": "kimxwan0319",
      "avatar_url": "https://avatars.githubusercontent.com/u/67373938?v=4",
      "profile": "https://xxw9999.notion.site/xxw9999/iOS-8585a34b2886419586960c5c02b9d845",
      "contributions": [
        "code"
      ]
    },
    {
      "login": "ffittschen",
      "name": "Florian Fittschen",
      "avatar_url": "https://avatars.githubusercontent.com/u/7734806?v=4",
      "profile": "https://florian.codes",
      "contributions": [
        "code"
      ]
    },
    {
      "login": "jesus-mg-ios",
      "name": "Jesus (iOS)",
      "avatar_url": "https://avatars.githubusercontent.com/u/85997060?v=4",
      "profile": "https://github.com/jesus-mg-ios",
      "contributions": [
        "code"
      ]
    },
    {
      "login": "nicholaskim94",
      "name": "Nicholas Kim",
      "avatar_url": "https://avatars.githubusercontent.com/u/7912759?v=4",
      "profile": "https://github.com/nicholaskim94",
      "contributions": [
        "doc",
        "code"
      ]
    },
    {
      "login": "Smponias",
      "name": "Alexandros Smponias",
      "avatar_url": "https://avatars.githubusercontent.com/u/14213855?v=4",
      "profile": "https://github.com/Smponias",
      "contributions": [
        "code"
      ]
    },
    {
      "login": "mangofever",
      "name": "Go",
      "avatar_url": "https://avatars.githubusercontent.com/u/724343?v=4",
      "profile": "https://github.com/mangofever",
      "contributions": [
        "code"
      ]
    },
    {
      "login": "AlbGarciam",
      "name": "Alberto Garcia",
      "avatar_url": "https://avatars.githubusercontent.com/u/45308839?v=4",
      "profile": "https://github.com/AlbGarciam",
      "contributions": [
        "code"
      ]
    },
    {
      "login": "Andrea-Scuderi",
      "name": "Andrea Scuderi",
      "avatar_url": "https://avatars.githubusercontent.com/u/8319309?v=4",
      "profile": "https://www.linkedin.com/in/andreascuderi/",
      "contributions": [
        "code"
      ]
    },
    {
      "login": "dogo",
      "name": "Diogo Autilio",
      "avatar_url": "https://avatars.githubusercontent.com/u/1487375?v=4",
      "profile": "http://dogoautilio.wordpress.com/",
      "contributions": [
        "code"
      ]
    },
    {
      "login": "shahzadmajeed",
      "name": "Shahzad Majeed",
      "avatar_url": "https://avatars.githubusercontent.com/u/1209459?v=4",
      "profile": "https://github.com/shahzadmajeed",
      "contributions": [
        "code"
      ]
    },
    {
      "login": "danrevah",
      "name": "Dan",
      "avatar_url": "https://avatars.githubusercontent.com/u/7808742?v=4",
      "profile": "https://github.com/danrevah",
      "contributions": [
        "code"
      ]
    },
    {
      "login": "nivanchikov",
      "name": "Nikita Ivanchikov",
      "avatar_url": "https://avatars.githubusercontent.com/u/1830010?v=4",
      "profile": "https://github.com/nivanchikov",
      "contributions": [
        "code"
      ]
    },
    {
      "login": "xoxo-anastasi-xoxo",
      "name": "Anastasia Kazantseva",
      "avatar_url": "https://avatars.githubusercontent.com/u/28875920?v=4",
      "profile": "https://github.com/xoxo-anastasi-xoxo",
      "contributions": [
        "code"
      ]
    },
    {
      "login": "michaelmcguire",
      "name": "Michael McGuire",
      "avatar_url": "https://avatars.githubusercontent.com/u/429790?v=4",
      "profile": "https://twitter.com/MonocularVision",
      "contributions": [
        "code"
      ]
    },
    {
      "login": "mfcollins3",
      "name": "Michael Collins",
      "avatar_url": "https://avatars.githubusercontent.com/u/104274?v=4",
      "profile": "http://www.michaelfcollins3.me",
      "contributions": [
        "code"
      ]
    },
    {
      "login": "devyhan",
      "name": "YoHan Cho",
      "avatar_url": "https://avatars.githubusercontent.com/u/45344633?v=4",
      "profile": "https://github.com/devyhan",
      "contributions": [
        "code"
      ]
    },
    {
      "login": "euriasb",
      "name": "euriasb",
      "avatar_url": "https://avatars.githubusercontent.com/u/3721257?v=4",
      "profile": "https://github.com/euriasb",
      "contributions": [
        "code"
      ]
    },
    {
      "login": "MontakOleg",
      "name": "MontakOleg",
      "avatar_url": "https://avatars.githubusercontent.com/u/1800899?v=4",
      "profile": "https://github.com/MontakOleg",
      "contributions": [
        "doc"
      ]
    },
    {
      "login": "waltflanagan",
      "name": "Mike Simons",
      "avatar_url": "https://avatars.githubusercontent.com/u/398293?v=4",
      "profile": "https://github.com/waltflanagan",
      "contributions": [
        "code"
      ]
    },
    {
      "login": "oozoofrog",
      "name": "oozoofrog",
      "avatar_url": "https://avatars.githubusercontent.com/u/3011832?v=4",
      "profile": "https://github.com/oozoofrog",
      "contributions": [
        "code"
      ]
    },
    {
      "login": "MartinStrambach",
      "name": "Martin Strambach",
      "avatar_url": "https://avatars.githubusercontent.com/u/11178869?v=4",
      "profile": "https://github.com/MartinStrambach",
      "contributions": [
        "code"
      ]
    },
    {
      "login": "sh-a-n",
      "name": "sh-a-n",
      "avatar_url": "https://avatars.githubusercontent.com/u/2219548?v=4",
      "profile": "https://github.com/sh-a-n",
      "contributions": [
        "code"
      ]
    },
    {
<<<<<<< HEAD
      "login": "JCSooHwanCho",
      "name": "SooHwanCho",
      "avatar_url": "https://avatars.githubusercontent.com/u/51935215?v=4",
      "profile": "http://jcsoohwancho.github.io",
=======
      "login": "batuhansk",
      "name": "Batuhan Saka",
      "avatar_url": "https://avatars.githubusercontent.com/u/9626765?v=4",
      "profile": "http://linkedin.com/in/batuhansaka",
>>>>>>> 54128db8
      "contributions": [
        "code"
      ]
    }
  ],
  "contributorsPerLine": 7,
  "projectName": "tuist",
  "projectOwner": "tuist",
  "repoType": "github",
  "repoHost": "https://github.com",
  "skipCi": true
}<|MERGE_RESOLUTION|>--- conflicted
+++ resolved
@@ -1005,17 +1005,19 @@
       ]
     },
     {
-<<<<<<< HEAD
+      "login": "batuhansk",
+      "name": "Batuhan Saka",
+      "avatar_url": "https://avatars.githubusercontent.com/u/9626765?v=4",
+      "profile": "http://linkedin.com/in/batuhansaka",
+      "contributions": [
+        "code"
+      ]
+    },
+    {
       "login": "JCSooHwanCho",
       "name": "SooHwanCho",
       "avatar_url": "https://avatars.githubusercontent.com/u/51935215?v=4",
       "profile": "http://jcsoohwancho.github.io",
-=======
-      "login": "batuhansk",
-      "name": "Batuhan Saka",
-      "avatar_url": "https://avatars.githubusercontent.com/u/9626765?v=4",
-      "profile": "http://linkedin.com/in/batuhansaka",
->>>>>>> 54128db8
       "contributions": [
         "code"
       ]
