--- conflicted
+++ resolved
@@ -25,21 +25,21 @@
       ]
     },
     {
-<<<<<<< HEAD
       "login": "fortmarek",
       "name": "Marek Fořt",
       "avatar_url": "https://avatars0.githubusercontent.com/u/9371695?v=4",
       "profile": "https://github.com/fortmarek",
       "contributions": [
         "ideas"
-=======
+        ]
+       },
+    {
       "login": "kwridan",
       "name": "Kas",
       "avatar_url": "https://avatars3.githubusercontent.com/u/11914919?v=4",
       "profile": "http://www.matrixprojects.net",
       "contributions": [
         "code"
->>>>>>> 54d54c76
       ]
     }
   ],
