{
  "files": [
    "README.md"
  ],
  "imageSize": 100,
  "commit": false,
  "contributorTemplate": "<a href=\"<%= contributor.profile %>\"><img src=\"<%= contributor.avatar_url %>\" width=\"<%= options.imageSize %>px;\" alt=\"\"/><br /><sub><b><%= contributor.name %></b></sub></a>",
  "commitConvention": "none",
  "contributors": [
    {
      "login": "kalkwarf",
      "name": "kalkwarf",
      "avatar_url": "https://avatars1.githubusercontent.com/u/1033839?v=4",
      "profile": "https://github.com/kalkwarf",
      "contributions": [
        "ideas",
        "bug"
      ]
    },
    {
      "login": "fortmarek",
      "name": "Marek Fořt",
      "avatar_url": "https://avatars0.githubusercontent.com/u/9371695?v=4",
      "profile": "https://github.com/fortmarek",
      "contributions": [
        "ideas"
      ]
    },
    {
      "login": "kwridan",
      "name": "Kas",
      "avatar_url": "https://avatars3.githubusercontent.com/u/11914919?v=4",
      "profile": "http://www.matrixprojects.net",
      "contributions": [
        "code"
      ]
    },
    {
      "login": "natanrolnik",
      "name": "Natan Rolnik",
      "avatar_url": "https://avatars3.githubusercontent.com/u/1164565?v=4",
      "profile": "http://natanrolnik.me",
      "contributions": [
        "bug"
      ]
    },
    {
      "login": "svastven",
      "name": "svastven",
      "avatar_url": "https://avatars0.githubusercontent.com/u/42235915?v=4",
      "profile": "https://github.com/svastven",
      "contributions": [
        "ideas"
      ]
    },
    {
      "login": "bhuemer",
      "name": "Bernhard Huemer",
      "avatar_url": "https://avatars2.githubusercontent.com/u/1212480?v=4",
      "profile": "http://bhuemer.github.io",
      "contributions": [
        "ideas"
      ]
    },
    {
      "login": "mollyIV",
      "name": "Daniel Jankowski",
      "avatar_url": "https://avatars0.githubusercontent.com/u/10795657?v=4",
      "profile": "https://djankowski.dev",
      "contributions": [
        "ideas"
      ]
    },
    {
      "login": "facumenzella",
      "name": "Facundo Menzella",
      "avatar_url": "https://avatars1.githubusercontent.com/u/1125252?v=4",
      "profile": "https://github.com/facumenzella",
      "contributions": [
        "ideas"
      ]
    },
    {
      "login": "eito",
      "name": "Eric Ito",
      "avatar_url": "https://avatars3.githubusercontent.com/u/775643?v=4",
      "profile": "https://github.com/eito",
      "contributions": [
        "ideas"
      ]
    },
    {
      "login": "laxmorek",
      "name": "Kamil Harasimowicz",
      "avatar_url": "https://avatars2.githubusercontent.com/u/4774319?v=4",
      "profile": "https://github.com/laxmorek",
      "contributions": [
        "code",
        "ideas"
      ]
    },
    {
      "login": "olejnjak",
      "name": "Jakub Olejník",
      "avatar_url": "https://avatars1.githubusercontent.com/u/3148214?v=4",
      "profile": "https://github.com/olejnjak",
      "contributions": [
        "ideas"
      ]
    },
    {
      "login": "lakpa",
      "name": "ldindu",
      "avatar_url": "https://avatars0.githubusercontent.com/u/389328?v=4",
      "profile": "https://github.com/lakpa",
      "contributions": [
        "ideas"
      ]
    },
    {
      "login": "gtsifrikas",
      "name": "George Tsifrikas",
      "avatar_url": "https://avatars2.githubusercontent.com/u/8904378?v=4",
      "profile": "https://github.com/gtsifrikas",
      "contributions": [
        "blog"
      ]
    },
    {
      "login": "yurapriv",
      "name": "Privezentsev Yura",
      "avatar_url": "https://avatars2.githubusercontent.com/u/7814127?v=4",
      "profile": "https://github.com/yurapriv",
      "contributions": [
        "code"
      ]
    },
    {
      "login": "ferologics",
      "name": "Fero",
      "avatar_url": "https://avatars2.githubusercontent.com/u/5576161?v=4",
      "profile": "http://ferologics.github.io",
      "contributions": [
        "code"
      ]
    },
    {
      "login": "hebertialmeida",
      "name": "Heberti Almeida",
      "avatar_url": "https://avatars0.githubusercontent.com/u/103670?v=4",
      "profile": "https://heberti.com",
      "contributions": [
        "code"
      ]
    },
    {
      "login": "subdigital",
      "name": "Ben Scheirman",
      "avatar_url": "https://avatars0.githubusercontent.com/u/59140?v=4",
      "profile": "http://benscheirman.com",
      "contributions": [
        "ideas"
      ]
    },
    {
      "login": "jsorge",
      "name": "Jared Sorge",
      "avatar_url": "https://avatars3.githubusercontent.com/u/2585841?v=4",
      "profile": "https://jsorge.net",
      "contributions": [
        "bug"
      ]
    },
    {
      "login": "joeblau",
      "name": "Joe Blau",
      "avatar_url": "https://avatars1.githubusercontent.com/u/1218847?v=4",
      "profile": "https://joeblau.com",
      "contributions": [
        "bug"
      ]
    },
    {
      "login": "dcvz",
      "name": "David Chavez",
      "avatar_url": "https://avatars0.githubusercontent.com/u/2475932?v=4",
      "profile": "https://twitter.com/dchavezlive",
      "contributions": [
        "code"
      ]
    },
    {
      "login": "RomanPodymov",
      "name": "Roman Podymov",
      "avatar_url": "https://avatars3.githubusercontent.com/u/10789692?v=4",
      "profile": "https://www.linkedin.com/in/роман-подымов-72338ab0/",
      "contributions": [
        "code"
      ]
    },
    {
      "login": "marcinreliga-fn",
      "name": "Marcin Religa",
      "avatar_url": "https://avatars0.githubusercontent.com/u/76949651?v=4",
      "profile": "https://github.com/marcinreliga-fn",
      "contributions": [
        "ideas"
      ]
    },
    {
      "login": "adellibovi",
      "name": "Alfredo Delli Bovi",
      "avatar_url": "https://avatars3.githubusercontent.com/u/67916?v=4",
      "profile": "https://github.com/adellibovi",
      "contributions": [
        "code"
      ]
    },
    {
      "login": "Jake-Prickett",
      "name": "Jake Prickett",
      "avatar_url": "https://avatars1.githubusercontent.com/u/26095410?v=4",
      "profile": "https://github.com/Jake-Prickett",
      "contributions": [
        "code"
      ]
    },
    {
      "login": "danyf90",
      "name": "Daniele Formichelli",
      "avatar_url": "https://avatars.githubusercontent.com/u/2794031?v=4",
      "profile": "https://github.com/danyf90",
      "contributions": [
        "code",
        "maintenance"
      ]
    },
    {
      "login": "SergeyPetrachkov",
      "name": "Sergey Petrachkov",
      "avatar_url": "https://avatars.githubusercontent.com/u/7995896?v=4",
      "profile": "https://www.facebook.com/PetrachkovSergey",
      "contributions": [
        "code"
      ]
    },
    {
      "login": "jinuman",
      "name": "Jinwoo, Kim",
      "avatar_url": "https://avatars.githubusercontent.com/u/26243835?v=4",
      "profile": "http://jinuman.github.io/resume",
      "contributions": [
        "content"
      ]
    },
    {
      "login": "thedavidharris",
      "name": "David Harris",
      "avatar_url": "https://avatars.githubusercontent.com/u/5666250?v=4",
      "profile": "https://github.com/thedavidharris",
      "contributions": [
        "bug"
      ]
    },
    {
      "login": "DimaMishchenko",
      "name": "Dmytro Mishchenko",
      "avatar_url": "https://avatars.githubusercontent.com/u/25247301?v=4",
      "profile": "https://github.com/DimaMishchenko",
      "contributions": [
        "code"
      ]
    },
    {
      "login": "sampettersson",
      "name": "Sam Pettersson",
      "avatar_url": "https://avatars.githubusercontent.com/u/5459507?v=4",
      "profile": "http://www.sampettersson.com",
      "contributions": [
        "code"
      ]
    },
    {
      "login": "joshdholtz",
      "name": "Josh Holtz",
      "avatar_url": "https://avatars.githubusercontent.com/u/401294?v=4",
      "profile": "http://www.joshholtz.com",
      "contributions": [
        "code"
      ]
    },
    {
      "login": "myihsan",
      "name": "Jierong Li",
      "avatar_url": "https://avatars.githubusercontent.com/u/7414906?v=4",
      "profile": "http://jierong.dev",
      "contributions": [
        "code",
        "content"
      ]
    },
    {
      "login": "freak4pc",
      "name": "Shai Mishali",
      "avatar_url": "https://avatars.githubusercontent.com/u/605076?v=4",
      "profile": "https://twitter.com/freak4pc",
      "contributions": [
        "code"
      ]
    },
    {
      "login": "FranzBusch",
      "name": "Franz Busch",
      "avatar_url": "https://avatars.githubusercontent.com/u/3491887?v=4",
      "profile": "https://twitter.com/FranzJBusch",
      "contributions": [
        "code"
      ]
    },
    {
      "login": "tiarnann",
      "name": "Tíarnán McGrath",
      "avatar_url": "https://avatars.githubusercontent.com/u/10522081?v=4",
      "profile": "https://github.com/tiarnann",
      "contributions": [
        "bug"
      ]
    },
    {
      "login": "softmaxsg",
      "name": "Vitaly Chupryk",
      "avatar_url": "https://avatars.githubusercontent.com/u/3723817?v=4",
      "profile": "https://github.com/softmaxsg",
      "contributions": [
        "code"
      ]
    },
    {
      "login": "rmnblm",
      "name": "Roman Blum",
      "avatar_url": "https://avatars.githubusercontent.com/u/5942764?v=4",
      "profile": "https://github.com/rmnblm",
      "contributions": [
        "code"
      ]
    },
    {
      "login": "fila95",
      "name": "Giovanni Filaferro",
      "avatar_url": "https://avatars.githubusercontent.com/u/7265334?v=4",
      "profile": "http://nanotek.me",
      "contributions": [
        "bug"
      ]
    },
    {
      "login": "tovkal",
      "name": "Andrés Pizá Bückmann",
      "avatar_url": "https://avatars.githubusercontent.com/u/5960675?v=4",
      "profile": "http://twitter.com/tovkal",
      "contributions": [
        "doc",
        "code"
      ]
    },
    {
      "login": "gcacoutinho",
      "name": "Gabriel Coutinho",
      "avatar_url": "https://avatars.githubusercontent.com/u/17842860?v=4",
      "profile": "http://coutinho.dev",
      "contributions": [
        "doc"
      ]
    },
    {
      "login": "cipolleschi",
      "name": "Riccardo",
      "avatar_url": "https://avatars.githubusercontent.com/u/11162307?v=4",
      "profile": "https://medium.com/@riccardocipolleschi",
      "contributions": [
        "code"
      ]
    },
    {
      "login": "bolismauro",
      "name": "Mauro Bolis",
      "avatar_url": "https://avatars.githubusercontent.com/u/771999?v=4",
      "profile": "https://github.com/bolismauro",
      "contributions": [
        "code"
      ]
    },
    {
      "login": "iteracticman",
      "name": "Peter Weishapl",
      "avatar_url": "https://avatars.githubusercontent.com/u/461805?v=4",
      "profile": "https://twitter.com/iteractive_man",
      "contributions": [
        "code"
      ]
    },
    {
      "login": "cruisediary",
      "name": "Cruz",
      "avatar_url": "https://avatars.githubusercontent.com/u/2609775?v=4",
      "profile": "http://stackoverflow.com/users/1878594/swiftycruz",
      "contributions": [
        "content"
      ]
    },
    {
      "login": "svenmuennich",
      "name": "Sven Münnich",
      "avatar_url": "https://avatars.githubusercontent.com/u/1932115?v=4",
      "profile": "https://github.com/svenmuennich",
      "contributions": [
        "doc",
        "code"
      ]
    },
    {
      "login": "santi-d",
      "name": "Santiago A. Delgado",
      "avatar_url": "https://avatars.githubusercontent.com/u/993826?v=4",
      "profile": "https://github.com/santi-d",
      "contributions": [
        "code"
      ]
    },
    {
      "login": "wojciech-kulik",
      "name": "Wojciech Kulik",
      "avatar_url": "https://avatars.githubusercontent.com/u/3128467?v=4",
      "profile": "https://wojciechkulik.pl",
      "contributions": [
        "code"
      ]
    },
    {
      "login": "iainsmith",
      "name": "Iain Smith",
      "avatar_url": "https://avatars.githubusercontent.com/u/993745?v=4",
      "profile": "https://github.com/iainsmith",
      "contributions": [
        "code"
      ]
    },
    {
      "login": "havebeenfitz",
      "name": "Max Kraev",
      "avatar_url": "https://avatars.githubusercontent.com/u/31866271?v=4",
      "profile": "https://github.com/havebeenfitz",
      "contributions": [
        "bug"
      ]
    },
    {
      "login": "mstfy",
      "name": "Mustafa Yusuf",
      "avatar_url": "https://avatars.githubusercontent.com/u/5105861?v=4",
      "profile": "https://github.com/mstfy",
      "contributions": [
        "code"
      ]
    },
    {
      "login": "dbarden",
      "name": "Daniel Barden",
      "avatar_url": "https://avatars.githubusercontent.com/u/104456?v=4",
      "profile": "http://twitter.com/danielbarden",
      "contributions": [
        "code"
      ]
    },
    {
      "login": "zzzkk",
      "name": "Zofia Kulus",
      "avatar_url": "https://avatars.githubusercontent.com/u/12541603?v=4",
      "profile": "https://github.com/zzzkk",
      "contributions": [
        "code"
      ]
    },
    {
      "login": "randomeizer",
      "name": "David Peterson",
      "avatar_url": "https://avatars.githubusercontent.com/u/3589315?v=4",
      "profile": "http://randombits.org/",
      "contributions": [
        "ideas"
      ]
    },
    {
      "login": "eltociear",
      "name": "Ikko Ashimine",
      "avatar_url": "https://avatars.githubusercontent.com/u/22633385?v=4",
      "profile": "https://bandism.net/",
      "contributions": [
        "doc"
      ]
    },
    {
      "login": "setoelkahfi",
      "name": "Seto Elkahfi / 塞托·埃尔卡菲",
      "avatar_url": "https://avatars.githubusercontent.com/u/1797197?v=4",
      "profile": "https://github.com/setoelkahfi",
      "contributions": [
        "doc"
      ]
    },
    {
      "login": "apps4everyone",
      "name": "apps4everyone",
      "avatar_url": "https://avatars.githubusercontent.com/u/1915802?v=4",
      "profile": "https://apps4everyone.at",
      "contributions": [
        "code"
      ]
    },
    {
      "login": "LorDisturbia",
      "name": "Lorenzo",
      "avatar_url": "https://avatars.githubusercontent.com/u/12445776?v=4",
      "profile": "https://github.com/LorDisturbia",
      "contributions": [
        "code"
      ]
    },
    {
      "login": "DarkoDamjanovic",
      "name": "Darko Damjanovic",
      "avatar_url": "https://avatars.githubusercontent.com/u/11902775?v=4",
      "profile": "https://github.com/DarkoDamjanovic",
      "contributions": [
        "code"
      ]
    },
    {
      "login": "MarvinNazari",
      "name": "Marvin Nazari",
      "avatar_url": "https://avatars.githubusercontent.com/u/926772?v=4",
      "profile": "https://twitter.com/MarvinNazari",
      "contributions": [
        "code"
      ]
    },
    {
      "login": "codeOfRobin",
      "name": "Robin Malhotra",
      "avatar_url": "https://avatars.githubusercontent.com/u/5009041?v=4",
      "profile": "http://twitter.com/codeOfRobin",
      "contributions": [
        "code"
      ]
    },
    {
      "login": "astromonkee",
      "name": "Astromonkee",
      "avatar_url": "https://avatars.githubusercontent.com/u/44421303?v=4",
      "profile": "https://github.com/astromonkee",
      "contributions": [
        "doc"
      ]
    },
    {
      "login": "ezraberch",
      "name": "ezraberch",
      "avatar_url": "https://avatars.githubusercontent.com/u/49635435?v=4",
      "profile": "https://github.com/ezraberch",
      "contributions": [
        "code"
      ]
    },
    {
      "login": "cconstable",
      "name": "Christopher Constable",
      "avatar_url": "https://avatars.githubusercontent.com/u/564781?v=4",
      "profile": "https://github.com/cconstable",
      "contributions": [
        "doc"
      ]
    },
    {
      "login": "neakor",
      "name": "Yi Wang",
      "avatar_url": "https://avatars.githubusercontent.com/u/1827517?v=4",
      "profile": "https://github.com/neakor",
      "contributions": [
        "code"
      ]
    },
    {
      "login": "tosbaha",
      "name": "Mustafa Dur",
      "avatar_url": "https://avatars.githubusercontent.com/u/971530?v=4",
      "profile": "https://www.mustafadur.com",
      "contributions": [
        "doc"
      ]
    },
    {
      "login": "lucabartoletti",
      "name": "Luca Bartoletti",
      "avatar_url": "https://avatars.githubusercontent.com/u/838925?v=4",
      "profile": "https://github.com/lucabartoletti",
      "contributions": [
        "doc"
      ]
    },
    {
      "login": "sujata23",
      "name": "Sujata Chakraborty",
      "avatar_url": "https://avatars.githubusercontent.com/u/1849089?v=4",
      "profile": "https://github.com/sujata23",
      "contributions": [
        "code"
      ]
    },
    {
      "login": "pavel-trafimuk",
      "name": "Pavel Trafimuk",
      "avatar_url": "https://avatars.githubusercontent.com/u/5096762?v=4",
      "profile": "http://www.viber.com",
      "contributions": [
        "code"
      ]
    },
    {
      "login": "Alexsilvacodes",
      "name": "Alejandro Silva Fernández",
      "avatar_url": "https://avatars.githubusercontent.com/u/633535?v=4",
      "profile": "https://alexsilva.dev/",
      "contributions": [
        "code"
      ]
    },
    {
      "login": "jakeatoms",
      "name": "Jake Adams",
      "avatar_url": "https://avatars.githubusercontent.com/u/3605966?v=4",
      "profile": "http://www.jakeadams.co",
      "contributions": [
        "code"
      ]
    },
    {
      "login": "wattson12",
      "name": "Sam Watts",
      "avatar_url": "https://avatars.githubusercontent.com/u/1217873?v=4",
      "profile": "https://github.com/wattson12",
      "contributions": [
        "code"
      ]
    },
    {
      "login": "erkekin",
      "name": "Erk Ekin",
      "avatar_url": "https://avatars.githubusercontent.com/u/701481?v=4",
      "profile": "http://erkekin.com",
      "contributions": [
        "code"
      ]
    },
    {
      "login": "morozkin",
      "name": "Denis Morozov",
      "avatar_url": "https://avatars.githubusercontent.com/u/16591888?v=4",
      "profile": "https://github.com/morozkin",
      "contributions": [
        "doc"
      ]
    },
    {
      "login": "orbitekk",
      "name": "orbitekk",
      "avatar_url": "https://avatars.githubusercontent.com/u/4222449?v=4",
      "profile": "https://github.com/orbitekk",
      "contributions": [
        "code"
      ]
    },
    {
      "login": "wogus3602",
      "name": "Park Jae Hyun",
      "avatar_url": "https://avatars.githubusercontent.com/u/46857148?v=4",
      "profile": "https://blog.naver.com/wogus3602",
      "contributions": [
        "doc"
      ]
    },
    {
      "login": "regularberry",
      "name": "Sean Berry",
      "avatar_url": "https://avatars.githubusercontent.com/u/565192?v=4",
      "profile": "https://github.com/regularberry",
      "contributions": [
        "code"
      ]
    },
    {
      "login": "hisaac",
      "name": "Isaac Halvorson",
      "avatar_url": "https://avatars.githubusercontent.com/u/923876?v=4",
      "profile": "http://hisaac.net",
      "contributions": [
        "code"
      ]
    },
    {
      "login": "mohitsaxenaknoldus",
      "name": "Mohit Saxena",
      "avatar_url": "https://avatars.githubusercontent.com/u/76725454?v=4",
      "profile": "https://github.com/mohitsaxenaknoldus",
      "contributions": [
        "code"
      ]
    },
    {
      "login": "mikchmie",
      "name": "Mikołaj Chmielewski",
      "avatar_url": "https://avatars.githubusercontent.com/u/15248837?v=4",
      "profile": "https://github.com/mikchmie",
      "contributions": [
        "code"
      ]
    },
    {
      "login": "takinwande",
      "name": "Tope Akinwande",
      "avatar_url": "https://avatars.githubusercontent.com/u/4744429?v=4",
      "profile": "https://github.com/takinwande",
      "contributions": [
        "code"
      ]
    },
    {
      "login": "TheInkedEngineer",
      "name": "TheInkedEngineer",
      "avatar_url": "https://avatars.githubusercontent.com/u/13349066?v=4",
      "profile": "https://www.theinkedengineer.com",
      "contributions": [
        "code"
      ]
    },
    {
      "login": "alexanderwe",
      "name": "Alexander Weiß",
      "avatar_url": "https://avatars.githubusercontent.com/u/12934015?v=4",
      "profile": "http://alexanderweiss.dev",
      "contributions": [
        "code"
      ]
    },
    {
      "login": "kyungpyoda",
      "name": "kyungpyoda",
      "avatar_url": "https://avatars.githubusercontent.com/u/44656036?v=4",
      "profile": "https://github.com/kyungpyoda",
      "contributions": [
        "code"
      ]
    },
    {
      "login": "VilleWitt",
      "name": "Ville Witt",
      "avatar_url": "https://avatars.githubusercontent.com/u/522544?v=4",
      "profile": "http://www.villewitt.net",
      "contributions": [
        "doc"
      ]
    },
    {
      "login": "paulsamuels",
      "name": "paul.s",
      "avatar_url": "https://avatars.githubusercontent.com/u/527091?v=4",
      "profile": "https://github.com/paulsamuels",
      "contributions": [
        "code"
      ]
    },
    {
      "login": "aniltaskiran",
      "name": "aniltaskiran",
      "avatar_url": "https://avatars.githubusercontent.com/u/16738729?v=4",
      "profile": "https://github.com/aniltaskiran",
      "contributions": [
        "doc"
      ]
    },
    {
      "login": "unxavi",
      "name": "Javier Vieira",
      "avatar_url": "https://avatars.githubusercontent.com/u/3817679?v=4",
      "profile": "https://github.com/unxavi",
      "contributions": [
        "code"
      ]
    },
    {
      "login": "a-sarris",
      "name": "Aris Sarris",
      "avatar_url": "https://avatars.githubusercontent.com/u/78614622?v=4",
      "profile": "https://github.com/a-sarris",
      "contributions": [
        "code"
      ]
    },
    {
      "login": "kimxwan0319",
      "name": "kimxwan0319",
      "avatar_url": "https://avatars.githubusercontent.com/u/67373938?v=4",
      "profile": "https://xxw9999.notion.site/xxw9999/iOS-8585a34b2886419586960c5c02b9d845",
      "contributions": [
        "code"
      ]
    },
    {
      "login": "ffittschen",
      "name": "Florian Fittschen",
      "avatar_url": "https://avatars.githubusercontent.com/u/7734806?v=4",
      "profile": "https://florian.codes",
      "contributions": [
        "code"
      ]
    },
    {
      "login": "jesus-mg-ios",
      "name": "Jesus (iOS)",
      "avatar_url": "https://avatars.githubusercontent.com/u/85997060?v=4",
      "profile": "https://github.com/jesus-mg-ios",
      "contributions": [
        "code"
      ]
    },
    {
      "login": "nicholaskim94",
      "name": "Nicholas Kim",
      "avatar_url": "https://avatars.githubusercontent.com/u/7912759?v=4",
      "profile": "https://github.com/nicholaskim94",
      "contributions": [
        "doc",
        "code"
      ]
    },
    {
      "login": "Smponias",
      "name": "Alexandros Smponias",
      "avatar_url": "https://avatars.githubusercontent.com/u/14213855?v=4",
      "profile": "https://github.com/Smponias",
      "contributions": [
        "code"
      ]
    },
    {
      "login": "mangofever",
      "name": "Go",
      "avatar_url": "https://avatars.githubusercontent.com/u/724343?v=4",
      "profile": "https://github.com/mangofever",
      "contributions": [
        "code"
      ]
    },
    {
      "login": "AlbGarciam",
      "name": "Alberto Garcia",
      "avatar_url": "https://avatars.githubusercontent.com/u/45308839?v=4",
      "profile": "https://github.com/AlbGarciam",
      "contributions": [
        "code"
      ]
    },
    {
      "login": "Andrea-Scuderi",
      "name": "Andrea Scuderi",
      "avatar_url": "https://avatars.githubusercontent.com/u/8319309?v=4",
      "profile": "https://www.linkedin.com/in/andreascuderi/",
      "contributions": [
        "code"
      ]
    },
    {
      "login": "dogo",
      "name": "Diogo Autilio",
      "avatar_url": "https://avatars.githubusercontent.com/u/1487375?v=4",
      "profile": "http://dogoautilio.wordpress.com/",
      "contributions": [
        "code"
      ]
    },
    {
      "login": "shahzadmajeed",
      "name": "Shahzad Majeed",
      "avatar_url": "https://avatars.githubusercontent.com/u/1209459?v=4",
      "profile": "https://github.com/shahzadmajeed",
      "contributions": [
        "code"
      ]
    },
    {
      "login": "danrevah",
      "name": "Dan",
      "avatar_url": "https://avatars.githubusercontent.com/u/7808742?v=4",
      "profile": "https://github.com/danrevah",
      "contributions": [
        "code"
      ]
    },
    {
      "login": "nivanchikov",
      "name": "Nikita Ivanchikov",
      "avatar_url": "https://avatars.githubusercontent.com/u/1830010?v=4",
      "profile": "https://github.com/nivanchikov",
      "contributions": [
        "code"
      ]
    },
    {
      "login": "xoxo-anastasi-xoxo",
      "name": "Anastasia Kazantseva",
      "avatar_url": "https://avatars.githubusercontent.com/u/28875920?v=4",
      "profile": "https://github.com/xoxo-anastasi-xoxo",
      "contributions": [
        "code"
      ]
    },
    {
      "login": "michaelmcguire",
      "name": "Michael McGuire",
      "avatar_url": "https://avatars.githubusercontent.com/u/429790?v=4",
      "profile": "https://twitter.com/MonocularVision",
      "contributions": [
        "code"
      ]
    },
    {
      "login": "mfcollins3",
      "name": "Michael Collins",
      "avatar_url": "https://avatars.githubusercontent.com/u/104274?v=4",
      "profile": "http://www.michaelfcollins3.me",
      "contributions": [
        "code"
      ]
    },
    {
      "login": "devyhan",
      "name": "YoHan Cho",
      "avatar_url": "https://avatars.githubusercontent.com/u/45344633?v=4",
      "profile": "https://github.com/devyhan",
      "contributions": [
        "code"
      ]
    },
    {
      "login": "euriasb",
      "name": "euriasb",
      "avatar_url": "https://avatars.githubusercontent.com/u/3721257?v=4",
      "profile": "https://github.com/euriasb",
      "contributions": [
        "code"
      ]
    },
    {
      "login": "MontakOleg",
      "name": "MontakOleg",
      "avatar_url": "https://avatars.githubusercontent.com/u/1800899?v=4",
      "profile": "https://github.com/MontakOleg",
      "contributions": [
        "doc"
      ]
    },
    {
      "login": "waltflanagan",
      "name": "Mike Simons",
      "avatar_url": "https://avatars.githubusercontent.com/u/398293?v=4",
      "profile": "https://github.com/waltflanagan",
      "contributions": [
        "code"
      ]
    },
    {
      "login": "oozoofrog",
      "name": "oozoofrog",
      "avatar_url": "https://avatars.githubusercontent.com/u/3011832?v=4",
      "profile": "https://github.com/oozoofrog",
      "contributions": [
        "code"
      ]
    },
    {
      "login": "MartinStrambach",
      "name": "Martin Strambach",
      "avatar_url": "https://avatars.githubusercontent.com/u/11178869?v=4",
      "profile": "https://github.com/MartinStrambach",
      "contributions": [
        "code"
      ]
    },
    {
      "login": "sh-a-n",
      "name": "sh-a-n",
      "avatar_url": "https://avatars.githubusercontent.com/u/2219548?v=4",
      "profile": "https://github.com/sh-a-n",
      "contributions": [
        "code"
      ]
    },
    {
      "login": "batuhansk",
      "name": "Batuhan Saka",
      "avatar_url": "https://avatars.githubusercontent.com/u/9626765?v=4",
      "profile": "http://linkedin.com/in/batuhansaka",
      "contributions": [
        "code"
      ]
    },
    {
      "login": "JCSooHwanCho",
      "name": "SooHwanCho",
      "avatar_url": "https://avatars.githubusercontent.com/u/51935215?v=4",
      "profile": "http://jcsoohwancho.github.io",
      "contributions": [
        "code"
      ]
    },
    {
      "login": "griches",
      "name": "Gary Riches",
      "avatar_url": "https://avatars.githubusercontent.com/u/798117?v=4",
      "profile": "http://www.bouncingball.mobi",
      "contributions": [
        "code"
      ]
    },
    {
      "login": "mustiikhalil",
      "name": "mustiikhalil",
      "avatar_url": "https://avatars.githubusercontent.com/u/26250654?v=4",
      "profile": "https://mustiikhalil.github.io/mustiikhalil/",
      "contributions": [
        "code"
      ]
    },
    {
      "login": "serejahh",
      "name": "Serhii Butenko",
      "avatar_url": "https://avatars.githubusercontent.com/u/2575555?v=4",
      "profile": "https://github.com/serejahh",
      "contributions": [
        "code"
      ]
    },
    {
      "login": "petrukha-ivan",
      "name": "Petrukha Ivan",
      "avatar_url": "https://avatars.githubusercontent.com/u/93926277?v=4",
      "profile": "https://github.com/petrukha-ivan",
      "contributions": [
        "code"
      ]
    },
    {
      "login": "lo1tuma",
      "name": "Mathias Schreck",
      "avatar_url": "https://avatars.githubusercontent.com/u/169170?v=4",
      "profile": "https://github.com/lo1tuma",
      "contributions": [
        "code"
      ]
    },
    {
      "login": "Buju77",
      "name": "Yen-Chia Lin",
      "avatar_url": "https://avatars.githubusercontent.com/u/266349?v=4",
      "profile": "https://github.com/Buju77",
      "contributions": [
        "code"
      ]
    },
    {
      "login": "Mstrodl",
      "name": "Mary ",
      "avatar_url": "https://avatars.githubusercontent.com/u/6877780?v=4",
      "profile": "https://coolmathgames.tech",
      "contributions": [
        "code"
      ]
    },
    {
      "login": "woohyunjin06",
      "name": "Hyunjin",
      "avatar_url": "https://avatars.githubusercontent.com/u/30452977?v=4",
      "profile": "https://github.com/woohyunjin06",
      "contributions": [
        "code"
      ]
    },
    {
      "login": "kevin58332",
      "name": "Kevin Aguilar",
      "avatar_url": "https://avatars.githubusercontent.com/u/47673410?v=4",
      "profile": "https://github.com/kevin58332",
      "contributions": [
        "code"
      ]
    },
    {
      "login": "roanutil",
      "name": "Andrew Roan",
      "avatar_url": "https://avatars.githubusercontent.com/u/9873566?v=4",
      "profile": "http://andrewroan.com",
      "contributions": [
        "code"
      ]
    },
    {
      "login": "ibrahimoktay",
      "name": "ibrahim oktay",
      "avatar_url": "https://avatars.githubusercontent.com/u/36792481?v=4",
      "profile": "https://www.linkedin.com/in/ibrahim-oktay-518b4939/",
      "contributions": [
        "code"
      ]
    },
    {
      "login": "navartis",
      "name": "Dmitriy Kulakov",
      "avatar_url": "https://avatars.githubusercontent.com/u/7813723?v=4",
      "profile": "https://github.com/navartis",
      "contributions": [
        "code"
      ]
    },
    {
      "login": "woin2ee",
      "name": "Jaewon-Yun",
      "avatar_url": "https://avatars.githubusercontent.com/u/81426024?v=4",
      "profile": "https://github.com/woin2ee",
      "contributions": [
        "doc"
      ]
    },
    {
      "login": "tatagrigory",
      "name": "tatagrigory",
      "avatar_url": "https://avatars.githubusercontent.com/u/5187973?v=4",
      "profile": "https://github.com/tatagrigory",
      "contributions": [
        "code"
      ]
    },
    {
      "login": "denil-ct",
      "name": "Denil Chungath",
      "avatar_url": "https://avatars.githubusercontent.com/u/95201442?v=4",
      "profile": "http://linkedin.com/in/denilchungath",
      "contributions": [
        "doc"
      ]
    },
    {
      "login": "victor-sarda",
      "name": "Victor Sarda",
      "avatar_url": "https://avatars.githubusercontent.com/u/6460866?v=4",
      "profile": "https://www.linkedin.com/in/victor-sarda/",
      "contributions": [
        "code"
      ]
    },
    {
      "login": "tzxdtc",
      "name": "tzxdtc10",
      "avatar_url": "https://avatars.githubusercontent.com/u/19767846?v=4",
      "profile": "https://github.com/tzxdtc",
      "contributions": [
        "doc"
      ]
    },
    {
      "login": "ThiemeFM",
      "name": "Thieme",
      "avatar_url": "https://avatars.githubusercontent.com/u/143395823?v=4",
      "profile": "https://github.com/ThiemeFM",
      "contributions": [
        "code"
      ]
    },
    {
      "login": "Lilfaen",
      "name": "Clemens Beck",
      "avatar_url": "https://avatars.githubusercontent.com/u/39119695?v=4",
      "profile": "https://github.com/Lilfaen",
      "contributions": [
        "code"
      ]
    },
    {
      "login": "PaulTaykalo",
      "name": "Paul Taykalo",
      "avatar_url": "https://avatars.githubusercontent.com/u/119268?v=4",
      "profile": "https://macpaw.com/",
      "contributions": [
        "code"
      ]
    },
    {
      "login": "in4lio",
      "name": "Vitaly Kravtsov",
      "avatar_url": "https://avatars.githubusercontent.com/u/976061?v=4",
      "profile": "https://github.com/in4lio",
      "contributions": [
        "doc"
      ]
    },
    {
      "login": "dcramps",
      "name": "dc",
      "avatar_url": "https://avatars.githubusercontent.com/u/643865?v=4",
      "profile": "http://dc.wtf",
      "contributions": [
        "code"
      ]
    },
    {
      "login": "baekteun",
      "name": "baegteun",
      "avatar_url": "https://avatars.githubusercontent.com/u/74440939?v=4",
      "profile": "https://github.com/baekteun",
      "contributions": [
        "code"
      ]
    },
    {
<<<<<<< HEAD
      "login": "vcoutasso",
      "name": "Vinícius Couto Tasso",
      "avatar_url": "https://avatars.githubusercontent.com/u/44986513?v=4",
      "profile": "http://vcoutasso.com",
=======
      "login": "Jihoonahn",
      "name": "안지훈",
      "avatar_url": "https://avatars.githubusercontent.com/u/68891494?v=4",
      "profile": "http://blog.jihoon.me",
>>>>>>> 24acb150
      "contributions": [
        "code"
      ]
    }
  ],
  "contributorsPerLine": 7,
  "projectName": "tuist",
  "projectOwner": "tuist",
  "repoType": "github",
  "repoHost": "https://github.com",
  "skipCi": true,
  "commitType": "docs"
}<|MERGE_RESOLUTION|>--- conflicted
+++ resolved
@@ -1230,17 +1230,19 @@
       ]
     },
     {
-<<<<<<< HEAD
       "login": "vcoutasso",
       "name": "Vinícius Couto Tasso",
       "avatar_url": "https://avatars.githubusercontent.com/u/44986513?v=4",
       "profile": "http://vcoutasso.com",
-=======
+      "contributions": [
+        "code"
+      ]
+    },
+    {
       "login": "Jihoonahn",
       "name": "안지훈",
       "avatar_url": "https://avatars.githubusercontent.com/u/68891494?v=4",
       "profile": "http://blog.jihoon.me",
->>>>>>> 24acb150
       "contributions": [
         "code"
       ]
