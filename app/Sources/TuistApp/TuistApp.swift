import SwiftUI
import TuistAuthentication
import TuistServer

#if os(macOS)
    import Sparkle
    import TuistMenuBar

    @main
    struct TuistApp: App {
        @NSApplicationDelegateAdaptor(AppDelegate.self) private var appDelegate

        private let updaterController: SPUStandardUpdaterController

        init() {
            updaterController = SPUStandardUpdaterController(
                startingUpdater: true,
                updaterDelegate: nil,
                userDriverDelegate: nil
            )
        }

        var body: some Scene {
            MenuBarExtra("Tuist", image: "MenuBarIcon") {
                ServerCredentialsStore.$current.withValue(ServerCredentialsStore(backend: .keychain)) {
                    CachedValueStore.$current.withValue(CachedValueStore(backend: .inSystemProcess)) {
                        MenuBarView(
                            appDelegate: appDelegate,
                            updaterController: updaterController
                        )
                    }
                }
            }
            .menuBarExtraStyle(.window)
        }
    }
#else
    import TuistErrorHandling
    import TuistOnboarding
    import TuistPreviews

    @main
    struct TuistApp: App {
        @StateObject private var authenticationService = AuthenticationService()

        var body: some Scene {
            WindowGroup {
<<<<<<< HEAD
                ServerCredentialsStore.$current.withValue(ServerCredentialsStore(backend: .keychain)) {
                    CachedValueStore.$current.withValue(CachedValueStore(backend: .inSystemProcess)) {
                        Group {
                            if case .loggedIn = authenticationService.authenticationState {
                                NavigationView {
                                    PreviewsView()
                                        .navigationBarItems(
                                            trailing:
                                            Button("Log Out") {
                                                Task {
                                                    await authenticationService.signOut()
                                                }
                                            }
                                        )
                                }
                            } else {
                                LogInView()
                            }
                        }
                        .withErrorHandling()
=======
                Group {
                    if authenticationService.isAuthenticated {
                        NavigationView {
                            PreviewsView()
                                .navigationBarItems(
                                    trailing:
                                    Button("Log Out") {
                                        Task {
                                            await authenticationService.signOut()
                                        }
                                    }
                                )
                        }
                    } else {
                        LogInView()
                    }
                }
                .withErrorHandling()
                .onAppear {
                    Task {
                        await authenticationService.loadCredentials()
>>>>>>> 01e88abf
                    }
                }
            }
        }
    }
#endif<|MERGE_RESOLUTION|>--- conflicted
+++ resolved
@@ -22,7 +22,9 @@
 
         var body: some Scene {
             MenuBarExtra("Tuist", image: "MenuBarIcon") {
-                ServerCredentialsStore.$current.withValue(ServerCredentialsStore(backend: .keychain)) {
+                ServerCredentialsStore.$current.withValue(
+                    ServerCredentialsStore(backend: .keychain)
+                ) {
                     CachedValueStore.$current.withValue(CachedValueStore(backend: .inSystemProcess)) {
                         MenuBarView(
                             appDelegate: appDelegate,
@@ -45,8 +47,9 @@
 
         var body: some Scene {
             WindowGroup {
-<<<<<<< HEAD
-                ServerCredentialsStore.$current.withValue(ServerCredentialsStore(backend: .keychain)) {
+                ServerCredentialsStore.$current.withValue(
+                    ServerCredentialsStore(backend: .keychain)
+                ) {
                     CachedValueStore.$current.withValue(CachedValueStore(backend: .inSystemProcess)) {
                         Group {
                             if case .loggedIn = authenticationService.authenticationState {
@@ -66,29 +69,6 @@
                             }
                         }
                         .withErrorHandling()
-=======
-                Group {
-                    if authenticationService.isAuthenticated {
-                        NavigationView {
-                            PreviewsView()
-                                .navigationBarItems(
-                                    trailing:
-                                    Button("Log Out") {
-                                        Task {
-                                            await authenticationService.signOut()
-                                        }
-                                    }
-                                )
-                        }
-                    } else {
-                        LogInView()
-                    }
-                }
-                .withErrorHandling()
-                .onAppear {
-                    Task {
-                        await authenticationService.loadCredentials()
->>>>>>> 01e88abf
                     }
                 }
             }
