import Foundation
import TSCBasic
import TuistCore
import TuistSupport
import XCTest

@testable import TuistAutomation
@testable import TuistCoreTesting
@testable import TuistSupportTesting

final class BuildGraphInspectorTests: TuistUnitTestCase {
    var subject: BuildGraphInspector!

    override func setUp() {
        super.setUp()
        subject = BuildGraphInspector()
    }

    override func tearDown() {
        super.tearDown()
        subject = nil
    }

    func test_buildArguments_when_macOS() throws {
        // Given
        let target = Target.test(platform: .macOS)

        // When
        let got = subject.buildArguments(target: target, configuration: nil)

        // Then
        XCTAssertEqual(got, [
            .sdk(Platform.macOS.xcodeDeviceSDK),
        ])
    }

    func test_buildArguments_when_iOS() throws {
        // Given
        let target = Target.test(platform: .iOS)

        // When
        let got = subject.buildArguments(target: target, configuration: nil)

        // Then
        XCTAssertEqual(got, [
            .sdk(Platform.iOS.xcodeSimulatorSDK!),
        ])
    }

    func test_buildArguments_when_watchOS() throws {
        // Given
        let target = Target.test(platform: .watchOS)

        // When
        let got = subject.buildArguments(target: target, configuration: nil)

        // Then
        XCTAssertEqual(got, [
            .sdk(Platform.watchOS.xcodeSimulatorSDK!),
        ])
    }

    func test_buildArguments_when_tvOS() throws {
        // Given
        let target = Target.test(platform: .tvOS)

        // When
        let got = subject.buildArguments(target: target, configuration: nil)

        // Then
        XCTAssertEqual(got, [
            .sdk(Platform.tvOS.xcodeSimulatorSDK!),
        ])
    }

    func test_buildArguments_when_theGivenConfigurationExists() throws {
        // Given
        let settings = Settings.test(base: [:], debug: .test(), release: .test())
        let target = Target.test(settings: settings)

        // When
        let got = subject.buildArguments(target: target, configuration: "Release")

        // Then
        XCTAssertTrue(got.contains(.configuration("Release")))
    }

    func test_buildArguments_when_theGivenConfigurationDoesntExist() throws {
        // Given
        let settings = Settings.test(base: [:], configurations: [:])
        let target = Target.test(settings: settings)

        // When
        let got = subject.buildArguments(target: target, configuration: "Release")

        // Then
        XCTAssertFalse(got.contains(.configuration("Release")))
    }

    func test_buildableTarget() throws {
        // Given
        let path = try temporaryPath()
        let projectPath = path.appending(component: "Project.xcodeproj")
        let scheme = Scheme.test(buildAction: .test(targets: [.init(projectPath: projectPath, name: "Core")]))
        let target = Target.test(name: "Core")
        let project = Project.test(path: projectPath)
        let targetNode = TargetNode.test(project: project,
                                         target: target)
        let graph = Graph.test(targets: [projectPath: [targetNode]])

        // When
        let got = subject.buildableTarget(scheme: scheme, graph: graph)

        // Then
        XCTAssertEqual(got, target)
    }

    func test_buildableSchemes() throws {
        // Given
        let path = try temporaryPath()
        let projectPath = path.appending(component: "Project.xcodeproj")
        let coreProjectPath = path.appending(component: "CoreProject.xcodeproj")
        let coreScheme = Scheme.test(name: "Core", buildAction: .test(targets: [.init(projectPath: coreProjectPath, name: "Core")]))
        let kitScheme = Scheme.test(name: "Kit", buildAction: .test(targets: [.init(projectPath: projectPath, name: "Kit")]))
        let coreProject = Project.test(path: coreProjectPath, schemes: [coreScheme])
<<<<<<< HEAD
        let kitTarget = Target.test(name: "Kit", dependencies: [.target(name: "Core")])
=======
>>>>>>> 11c94fb0
        let kitProject = Project.test(path: projectPath, schemes: [kitScheme])
        let workspaceScheme = Scheme.test(
            name: "Workspace-Scheme",
            buildAction: .test(
                targets: [
                    .init(projectPath: coreProjectPath, name: "Core"),
                    .init(projectPath: projectPath, name: "Kit"),
                ]
            )
        )
        let workspace = Workspace.test(schemes: [workspaceScheme])
        let graph = Graph.test(
<<<<<<< HEAD
            entryNodes: [kitTargetNode],
=======
            workspace: workspace,
>>>>>>> 11c94fb0
            projects: [
                coreProject,
                kitProject,
            ]
        )

        // When
        let got = subject.buildableSchemes(graph: graph)

        // Then
        XCTAssertEqual(
            got,
            [
                coreScheme,
                kitScheme,
                workspaceScheme,
            ]
        )
    }
    
    func test_testSchemes() throws {
        // Given
        let path = try temporaryPath()
        let projectPath = path.appending(component: "Project.xcodeproj")
        let coreProjectPath = path.appending(component: "CoreProject.xcodeproj")
        let coreScheme = Scheme.test(
            name: "Core",
            testAction: .test(
                targets: [.init(target: .init(projectPath: projectPath, name: "CoreTests"))]
            )
        )
        let coreTestsScheme = Scheme(
            name: "CoreTests",
            testAction: .test(
                targets: [.init(target: .init(projectPath: projectPath, name: "CoreTests"))]
            )
        )
        let kitScheme = Scheme.test(
            name: "Kit",
            testAction: .test(
                targets: [.init(target: .init(projectPath: projectPath, name: "KitTests"))]
            )
        )
        let kitTestsScheme = Scheme(
            name: "KitTests",
            testAction: .test(
                targets: [.init(target: .init(projectPath: projectPath, name: "KitTests"))]
            )
        )
        let coreTarget = Target.test(name: "Core")
        let coreProject = Project.test(
            path: coreProjectPath,
            schemes: [coreScheme, coreTestsScheme]
        )
        let coreTargetNode = TargetNode.test(
            project: coreProject,
            target: coreTarget
        )
        let coreTestsTarget = Target.test(
            name: "CoreTests",
            product: .unitTests,
            dependencies: [.target(name: "Core")]
        )
        let coreTestsTargetNode = TargetNode.test(
            project: coreProject,
            target: coreTestsTarget
        )
        let kitTarget = Target.test(name: "Kit", dependencies: [.target(name: "Core")])
        let kitProject = Project.test(
            path: projectPath,
            schemes: [kitScheme, kitTestsScheme]
        )
        let kitTargetNode = TargetNode.test(
            project: kitProject,
            target: kitTarget
        )
        let kitTestsTarget = Target.test(
            name: "KitTests",
            product: .unitTests,
            dependencies: [.target(name: "Kit")]
        )
        let kitTestsTargetNode = TargetNode.test(
            project: kitProject,
            target: kitTestsTarget
        )
        let graph = Graph.test(
            entryNodes: [kitTargetNode],
            targets: [
                projectPath: [kitTargetNode, kitTestsTargetNode],
                coreProjectPath: [coreTargetNode, coreTestsTargetNode],
            ]
        )

        // When
        let got = subject.testSchemes(graph: graph)

        // Then
        XCTAssertEqual(
            got,
            [
                coreTestsScheme,
                kitTestsScheme,
            ]
        )
    }
    
    func test_testableSchemes() throws {
        // Given
        let path = try temporaryPath()
        let projectPath = path.appending(component: "Project.xcodeproj")
        let coreProjectPath = path.appending(component: "CoreProject.xcodeproj")
        let coreScheme = Scheme.test(
            name: "Core",
            testAction: .test(
                targets: [.init(target: .init(projectPath: projectPath, name: "CoreTests"))]
            )
        )
        let coreTestsScheme = Scheme(
            name: "CoreTests",
            testAction: .test(
                targets: [.init(target: .init(projectPath: projectPath, name: "CoreTests"))]
            )
        )
        let coreTarget = Target.test(name: "Core")
        let coreProject = Project.test(
            path: coreProjectPath,
            schemes: [coreScheme, coreTestsScheme]
        )
        let coreTargetNode = TargetNode.test(
            project: coreProject,
            target: coreTarget
        )
        let graph = Graph.test(
            entryNodes: [coreTargetNode],
            projects: [
                coreProject
            ]
        )

        // When
        let got = subject.testableSchemes(graph: graph)

        // Then
        XCTAssertEqual(
            got,
            [
                coreScheme,
                coreTestsScheme,
            ]
        )
    }

    func test_buildableEntrySchemes_only_includes_entryTargets() throws {
        // Given
        let path = try temporaryPath()

        let projectAPath = path.appending(component: "ProjectA.xcodeproj")
        let schemeA = Scheme.test(buildAction: .test(targets: [.init(projectPath: projectAPath, name: "A")]))
        let projectA = Project.test(path: projectAPath, schemes: [schemeA])
        let targetA = Target.test(name: "A")
        let targetANode = TargetNode.test(project: projectA,
                                          target: targetA)

        let projectBPath = path.appending(component: "ProjectB.xcodeproj")
        let schemeB = Scheme.test(buildAction: .test(targets: [.init(projectPath: projectBPath, name: "B")]))
        let projectB = Project.test(path: projectBPath, schemes: [schemeB])
        let targetB = Target.test(name: "B")
        let targetBNode = TargetNode.test(project: projectB,
                                          target: targetB)

        let graph = Graph.test(entryNodes: [targetANode],
                               targets: [projectAPath: [targetANode], projectBPath: [targetBNode]])

        // When
        let got = subject.buildableEntrySchemes(graph: graph)

        // Then
        XCTAssertEqual(got, [schemeA])
    }

    func test_workspacePath() throws {
        // Given
        let path = try temporaryPath()
        let workspacePath = path.appending(component: "App.xcworkspace")
        try FileHandler.shared.createFolder(workspacePath)
        try FileHandler.shared.touch(workspacePath.appending(component: Constants.tuistGeneratedFileName))

        // When
        let got = try subject.workspacePath(directory: path)

        // Then
        XCTAssertEqual(got, workspacePath)
    }

    func test_workspacePath_when_no_tuist_workspace_is_present() throws {
        // Given
        let path = try temporaryPath()
        let workspacePath = path.appending(component: "App.xcworkspace")
        try FileHandler.shared.createFolder(workspacePath)

        // When
        let got = try subject.workspacePath(directory: path)

        // Then
        XCTAssertNil(got)
    }

    func test_workspacePath_when_multiple_workspaces_are_present() throws {
        // Given
        let path = try temporaryPath()
        let nonTuistWorkspacePath = path.appending(components: "SPM.xcworkspace")
        try FileHandler.shared.createFolder(nonTuistWorkspacePath)
        let workspacePath = path.appending(component: "TuistApp.xcworkspace")
        try FileHandler.shared.createFolder(workspacePath)
        try FileHandler.shared.touch(workspacePath.appending(component: Constants.tuistGeneratedFileName))

        // When
        let got = try subject.workspacePath(directory: path)

        // Then
        XCTAssertEqual(got, workspacePath)
    }
}<|MERGE_RESOLUTION|>--- conflicted
+++ resolved
@@ -123,10 +123,6 @@
         let coreScheme = Scheme.test(name: "Core", buildAction: .test(targets: [.init(projectPath: coreProjectPath, name: "Core")]))
         let kitScheme = Scheme.test(name: "Kit", buildAction: .test(targets: [.init(projectPath: projectPath, name: "Kit")]))
         let coreProject = Project.test(path: coreProjectPath, schemes: [coreScheme])
-<<<<<<< HEAD
-        let kitTarget = Target.test(name: "Kit", dependencies: [.target(name: "Core")])
-=======
->>>>>>> 11c94fb0
         let kitProject = Project.test(path: projectPath, schemes: [kitScheme])
         let workspaceScheme = Scheme.test(
             name: "Workspace-Scheme",
@@ -139,11 +135,7 @@
         )
         let workspace = Workspace.test(schemes: [workspaceScheme])
         let graph = Graph.test(
-<<<<<<< HEAD
-            entryNodes: [kitTargetNode],
-=======
             workspace: workspace,
->>>>>>> 11c94fb0
             projects: [
                 coreProject,
                 kitProject,
