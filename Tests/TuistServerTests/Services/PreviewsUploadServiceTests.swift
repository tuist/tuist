--- conflicted
+++ resolved
@@ -53,8 +53,6 @@
             )
             .willReturn(.test(url: shareURL))
 
-<<<<<<< HEAD
-=======
         given(multipartUploadArtifactService)
             .multipartUploadArtifact(
                 artifactPath: .any,
@@ -66,7 +64,6 @@
             )
             .willReturn([(etag: "etag", partNumber: 1)])
 
->>>>>>> 8e3596f0
         given(multipartUploadGenerateURLPreviewsService)
             .uploadPreviews(
                 .value("preview-id"),
@@ -97,8 +94,6 @@
             .willReturn(
                 PreviewUpload(previewId: "preview-id", uploadId: "upload-id")
             )
-<<<<<<< HEAD
-=======
 
         let shareURL = URL.test()
 
@@ -128,7 +123,6 @@
             contentLength: 20
         ))
         XCTAssertEqual(gotMultipartUploadURL, "https://tuist.dev/upload-url")
->>>>>>> 8e3596f0
     }
 
     @Test func upload_app_bundle() async throws {
@@ -199,7 +193,6 @@
         }
     }
 
-<<<<<<< HEAD
     @Test func upload_ipa() async throws {
         try await fileSystem.runInTemporaryDirectory(prefix: UUID().uuidString) { temporaryDirectory in
             // Given
@@ -252,29 +245,6 @@
                 fullHandle: "tuist/tuist",
                 serverURL: serverURL
             )
-=======
-        let shareURL = URL.test()
-
-        let icon = try temporaryPath().appending(component: "icon.png")
-        try await fileSystem.touch(icon)
-
-        given(uploadPreviewIconService)
-            .uploadPreviewIcon(.any, preview: .any, serverURL: .any, fullHandle: .any)
-            .willReturn()
-
-        // When
-        let got = try await subject.uploadPreviews(
-            .ipa(preview),
-            displayName: "App",
-            version: "1.0.0",
-            bundleIdentifier: "com.my.app",
-            icon: icon,
-            supportedPlatforms: [.device(.iOS)],
-            fullHandle: "tuist/tuist",
-            serverURL: serverURL,
-            updateProgress: { _ in }
-        )
->>>>>>> 8e3596f0
 
             // Then
             #expect(
