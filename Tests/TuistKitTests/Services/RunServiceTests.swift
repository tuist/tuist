--- conflicted
+++ resolved
@@ -128,14 +128,10 @@
         let workspacePath = try temporaryPath().appending(component: "App.xcworkspace")
         given(generator)
             .generateWithGraph(path: .any)
-<<<<<<< HEAD
-            .willReturn((workspacePath, .test()))
-        given(configLoader)
-            .loadConfig(path: .any)
-            .willReturn(.test())
-=======
             .willReturn((workspacePath, .test(), MapperEnvironment()))
->>>>>>> bc51502f
+        given(configLoader)
+            .loadConfig(path: .any)
+            .willReturn(.test())
         given(generator)
             .load(path: .any)
             .willReturn(.test())
