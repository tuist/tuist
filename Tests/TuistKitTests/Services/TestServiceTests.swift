--- conflicted
+++ resolved
@@ -19,13 +19,8 @@
     private var generatorFactory: MockGeneratorFactorying!
     private var xcodebuildController: MockXcodeBuildControlling!
     private var buildGraphInspector: MockBuildGraphInspecting!
-<<<<<<< HEAD
     private var simulatorController: MockSimulatorControlling!
-    private var contentHasher: MockContentHasher!
-=======
-    private var simulatorController: MockSimulatorController!
     private var contentHasher: MockContentHashing!
->>>>>>> 17000fa7
     private var testsCacheTemporaryDirectory: TemporaryDirectory!
     private var cacheDirectoriesProvider: MockCacheDirectoriesProviding!
     private var configLoader: MockConfigLoading!
