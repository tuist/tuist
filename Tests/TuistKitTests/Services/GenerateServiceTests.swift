import Foundation
import TSCBasic
import TuistCore
import TuistLoader
import TuistSupport
import XcodeProj
import XCTest
@testable import TuistCoreTesting
@testable import TuistKit
@testable import TuistLoaderTesting
@testable import TuistSupportTesting

final class MockGenerateServiceProjectGeneratorFactory: GenerateServiceProjectGeneratorFactorying {
    var invokedGenerator = false
    var invokedGeneratorCount = 0
    var stubbedGeneratorResult: ProjectGenerating!

    func generator() -> ProjectGenerating {
        invokedGenerator = true
        invokedGeneratorCount += 1
        return stubbedGeneratorResult
    }
}

final class GenerateServiceTests: TuistUnitTestCase {
    var subject: GenerateService!
    var generator: MockProjectGenerator!
    var opener: MockOpener!
    var clock: StubClock!
    var projectGeneratorFactory: MockGenerateServiceProjectGeneratorFactory!

    override func setUp() {
        super.setUp()
        opener = MockOpener()
        projectGeneratorFactory = MockGenerateServiceProjectGeneratorFactory()
        generator = MockProjectGenerator()
        projectGeneratorFactory.stubbedGeneratorResult = generator
        clock = StubClock()
        generator.generateStub = { _, _ in
            AbsolutePath("/Test")
        }

<<<<<<< HEAD
        subject = GenerateService(
            clock: clock,
            projectGeneratorFactory: projectGeneratorFactory
        )
=======
        subject = GenerateService(clock: clock,
                                  opener: opener,
                                  projectGeneratorFactory: projectGeneratorFactory)
>>>>>>> 11a3d52d
    }

    override func tearDown() {
        projectGeneratorFactory = nil
        generator = nil
        clock = nil
        subject = nil
        opener = nil
        super.tearDown()
    }

    func test_run() throws {
        // When
        try subject.testRun()

        // Then
        XCTAssertEqual(opener.openCallCount, 0)
        XCTAssertPrinterOutputContains("Project generated.")
    }

    func test_run_opens_the_project_when_open_is_true() throws {
        // When
        try subject.testRun(open: true)

        // Then
        XCTAssertEqual(opener.openCallCount, 1)
    }

    func test_run_timeIsPrinted() throws {
        // Given
        clock.assertOnUnexpectedCalls = true
        clock.primedTimers = [
            0.234,
        ]

        // When
        try subject.testRun()

        // Then
        XCTAssertPrinterOutputContains("Total time taken: 0.234s")
    }

    func test_run_withRelativePathParameter() throws {
        // Given
        let temporaryPath = try self.temporaryPath()
        var generationPath: AbsolutePath?
        generator.generateStub = { path, _ in
            generationPath = path
            return path.appending(component: "Project.xcworkpsace")
        }

        // When
        try subject.testRun(path: "subpath")

        // Then
        XCTAssertEqual(generationPath, AbsolutePath("subpath", relativeTo: temporaryPath))
    }

    func test_run_withAbsoultePathParameter() throws {
        // Given
        var generationPath: AbsolutePath?
        generator.generateStub = { path, _ in
            generationPath = path
            return path.appending(component: "Project.xcworkpsace")
        }

        // When
        try subject.testRun(path: "/some/path")

        // Then
        XCTAssertEqual(generationPath, AbsolutePath("/some/path"))
    }

    func test_run_withoutPathParameter() throws {
        // Given
        let temporaryPath = try self.temporaryPath()
        var generationPath: AbsolutePath?
        generator.generateStub = { path, _ in
            generationPath = path
            return path.appending(component: "Project.xcworkpsace")
        }

        // When
        try subject.testRun()

        // Then
        XCTAssertEqual(generationPath, temporaryPath)
    }

    func test_run_withProjectOnlyParameter() throws {
        // Given
        let projectOnlyValues = [true, false]

        // When
        try projectOnlyValues.forEach {
            try subject.testRun(projectOnly: $0)
        }

        // Then
        XCTAssertEqual(generator.generateCalls.map(\.projectOnly), [
            true,
            false,
        ])
    }

    func test_run_fatalErrors_when_theworkspaceGenerationFails() throws {
        // Given
        let error = NSError.test()
        generator.generateStub = { _, _ in
            throw error
        }

        // When / Then
        XCTAssertThrowsError(try subject.testRun()) {
            XCTAssertEqual($0 as NSError, error)
        }
    }
}

extension GenerateService {
    func testRun(path: String? = nil,
                 projectOnly: Bool = false,
                 open: Bool = false) throws
    {
        try run(path: path,
                projectOnly: projectOnly,
                open: open)
    }
}<|MERGE_RESOLUTION|>--- conflicted
+++ resolved
@@ -40,16 +40,9 @@
             AbsolutePath("/Test")
         }
 
-<<<<<<< HEAD
-        subject = GenerateService(
-            clock: clock,
-            projectGeneratorFactory: projectGeneratorFactory
-        )
-=======
         subject = GenerateService(clock: clock,
                                   opener: opener,
                                   projectGeneratorFactory: projectGeneratorFactory)
->>>>>>> 11a3d52d
     }
 
     override func tearDown() {
