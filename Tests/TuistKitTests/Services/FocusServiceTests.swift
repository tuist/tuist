import Foundation
import TSCBasic
import TuistCore
import TuistGraph
import TuistLoader
import XcodeProj
import XCTest
@testable import TuistCoreTesting
@testable import TuistKit
@testable import TuistLoaderTesting
@testable import TuistSupportTesting

<<<<<<< HEAD
final class MockFocusServiceProjectGeneratorFactory: FocusServiceProjectGeneratorFactorying {
    struct GeneratorParameters: Equatable {
        let sources: Set<String>
        let xcframeworks: Bool
        let cacheProfile: TuistGraph.Cache.Profile
        let ignoreCache: Bool
    }

    var invokedGenerator = false
    var invokedGeneratorCount = 0
    var invokedGeneratorParameters: GeneratorParameters?
    var invokedGeneratorParametersList = [GeneratorParameters]()
    var stubbedGeneratorResult: Generating!

    func generator(sources: Set<String>, xcframeworks: Bool, cacheProfile: TuistGraph.Cache.Profile, ignoreCache: Bool) -> Generating {
        invokedGenerator = true
        invokedGeneratorCount += 1
        let generatorParameters = GeneratorParameters(
            sources: sources,
            xcframeworks: xcframeworks,
            cacheProfile: cacheProfile,
            ignoreCache: ignoreCache
        )
        invokedGeneratorParameters = generatorParameters
        invokedGeneratorParametersList.append(generatorParameters)
        return stubbedGeneratorResult
    }
}
=======
private typealias GeneratorParameters = (sources: Set<String>, xcframeworks: Bool, cacheProfile: TuistGraph.Cache.Profile, ignoreCache: Bool)
>>>>>>> 87ce7a6e

final class FocusServiceTests: TuistUnitTestCase {
    var subject: FocusService!
    var opener: MockOpener!
    var generator: MockGenerator!
    var generatorFactory: MockGeneratorFactory!

    override func setUp() {
        super.setUp()
        opener = MockOpener()
        generator = MockGenerator()
        generatorFactory = MockGeneratorFactory()
        generatorFactory.stubbedFocusResult = generator
        subject = FocusService(opener: opener, generatorFactory: generatorFactory)
    }

    override func tearDown() {
        opener = nil
        generator = nil
        subject = nil
        generatorFactory = nil
        super.tearDown()
    }

    func test_run_fatalErrors_when_theworkspaceGenerationFails() throws {
        let error = NSError.test()
        generator.generateStub = { _, _ in
            throw error
        }

        XCTAssertThrowsError(try subject.run(path: nil, sources: Set(), noOpen: true, xcframeworks: false, profile: nil, ignoreCache: false)) {
            XCTAssertEqual($0 as NSError?, error)
        }
    }

    func test_run() throws {
        let workspacePath = AbsolutePath("/test.xcworkspace")

        generator.generateStub = { _, _ in
            workspacePath
        }

        try subject.run(path: nil, sources: Set(), noOpen: false, xcframeworks: false, profile: nil, ignoreCache: false)

        XCTAssertEqual(opener.openArgs.last?.0, workspacePath.pathString)
    }
}<|MERGE_RESOLUTION|>--- conflicted
+++ resolved
@@ -10,7 +10,6 @@
 @testable import TuistLoaderTesting
 @testable import TuistSupportTesting
 
-<<<<<<< HEAD
 final class MockFocusServiceProjectGeneratorFactory: FocusServiceProjectGeneratorFactorying {
     struct GeneratorParameters: Equatable {
         let sources: Set<String>
@@ -39,9 +38,6 @@
         return stubbedGeneratorResult
     }
 }
-=======
-private typealias GeneratorParameters = (sources: Set<String>, xcframeworks: Bool, cacheProfile: TuistGraph.Cache.Profile, ignoreCache: Bool)
->>>>>>> 87ce7a6e
 
 final class FocusServiceTests: TuistUnitTestCase {
     var subject: FocusService!
