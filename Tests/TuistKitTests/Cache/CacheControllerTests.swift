--- conflicted
+++ resolved
@@ -99,7 +99,7 @@
         artifactBuilder.stubbedCacheOutputType = .xcframework
 
         // When
-        try subject.cache(path: path, configuration: "Debug", targetsToFilter: [])
+        try subject.cache(path: path, cacheProfile: .test(configuration: "Debug"), targetsToFilter: [])
 
         // Then
         XCTAssertPrinterOutputContains("""
@@ -158,12 +158,8 @@
         graphContentHasher.stubbedContentHashesResult = nodeWithHashes
         artifactBuilder.stubbedCacheOutputType = .xcframework
 
-<<<<<<< HEAD
-        try subject.cache(path: path, cacheProfile: .test(configuration: "Debug"))
-=======
         // When
-        try subject.cache(path: path, configuration: "Debug", targetsToFilter: [bTarget.name])
->>>>>>> d19ec9bf
+        try subject.cache(path: path, cacheProfile: .test(configuration: "Debug"), targetsToFilter: [bTarget.name])
 
         // Then
         XCTAssertPrinterOutputContains("""
