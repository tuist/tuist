--- conflicted
+++ resolved
@@ -27,159 +27,4 @@
         XCTAssertEqual(Manifest.workspace.fileName, "Workspace.swift")
         XCTAssertEqual(Manifest.setup.fileName, "Setup.swift")
     }
-<<<<<<< HEAD
-}
-
-final class GraphManifestLoaderTests: XCTestCase {
-    var fileHandler: MockFileHandler!
-    var subject: GraphManifestLoader!
-
-    override func setUp() {
-        super.setUp()
-        mockAllSystemInteractions()
-        fileHandler = sharedMockFileHandler()
-
-        subject = GraphManifestLoader()
-    }
-
-    func test_loadTuistConfig() throws {
-        // Given
-        let content = """
-        import ProjectDescription
-        let config = TuistConfig(generationOptions: [.generateManifest])
-        """
-
-        let manifestPath = fileHandler.currentPath.appending(component: Manifest.tuistConfig.fileName)
-        try content.write(to: manifestPath.url,
-                          atomically: true,
-                          encoding: .utf8)
-
-        // When
-        let got = try subject.loadTuistConfig(at: fileHandler.currentPath)
-
-        // Then
-        XCTAssertTrue(got.generationOptions.contains(.generateManifest))
-    }
-
-    func test_loadProject() throws {
-        // Given
-        let content = """
-        import ProjectDescription
-        let project = Project(name: "tuist")
-        """
-
-        let manifestPath = fileHandler.currentPath.appending(component: Manifest.project.fileName)
-        try content.write(to: manifestPath.url,
-                          atomically: true,
-                          encoding: .utf8)
-
-        // When
-        let got = try subject.loadProject(at: fileHandler.currentPath)
-
-        // Then
-
-        XCTAssertEqual(got.name, "tuist")
-    }
-
-    func test_loadWorkspace() throws {
-        // Given
-        let content = """
-        import ProjectDescription
-        let workspace = Workspace(name: "tuist", projects: [])
-        """
-
-        let manifestPath = fileHandler.currentPath.appending(component: Manifest.workspace.fileName)
-        try content.write(to: manifestPath.url,
-                          atomically: true,
-                          encoding: .utf8)
-
-        // When
-        let got = try subject.loadWorkspace(at: fileHandler.currentPath)
-
-        // Then
-        XCTAssertEqual(got.name, "tuist")
-    }
-
-    func test_loadSetup() throws {
-        // Given
-        let content = """
-        import ProjectDescription
-        let setup = Setup([
-                        .custom(name: "hello", meet: ["a", "b"], isMet: ["c"])
-                    ])
-        """
-
-        let manifestPath = fileHandler.currentPath.appending(component: Manifest.setup.fileName)
-        try content.write(to: manifestPath.url,
-                          atomically: true,
-                          encoding: .utf8)
-
-        // When
-        let got = try subject.loadSetup(at: fileHandler.currentPath)
-
-        // Then
-        let customUp = got.first as? UpCustom
-        XCTAssertEqual(got.count, 1)
-        XCTAssertEqual(customUp?.name, "hello")
-        XCTAssertEqual(customUp?.meet, ["a", "b"])
-        XCTAssertEqual(customUp?.isMet, ["c"])
-    }
-
-    func test_load_invalidFormat() throws {
-        // Given
-        let content = """
-        import ABC
-        let project
-        """
-
-        let manifestPath = fileHandler.currentPath.appending(component: Manifest.project.fileName)
-        try content.write(to: manifestPath.url,
-                          atomically: true,
-                          encoding: .utf8)
-
-        // When / Then
-        XCTAssertThrowsError(
-            try subject.loadProject(at: fileHandler.currentPath)
-        )
-    }
-
-    func test_load_missingManifest() throws {
-        XCTAssertThrowsSpecific(try subject.loadProject(at: fileHandler.currentPath),
-                                GraphManifestLoaderError.manifestNotFound(.project, fileHandler.currentPath))
-    }
-
-    func test_manifestPath() throws {
-        // Given
-        let manifestsPaths = Manifest.allCases.map {
-            fileHandler.currentPath.appending(component: $0.fileName)
-        }
-        try manifestsPaths.forEach { try fileHandler.touch($0) }
-
-        // When
-        let got = try Manifest.allCases.map {
-            try subject.manifestPath(at: fileHandler.currentPath, manifest: $0)
-        }
-
-        // Then
-        XCTAssertEqual(got, manifestsPaths)
-    }
-
-    func test_manifestsAt() throws {
-        // Given
-        try fileHandler.touch(fileHandler.currentPath.appending(component: "Project.swift"))
-        try fileHandler.touch(fileHandler.currentPath.appending(component: "Workspace.swift"))
-        try fileHandler.touch(fileHandler.currentPath.appending(component: "Setup.swift"))
-        try fileHandler.touch(fileHandler.currentPath.appending(component: "TuistConfig.swift"))
-
-        // When
-        let got = subject.manifests(at: fileHandler.currentPath)
-
-        // Then
-        XCTAssertTrue(got.contains(.project))
-        XCTAssertTrue(got.contains(.workspace))
-        XCTAssertTrue(got.contains(.setup))
-        XCTAssertTrue(got.contains(.tuistConfig))
-    }
-=======
->>>>>>> 3f323e4a
 }