import Foundation
import TSCBasic
import TuistCacheTesting
import TuistCore
import TuistCoreTesting
import TuistGraph
import TuistSupport
import XCTest
@testable import TuistCache
@testable import TuistSupportTesting

final class CacheProfileContentHasherTests: TuistUnitTestCase {
    private var subject: CacheProfileContentHasher!
    private var mockContentHasher: MockContentHasher!

    override func setUp() {
        super.setUp()
        mockContentHasher = MockContentHasher()
        subject = CacheProfileContentHasher(contentHasher: mockContentHasher)
    }

    override func tearDown() {
        subject = nil
        mockContentHasher = nil
        super.tearDown()
    }

    func test_hash_callsContentHasherWithExpectedStrings() throws {
        // When
        let cacheProfile = TuistGraph.Cache.Profile(
            name: "Development",
            configuration: "Debug",
            device: "iPhone 12",
            os: "15.0.0"
        )

        // Then
<<<<<<< HEAD
        let hash = try MirrorHasher(contentHashing: mockContentHasher).hash(of: cacheProfile)
        XCTAssertEqual(hash, "Development;Debug")
=======
        let hash = try subject.hash(cacheProfile: cacheProfile)
        XCTAssertEqual(hash, "Development;Debug;iPhone 12;15.0.0")
>>>>>>> fdb5c640
        XCTAssertEqual(mockContentHasher.hashStringsCallCount, 1)
    }
}<|MERGE_RESOLUTION|>--- conflicted
+++ resolved
@@ -34,14 +34,8 @@
             os: "15.0.0"
         )
 
-        // Then
-<<<<<<< HEAD
         let hash = try MirrorHasher(contentHashing: mockContentHasher).hash(of: cacheProfile)
-        XCTAssertEqual(hash, "Development;Debug")
-=======
-        let hash = try subject.hash(cacheProfile: cacheProfile)
         XCTAssertEqual(hash, "Development;Debug;iPhone 12;15.0.0")
->>>>>>> fdb5c640
         XCTAssertEqual(mockContentHasher.hashStringsCallCount, 1)
     }
 }