--- conflicted
+++ resolved
@@ -880,7 +880,6 @@
     }
 }
 
-<<<<<<< HEAD
 final class GenerateAcceptanceTestsAppWithMetalOptions: TuistAcceptanceTestCase {
     func test_app_with_metal_options() async throws {
         try setUpFixture(.appWithMetalOptions)
@@ -905,14 +904,15 @@
             showGraphicsOverview: false,
             logGraphicsOverview: false
         )
-=======
+    }
+}
+
 final class GenerateAcceptanceTestAppWithGoogleMaps: TuistAcceptanceTestCase {
     func test_app_with_google_maps() async throws {
         try setUpFixture(.appWithGoogleMaps)
         try await run(InstallCommand.self)
         try await run(GenerateCommand.self)
         try await run(BuildCommand.self)
->>>>>>> 972839e4
     }
 }
 
