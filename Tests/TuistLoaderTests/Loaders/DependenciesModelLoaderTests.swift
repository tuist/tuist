import Foundation
import TSCBasic
import TuistCore
import TuistGraph
import TuistGraphTesting
import TuistSupport
import XCTest

@testable import ProjectDescription
@testable import TuistLoader
@testable import TuistLoaderTesting
@testable import TuistSupportTesting

final class DependenciesModelLoaderTests: TuistUnitTestCase {
    private var manifestLoader: MockManifestLoader!

    private var subject: DependenciesModelLoader!

    override func setUp() {
        super.setUp()

        manifestLoader = MockManifestLoader()
        subject = DependenciesModelLoader(manifestLoader: manifestLoader)
    }

    override func tearDown() {
        subject = nil
        manifestLoader = nil

        super.tearDown()
    }

    func test_loadDependencies() throws {
        // Given
        let temporaryPath = try self.temporaryPath()
        let localSwiftPackagePath = temporaryPath.appending(component: "LocalPackage")

        manifestLoader.loadDependenciesStub = { _ in
<<<<<<< HEAD
            Dependencies([
                .carthage(origin: .github(path: "Dependency1"), requirement: .exact("1.1.1"), platforms: [.iOS]),
                .carthage(origin: .git(path: "Dependency1"), requirement: .exact("2.3.4"), platforms: [.macOS, .tvOS]),
                .swiftPackageManager(package: .local(path: Path(localSwiftPackagePath.pathString))),
                .swiftPackageManager(package: .remote(url: "RemoteUrl.com", requirement: .exact("1.2.3"))),
            ])
=======
            Dependencies(
                carthage: .carthage(
                    [
                        .github(path: "Dependency1", requirement: .exact("1.1.1")),
                        .git(path: "Dependency1", requirement: .exact("2.3.4")),
                    ],
                    platforms: [.iOS, .macOS],
                    options: [.useXCFrameworks, .noUseBinaries]
                )
            )
>>>>>>> 12d69ea4
        }

        // When
        let got = try subject.loadDependencies(at: temporaryPath)

        // Then
<<<<<<< HEAD
        let expected = TuistGraph.Dependencies(
            carthageDependencies: [
                CarthageDependency(origin: .github(path: "Dependency1"), requirement: .exact("1.1.1"), platforms: Set([.iOS])),
                CarthageDependency(origin: .git(path: "Dependency1"), requirement: .exact("2.3.4"), platforms: Set([.macOS, .tvOS])),
            ],
            swiftPackageManagerDependencies: [
                SwiftPackageManagerDependency(package: .local(path: localSwiftPackagePath)),
                SwiftPackageManagerDependency(package: .remote(url: "RemoteUrl.com", requirement: .exact("1.2.3"))),
            ]
        )
        XCTAssertEqual(got, expected)
=======
        let expected: TuistGraph.Dependencies = .init(
            carthage: .init(
                [
                    .github(path: "Dependency1", requirement: .exact("1.1.1")),
                    .git(path: "Dependency1", requirement: .exact("2.3.4")),
                ],
                platforms: [.iOS, .macOS],
                options: [.useXCFrameworks, .noUseBinaries]
            )
        )
        XCTAssertEqual(model, expected)
>>>>>>> 12d69ea4
    }
}<|MERGE_RESOLUTION|>--- conflicted
+++ resolved
@@ -36,14 +36,6 @@
         let localSwiftPackagePath = temporaryPath.appending(component: "LocalPackage")
 
         manifestLoader.loadDependenciesStub = { _ in
-<<<<<<< HEAD
-            Dependencies([
-                .carthage(origin: .github(path: "Dependency1"), requirement: .exact("1.1.1"), platforms: [.iOS]),
-                .carthage(origin: .git(path: "Dependency1"), requirement: .exact("2.3.4"), platforms: [.macOS, .tvOS]),
-                .swiftPackageManager(package: .local(path: Path(localSwiftPackagePath.pathString))),
-                .swiftPackageManager(package: .remote(url: "RemoteUrl.com", requirement: .exact("1.2.3"))),
-            ])
-=======
             Dependencies(
                 carthage: .carthage(
                     [
@@ -54,26 +46,12 @@
                     options: [.useXCFrameworks, .noUseBinaries]
                 )
             )
->>>>>>> 12d69ea4
         }
 
         // When
         let got = try subject.loadDependencies(at: temporaryPath)
 
         // Then
-<<<<<<< HEAD
-        let expected = TuistGraph.Dependencies(
-            carthageDependencies: [
-                CarthageDependency(origin: .github(path: "Dependency1"), requirement: .exact("1.1.1"), platforms: Set([.iOS])),
-                CarthageDependency(origin: .git(path: "Dependency1"), requirement: .exact("2.3.4"), platforms: Set([.macOS, .tvOS])),
-            ],
-            swiftPackageManagerDependencies: [
-                SwiftPackageManagerDependency(package: .local(path: localSwiftPackagePath)),
-                SwiftPackageManagerDependency(package: .remote(url: "RemoteUrl.com", requirement: .exact("1.2.3"))),
-            ]
-        )
-        XCTAssertEqual(got, expected)
-=======
         let expected: TuistGraph.Dependencies = .init(
             carthage: .init(
                 [
@@ -85,6 +63,5 @@
             )
         )
         XCTAssertEqual(model, expected)
->>>>>>> 12d69ea4
     }
 }