import Mockable
import ServiceContextModule
import TuistCore
import TuistSupport
import TuistSupportTesting
import XCTest

@testable import TuistLoader

final class SwiftPackageManagerGraphLoaderTests: TuistUnitTestCase {
    private var swiftPackageManagerController: MockSwiftPackageManagerControlling!
    private var packageInfoMapper: MockPackageInfoMapping!
    private var manifestLoader: MockManifestLoading!
    private var subject: SwiftPackageManagerGraphLoader!

    override func setUp() {
        super.setUp()
        swiftPackageManagerController = MockSwiftPackageManagerControlling()
        packageInfoMapper = MockPackageInfoMapping()
        manifestLoader = MockManifestLoading()
        subject = SwiftPackageManagerGraphLoader(
            swiftPackageManagerController: swiftPackageManagerController,
            packageInfoMapper: packageInfoMapper,
            manifestLoader: manifestLoader,
            fileSystem: fileSystem
        )
    }

    override func tearDown() {
        subject = nil
        manifestLoader = nil
        packageInfoMapper = nil
        swiftPackageManagerController = nil
        super.tearDown()
    }

    func test_load() async throws {
<<<<<<< HEAD
        // Given
        let temporaryPath = try temporaryPath()
        let packageSettings = PackageSettings.test()

        let workspacePath = temporaryPath.appending(components: [".build", "workspace-state.json"])
        try fileHandler.createFolder(workspacePath.parentDirectory)
        try fileHandler.write(
            """
            {
              "object" : {
                "artifacts" : [],
                "dependencies" : []
              }
            }
            """,
            path: workspacePath,
            atomically: true
        )

        try fileHandler.touch(temporaryPath.appending(components: [".build", "Derived", "Package.resolved"]))
        try fileHandler.touch(temporaryPath.appending(component: "Package.resolved"))

        given(packageInfoMapper)
            .resolveExternalDependencies(
                path: .any,
                packageInfos: .any,
                packageToFolder: .any,
                packageToTargetsToArtifactPaths: .any,
                packageModuleAliases: .any
=======
        try await ServiceContext.withTestingDependencies {
            // Given
            let temporaryPath = try temporaryPath()
            let packageSettings = PackageSettings.test()

            let workspacePath = temporaryPath.appending(components: [".build", "workspace-state.json"])
            try fileHandler.createFolder(workspacePath.parentDirectory)
            try fileHandler.write(
                """
                {
                  "object" : {
                    "artifacts" : [],
                    "dependencies" : []
                  }
                }
                """,
                path: workspacePath,
                atomically: true
>>>>>>> 3c351f25
            )

            try fileHandler.touch(temporaryPath.appending(components: [".build", "Derived", "Package.resolved"]))
            try fileHandler.touch(temporaryPath.appending(component: "Package.resolved"))

            given(packageInfoMapper)
                .resolveExternalDependencies(
                    packageInfos: .any,
                    packageToFolder: .any,
                    packageToTargetsToArtifactPaths: .any,
                    packageModuleAliases: .any
                )
                .willReturn([:])

            // When
            let _ = try await subject.load(
                packagePath: temporaryPath.appending(component: "Package.swift"),
                packageSettings: packageSettings
            )

            // Then
            XCTAssertPrinterOutputNotContains("We detected outdated dependencies. Please run \"tuist install\" to update them.")
        }
    }

    func test_load_warnOutdatedDependencies() async throws {
<<<<<<< HEAD
        // Given
        let temporaryPath = try temporaryPath()
        let packageSettings = PackageSettings.test()

        let workspacePath = temporaryPath.appending(components: [".build", "workspace-state.json"])
        try fileHandler.createFolder(workspacePath.parentDirectory)
        try fileHandler.write(
            """
            {
              "object" : {
                "artifacts" : [],
                "dependencies" : []
              }
            }
            """,
            path: workspacePath,
            atomically: true
        )

        let savedPackageResolvedPath = temporaryPath.appending(components: [".build", "Derived", "Package.resolved"])
        let currentPackageResolvedPath = temporaryPath.appending(component: "Package.resolved")
        try fileHandler.touch(savedPackageResolvedPath)
        try fileHandler.write("outdated", path: savedPackageResolvedPath, atomically: true)
        try fileHandler.touch(currentPackageResolvedPath)

        given(packageInfoMapper)
            .resolveExternalDependencies(
                path: .any,
                packageInfos: .any,
                packageToFolder: .any,
                packageToTargetsToArtifactPaths: .any,
                packageModuleAliases: .any
=======
        try await ServiceContext.withTestingDependencies {
            // Given
            let temporaryPath = try temporaryPath()
            let packageSettings = PackageSettings.test()

            let workspacePath = temporaryPath.appending(components: [".build", "workspace-state.json"])
            try fileHandler.createFolder(workspacePath.parentDirectory)
            try fileHandler.write(
                """
                {
                  "object" : {
                    "artifacts" : [],
                    "dependencies" : []
                  }
                }
                """,
                path: workspacePath,
                atomically: true
>>>>>>> 3c351f25
            )

            let savedPackageResolvedPath = temporaryPath.appending(components: [".build", "Derived", "Package.resolved"])
            let currentPackageResolvedPath = temporaryPath.appending(component: "Package.resolved")
            try fileHandler.touch(savedPackageResolvedPath)
            try fileHandler.write("outdated", path: savedPackageResolvedPath, atomically: true)
            try fileHandler.touch(currentPackageResolvedPath)

            given(packageInfoMapper)
                .resolveExternalDependencies(
                    packageInfos: .any,
                    packageToFolder: .any,
                    packageToTargetsToArtifactPaths: .any,
                    packageModuleAliases: .any
                )
                .willReturn([:])

            // When
            let _ = try await subject.load(
                packagePath: temporaryPath.appending(component: "Package.swift"),
                packageSettings: packageSettings
            )

            // Then
            XCTAssertPrinterOutputContains("We detected outdated dependencies. Please run \"tuist install\" to update them.")
        }
    }
}<|MERGE_RESOLUTION|>--- conflicted
+++ resolved
@@ -35,37 +35,6 @@
     }
 
     func test_load() async throws {
-<<<<<<< HEAD
-        // Given
-        let temporaryPath = try temporaryPath()
-        let packageSettings = PackageSettings.test()
-
-        let workspacePath = temporaryPath.appending(components: [".build", "workspace-state.json"])
-        try fileHandler.createFolder(workspacePath.parentDirectory)
-        try fileHandler.write(
-            """
-            {
-              "object" : {
-                "artifacts" : [],
-                "dependencies" : []
-              }
-            }
-            """,
-            path: workspacePath,
-            atomically: true
-        )
-
-        try fileHandler.touch(temporaryPath.appending(components: [".build", "Derived", "Package.resolved"]))
-        try fileHandler.touch(temporaryPath.appending(component: "Package.resolved"))
-
-        given(packageInfoMapper)
-            .resolveExternalDependencies(
-                path: .any,
-                packageInfos: .any,
-                packageToFolder: .any,
-                packageToTargetsToArtifactPaths: .any,
-                packageModuleAliases: .any
-=======
         try await ServiceContext.withTestingDependencies {
             // Given
             let temporaryPath = try temporaryPath()
@@ -84,7 +53,6 @@
                 """,
                 path: workspacePath,
                 atomically: true
->>>>>>> 3c351f25
             )
 
             try fileHandler.touch(temporaryPath.appending(components: [".build", "Derived", "Package.resolved"]))
@@ -92,6 +60,7 @@
 
             given(packageInfoMapper)
                 .resolveExternalDependencies(
+                    path: .any,
                     packageInfos: .any,
                     packageToFolder: .any,
                     packageToTargetsToArtifactPaths: .any,
@@ -111,40 +80,6 @@
     }
 
     func test_load_warnOutdatedDependencies() async throws {
-<<<<<<< HEAD
-        // Given
-        let temporaryPath = try temporaryPath()
-        let packageSettings = PackageSettings.test()
-
-        let workspacePath = temporaryPath.appending(components: [".build", "workspace-state.json"])
-        try fileHandler.createFolder(workspacePath.parentDirectory)
-        try fileHandler.write(
-            """
-            {
-              "object" : {
-                "artifacts" : [],
-                "dependencies" : []
-              }
-            }
-            """,
-            path: workspacePath,
-            atomically: true
-        )
-
-        let savedPackageResolvedPath = temporaryPath.appending(components: [".build", "Derived", "Package.resolved"])
-        let currentPackageResolvedPath = temporaryPath.appending(component: "Package.resolved")
-        try fileHandler.touch(savedPackageResolvedPath)
-        try fileHandler.write("outdated", path: savedPackageResolvedPath, atomically: true)
-        try fileHandler.touch(currentPackageResolvedPath)
-
-        given(packageInfoMapper)
-            .resolveExternalDependencies(
-                path: .any,
-                packageInfos: .any,
-                packageToFolder: .any,
-                packageToTargetsToArtifactPaths: .any,
-                packageModuleAliases: .any
-=======
         try await ServiceContext.withTestingDependencies {
             // Given
             let temporaryPath = try temporaryPath()
@@ -163,7 +98,6 @@
                 """,
                 path: workspacePath,
                 atomically: true
->>>>>>> 3c351f25
             )
 
             let savedPackageResolvedPath = temporaryPath.appending(components: [".build", "Derived", "Package.resolved"])
@@ -174,6 +108,7 @@
 
             given(packageInfoMapper)
                 .resolveExternalDependencies(
+                    path: .any,
                     packageInfos: .any,
                     packageToFolder: .any,
                     packageToTargetsToArtifactPaths: .any,
