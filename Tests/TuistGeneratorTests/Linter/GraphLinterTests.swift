--- conflicted
+++ resolved
@@ -1099,8 +1099,7 @@
         XCTAssertEqual(result, [])
     }
 
-<<<<<<< HEAD
-    func test_lint_doesNotFlagDependenciesWithLessConfigurations() throws {
+    func test_lint_doesNotFlagDependenciesWithLessConfigurations() async throws {
         // If a dependency is used by multiple projects, project are allowed to have less configurations
         // as long as the dependency has them.
         // For example: a dependency has configurations Debug, Testing, Beta, Release.
@@ -1165,16 +1164,13 @@
         let graphTraverser = GraphTraverser(graph: graph)
 
         // When
-        let result = subject.lint(graphTraverser: graphTraverser, config: config)
+        let result = try await subject.lint(graphTraverser: graphTraverser, config: config)
 
         // Then
         XCTAssertEqual(result, [])
     }
 
-    func test_lint_valid_watchTargetBundleIdentifiers() throws {
-=======
     func test_lint_valid_watchTargetBundleIdentifiers() async throws {
->>>>>>> 2c51d7b7
         // Given
         let path: AbsolutePath = "/project"
         let app = Target.test(
