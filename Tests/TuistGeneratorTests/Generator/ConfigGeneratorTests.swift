--- conflicted
+++ resolved
@@ -795,11 +795,7 @@
         )
 
         // Then
-<<<<<<< HEAD
-        XCTAssertEqual(result.defaultConfigurationName, "AnotherRelease")
-=======
-        #expect(result.defaultConfigurationName == "CustomRelease")
->>>>>>> 563be87b
+        #expect(result.defaultConfigurationName == "AnotherRelease")
     }
 
     @Test(
@@ -824,7 +820,6 @@
         #expect(result.defaultConfigurationName == "AnotherDebug")
     }
 
-<<<<<<< HEAD
     func test_generateProjectConfig_defaultConfigurationName_whenDefaultConfigurationNameIsProvided() async throws {
         // Given
         let settings = Settings(
@@ -846,16 +841,13 @@
         )
 
         // Then
-        XCTAssertEqual(result.defaultConfigurationName, "CustomDebug")
-    }
-
-    func test_generateTargetConfig_defaultConfigurationName() async throws {
-=======
+        #expect(result.defaultConfigurationName == "CustomDebug")
+    }
+
     @Test(
         .withMockedXcodeController,
         .inTemporaryDirectory
     ) func test_generateTargetConfig_defaultConfigurationName() async throws {
->>>>>>> 563be87b
         // Given
         let projectSettings = Settings(configurations: [
             .debug("CustomDebug"): nil,
@@ -882,11 +874,7 @@
 
         // Then
         let result = pbxTarget.buildConfigurationList
-<<<<<<< HEAD
-        XCTAssertEqual(result?.defaultConfigurationName, "AnotherRelease")
-=======
-        #expect(result?.defaultConfigurationName == "CustomRelease")
->>>>>>> 563be87b
+        #expect(result?.defaultConfigurationName == "AnotherRelease")
     }
 
     @Test(
@@ -920,7 +908,6 @@
         #expect(result?.defaultConfigurationName == "AnotherDebug")
     }
 
-<<<<<<< HEAD
     func test_generateTargetConfig_defaultConfigurationName_whenDefaultConfigurationNameIsProvided() async throws {
         // Given
         let projectSettings = Settings(
@@ -951,13 +938,10 @@
 
         // Then
         let result = pbxTarget.buildConfigurationList
-        XCTAssertEqual(result?.defaultConfigurationName, "CustomDebug")
-    }
-
-    func test_generateTargetConfigWithDuplicateValues() async throws {
-=======
+        #expect(result?.defaultConfigurationName == "CustomDebug")
+    }
+
     @Test(.withMockedXcodeController, .inTemporaryDirectory) func test_generateTargetConfigWithDuplicateValues() async throws {
->>>>>>> 563be87b
         // Given
         let projectSettings = Settings(configurations: [
             .debug("CustomDebug"): nil,
