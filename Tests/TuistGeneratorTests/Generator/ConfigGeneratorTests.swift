import Foundation
import TSCBasic
import TuistCore
import TuistCoreTesting
import TuistGraph
import TuistGraphTesting
import TuistSupport
import XcodeProj
import XCTest
@testable import TuistGenerator
@testable import TuistSupportTesting

final class ConfigGeneratorTests: TuistUnitTestCase {
    var pbxproj: PBXProj!
    var subject: ConfigGenerator!
    var pbxTarget: PBXNativeTarget!

    override func setUp() {
        super.setUp()
        pbxproj = PBXProj()
        pbxTarget = PBXNativeTarget(name: "Test")
        pbxproj.add(object: pbxTarget)
        subject = ConfigGenerator()
    }

    override func tearDown() {
        pbxproj = nil
        pbxTarget = nil
        subject = nil
        super.tearDown()
    }

    func test_generateProjectConfig_whenDebug() throws {
        try generateProjectConfig(config: .debug)
        XCTAssertEqual(pbxproj.configurationLists.count, 1)
        let configurationList: XCConfigurationList = pbxproj.configurationLists.first!

        let debugConfig: XCBuildConfiguration = configurationList.buildConfigurations[2]
        XCTAssertEqual(debugConfig.name, "Debug")
        XCTAssertEqual(debugConfig.buildSettings["Debug"] as? String, "Debug")
        XCTAssertEqual(debugConfig.buildSettings["Base"] as? String, "Base")
    }

    func test_generateProjectConfig_whenRelease() throws {
        try generateProjectConfig(config: .release)

        XCTAssertEqual(pbxproj.configurationLists.count, 1)
        let configurationList: XCConfigurationList = pbxproj.configurationLists.first!

        let releaseConfig: XCBuildConfiguration = configurationList.buildConfigurations[3]
        XCTAssertEqual(releaseConfig.name, "Release")
        XCTAssertEqual(releaseConfig.buildSettings["Release"] as? String, "Release")
        XCTAssertEqual(releaseConfig.buildSettings["Base"] as? String, "Base")
        XCTAssertEqual(releaseConfig.buildSettings["MTL_ENABLE_DEBUG_INFO"] as? String, "NO")

        let customReleaseConfig: XCBuildConfiguration = configurationList.buildConfigurations[1]
        XCTAssertEqual(customReleaseConfig.name, "CustomRelease")
        XCTAssertEqual(customReleaseConfig.buildSettings["Base"] as? String, "Base")
        XCTAssertEqual(customReleaseConfig.buildSettings["MTL_ENABLE_DEBUG_INFO"] as? String, "NO")
    }

    func test_generateTargetConfig() throws {
        // Given
        let commonSettings = [
            "Base": "Base",
            "INFOPLIST_FILE": "$(SRCROOT)/Info.plist",
            "PRODUCT_BUNDLE_IDENTIFIER": "com.test.bundle_id",
            "CODE_SIGN_ENTITLEMENTS": "$(SRCROOT)/Test.entitlements",
            "SWIFT_VERSION": "5.0",
        ]

        let debugSettings = [
            "SWIFT_OPTIMIZATION_LEVEL": "-Onone",
        ]

        let releaseSettings = [
            "SWIFT_OPTIMIZATION_LEVEL": "-Owholemodule",
        ]

        // When
        try generateTargetConfig()

        // Then
        let configurationList = pbxTarget.buildConfigurationList
        let debugConfig = configurationList?.configuration(name: "Debug")
        let customDebugConfig = configurationList?.configuration(name: "CustomDebug")
        let releaseConfig = configurationList?.configuration(name: "Release")
        let customReleaseConfig = configurationList?.configuration(name: "CustomRelease")

        assert(config: debugConfig, contains: commonSettings)
        assert(config: debugConfig, contains: debugSettings)
        assert(config: debugConfig, hasXcconfig: "debug.xcconfig")

        assert(config: customDebugConfig, contains: commonSettings)
        assert(config: customDebugConfig, contains: debugSettings)

        assert(config: releaseConfig, contains: commonSettings)
        assert(config: releaseConfig, contains: releaseSettings)
        assert(config: releaseConfig, hasXcconfig: "release.xcconfig")

        assert(config: customReleaseConfig, contains: commonSettings)
        assert(config: customReleaseConfig, contains: releaseSettings)
    }

    func test_generateTargetConfig_whenSourceRootIsEqualToXcodeprojPath() throws {
        // Given
        let sourceRootPath = try temporaryPath()
        let project = Project.test(
            sourceRootPath: sourceRootPath,
            xcodeProjPath: sourceRootPath.appending(component: "Project.xcodeproj")
        )
        let target = Target.test(
            infoPlist: .file(path: sourceRootPath.appending(component: "Info.plist"))
        )
        let graph = Graph.test(path: project.path)
        let graphTraverser = GraphTraverser(graph: graph)

        // When
        try subject.generateTargetConfig(
            target,
            project: project,
            pbxTarget: pbxTarget,
            pbxproj: pbxproj,
            projectSettings: .default,
            fileElements: ProjectFileElements(),
            graphTraverser: graphTraverser,
            sourceRootPath: sourceRootPath
        )

        // Then
        let configurationList = pbxTarget.buildConfigurationList
        let debugConfig = configurationList?.configuration(name: "Debug")
        let releaseConfig = configurationList?.configuration(name: "Release")

        let expectedSettings = [
            "INFOPLIST_FILE": "Info.plist",
        ]

        assert(config: debugConfig, contains: expectedSettings)
        assert(config: releaseConfig, contains: expectedSettings)
    }

    func test_generateTestTargetConfiguration_iOS() throws {
        // Given / When
        try generateTestTargetConfig(appName: "App")

        let configurationList = pbxTarget.buildConfigurationList
        let debugConfig = configurationList?.configuration(name: "Debug")
        let releaseConfig = configurationList?.configuration(name: "Release")

        let testHostSettings = [
            "TEST_HOST": "$(BUILT_PRODUCTS_DIR)/App.app/App",
            "BUNDLE_LOADER": "$(TEST_HOST)",
        ]

        assert(config: debugConfig, contains: testHostSettings)
        assert(config: releaseConfig, contains: testHostSettings)
    }

    func test_generateTestTargetConfiguration_macOS() throws {
        // Given / When
        try generateTestTargetConfig(appName: "App", platform: .macOS)

        let configurationList = pbxTarget.buildConfigurationList
        let debugConfig = configurationList?.configuration(name: "Debug")
        let releaseConfig = configurationList?.configuration(name: "Release")

        let testHostSettings = [
            "TEST_HOST": "$(BUILT_PRODUCTS_DIR)/App.app/Contents/MacOS/App",
            "BUNDLE_LOADER": "$(TEST_HOST)",
        ]

        assert(config: debugConfig, contains: testHostSettings)
        assert(config: releaseConfig, contains: testHostSettings)
    }

    func test_generateTestTargetConfiguration_usesProductName() throws {
        // Given / When
        try generateTestTargetConfig(
            appName: "App-dash",
            productName: "App_dash"
        )

        let configurationList = pbxTarget.buildConfigurationList
        let debugConfig = configurationList?.configuration(name: "Debug")
        let releaseConfig = configurationList?.configuration(name: "Release")

        let testHostSettings = [
            "TEST_HOST": "$(BUILT_PRODUCTS_DIR)/App_dash.app/App_dash",
            "BUNDLE_LOADER": "$(TEST_HOST)",
        ]

        assert(config: debugConfig, contains: testHostSettings)
        assert(config: releaseConfig, contains: testHostSettings)
    }

    func test_generateUITestTargetConfiguration() throws {
        // Given / When
        try generateTestTargetConfig(appName: "App", uiTest: true)

        let configurationList = pbxTarget.buildConfigurationList
        let debugConfig = configurationList?.configuration(name: "Debug")
        let releaseConfig = configurationList?.configuration(name: "Release")

        let testHostSettings = [
            "TEST_TARGET_NAME": "App",
        ]

        assert(config: debugConfig, contains: testHostSettings)
        assert(config: releaseConfig, contains: testHostSettings)
    }

    func test_generateUITestTargetConfiguration_usesTargetName() throws {
        // Given / When
        try generateTestTargetConfig(
            appName: "App-dash",
            productName: "App_dash",
            uiTest: true
        )

        let configurationList = pbxTarget.buildConfigurationList
        let debugConfig = configurationList?.configuration(name: "Debug")
        let releaseConfig = configurationList?.configuration(name: "Release")

        let testHostSettings = [
            "TEST_TARGET_NAME": "App-dash", // `TEST_TARGET_NAME` should reference the target name as opposed to `productName`
        ]

        assert(config: debugConfig, contains: testHostSettings)
        assert(config: releaseConfig, contains: testHostSettings)
    }

    func test_generateTargetWithDeploymentTarget_whenIOS_withMacForIPhoneSupport() throws {
        // Given
        let project = Project.test()
<<<<<<< HEAD
        let target = Target.test(deploymentTargets: [.iOS("12.0", [.iphone, .ipad])])
=======
        let target = Target.test(
            deploymentTarget: .iOS("12.0", [.iphone, .ipad], supportsMacDesignedForIOS: true)
        )
        let graph = Graph.test(path: project.path)
        let graphTraverser = GraphTraverser(graph: graph)

        // When
        try subject.generateTargetConfig(
            target,
            project: project,
            pbxTarget: pbxTarget,
            pbxproj: pbxproj,
            projectSettings: .default,
            fileElements: ProjectFileElements(),
            graphTraverser: graphTraverser,
            sourceRootPath: try AbsolutePath(validating: "/project")
        )

        // Then
        let configurationList = pbxTarget.buildConfigurationList
        let debugConfig = configurationList?.configuration(name: "Debug")
        let releaseConfig = configurationList?.configuration(name: "Release")

        let expectedSettings = [
            "TARGETED_DEVICE_FAMILY": "1,2",
            "IPHONEOS_DEPLOYMENT_TARGET": "12.0",
            "SUPPORTS_MAC_DESIGNED_FOR_IPHONE_IPAD": "YES",
        ]

        assert(config: debugConfig, contains: expectedSettings)
        assert(config: releaseConfig, contains: expectedSettings)
    }

    func test_generateTargetWithDeploymentTarget_whenIOS_withoutMacForIPhoneSupport() throws {
        // Given
        let project = Project.test()
        let target = Target.test(
            deploymentTarget: .iOS("12.0", [.iphone, .ipad], supportsMacDesignedForIOS: false)
        )
>>>>>>> c0d1a5be
        let graph = Graph.test(path: project.path)
        let graphTraverser = GraphTraverser(graph: graph)

        // When
        try subject.generateTargetConfig(
            target,
            project: project,
            pbxTarget: pbxTarget,
            pbxproj: pbxproj,
            projectSettings: .default,
            fileElements: ProjectFileElements(),
            graphTraverser: graphTraverser,
            sourceRootPath: AbsolutePath("/project")
        )

        // Then
        let configurationList = pbxTarget.buildConfigurationList
        let debugConfig = configurationList?.configuration(name: "Debug")
        let releaseConfig = configurationList?.configuration(name: "Release")

        let expectedSettings = [
            "TARGETED_DEVICE_FAMILY": "1,2",
            "IPHONEOS_DEPLOYMENT_TARGET": "12.0",
            "SUPPORTS_MAC_DESIGNED_FOR_IPHONE_IPAD": "NO",
        ]

        assert(config: debugConfig, contains: expectedSettings)
        assert(config: releaseConfig, contains: expectedSettings)
    }

    func test_generateTargetWithDeploymentTarget_whenIOS_for_framework() throws {
        // Given
<<<<<<< HEAD
        let target = Target.test(product: .framework, deploymentTargets: [.iOS("13.0", [.iphone, .ipad])])
=======
        let target = Target.test(
            product: .framework,
            deploymentTarget: .iOS("13.0", [.iphone, .ipad], supportsMacDesignedForIOS: true)
        )
>>>>>>> c0d1a5be
        let project = Project.test(targets: [target])
        let graph = Graph.test(path: project.path)
        let graphTraverser = GraphTraverser(graph: graph)

        // When
        try subject.generateTargetConfig(
            target,
            project: project,
            pbxTarget: pbxTarget,
            pbxproj: pbxproj,
            projectSettings: .default,
            fileElements: ProjectFileElements(),
            graphTraverser: graphTraverser,
            sourceRootPath: try AbsolutePath(validating: "/project")
        )

        // Then
        let configurationList = pbxTarget.buildConfigurationList
        let debugConfig = configurationList?.configuration(name: "Debug")
        let releaseConfig = configurationList?.configuration(name: "Release")

        let expectedSettings = [
            "TARGETED_DEVICE_FAMILY": "1,2",
            "IPHONEOS_DEPLOYMENT_TARGET": "13.0",
            "SUPPORTS_MACCATALYST": "NO",
        ]

        assert(config: debugConfig, contains: expectedSettings)
        assert(config: releaseConfig, contains: expectedSettings)
    }

    func test_generateTargetWithDeploymentTarget_whenMac() throws {
        // Given
        let project = Project.test()
        let target = Target.test(deploymentTargets: [.macOS("10.14.1")])
        let graph = Graph.test(path: project.path)
        let graphTraverser = GraphTraverser(graph: graph)

        // When
        try subject.generateTargetConfig(
            target,
            project: project,
            pbxTarget: pbxTarget,
            pbxproj: pbxproj,
            projectSettings: .default,
            fileElements: ProjectFileElements(),
            graphTraverser: graphTraverser,
            sourceRootPath: try AbsolutePath(validating: "/project")
        )

        // Then
        let configurationList = pbxTarget.buildConfigurationList
        let debugConfig = configurationList?.configuration(name: "Debug")
        let releaseConfig = configurationList?.configuration(name: "Release")

        let expectedSettings = [
            "MACOSX_DEPLOYMENT_TARGET": "10.14.1",
        ]

        assert(config: debugConfig, contains: expectedSettings)
        assert(config: releaseConfig, contains: expectedSettings)
    }

    func test_generateTargetWithDeploymentTarget_whenCatalyst() throws {
        // Given
        let project = Project.test()
<<<<<<< HEAD
        let target = Target.test(deploymentTargets: [.iOS("13.1", [.iphone, .ipad, .mac])])
=======
        let target = Target.test(
            deploymentTarget: .iOS("13.1", [.iphone, .ipad, .mac], supportsMacDesignedForIOS: false)
        )
>>>>>>> c0d1a5be
        let graph = Graph.test(path: project.path)
        let graphTraverser = GraphTraverser(graph: graph)

        // When
        try subject.generateTargetConfig(
            target,
            project: project,
            pbxTarget: pbxTarget,
            pbxproj: pbxproj,
            projectSettings: .default,
            fileElements: ProjectFileElements(),
            graphTraverser: graphTraverser,
            sourceRootPath: try AbsolutePath(validating: "/project")
        )

        // Then
        let configurationList = pbxTarget.buildConfigurationList
        let debugConfig = configurationList?.configuration(name: "Debug")
        let releaseConfig = configurationList?.configuration(name: "Release")

        let expectedSettings = [
            "TARGETED_DEVICE_FAMILY": "1,2",
            "IPHONEOS_DEPLOYMENT_TARGET": "13.1",
            "SUPPORTS_MACCATALYST": "YES",
            "DERIVE_MACCATALYST_PRODUCT_BUNDLE_IDENTIFIER": "YES",
            "SUPPORTS_MAC_DESIGNED_FOR_IPHONE_IPAD": "NO",
        ]

        assert(config: debugConfig, contains: expectedSettings)
        assert(config: releaseConfig, contains: expectedSettings)
    }

    func test_generateTargetWithDeploymentTarget_whenWatch() throws {
        // Given
        let project = Project.test()
        let target = Target.test(deploymentTargets: [.watchOS("6.0")])
        let graph = Graph.test(path: project.path)
        let graphTraverser = GraphTraverser(graph: graph)

        // When
        try subject.generateTargetConfig(
            target,
            project: project,
            pbxTarget: pbxTarget,
            pbxproj: pbxproj,
            projectSettings: .default,
            fileElements: ProjectFileElements(),
            graphTraverser: graphTraverser,
            sourceRootPath: try AbsolutePath(validating: "/project")
        )

        // Then
        let configurationList = pbxTarget.buildConfigurationList
        let debugConfig = configurationList?.configuration(name: "Debug")
        let releaseConfig = configurationList?.configuration(name: "Release")

        let expectedSettings = [
            "WATCHOS_DEPLOYMENT_TARGET": "6.0",
        ]

        assert(config: debugConfig, contains: expectedSettings)
        assert(config: releaseConfig, contains: expectedSettings)
    }

    func test_generateTargetWithDeploymentTarget_whenTV() throws {
        // Given
        let project = Project.test()
        let target = Target.test(deploymentTargets: [.tvOS("14.0")])
        let graph = Graph.test(path: project.path)
        let graphTraverser = GraphTraverser(graph: graph)

        // When
        try subject.generateTargetConfig(
            target,
            project: project,
            pbxTarget: pbxTarget,
            pbxproj: pbxproj,
            projectSettings: .default,
            fileElements: ProjectFileElements(),
            graphTraverser: graphTraverser,
            sourceRootPath: try AbsolutePath(validating: "/project")
        )

        // Then
        let configurationList = pbxTarget.buildConfigurationList
        let debugConfig = configurationList?.configuration(name: "Debug")
        let releaseConfig = configurationList?.configuration(name: "Release")

        let expectedSettings = [
            "TVOS_DEPLOYMENT_TARGET": "14.0",
        ]

        assert(config: debugConfig, contains: expectedSettings)
        assert(config: releaseConfig, contains: expectedSettings)
    }

    func test_generateProjectConfig_defaultConfigurationName() throws {
        // Given
        let settings = Settings(configurations: [
            .debug("CustomDebug"): nil,
            .debug("AnotherDebug"): nil,
            .release("CustomRelease"): nil,
        ])
        let project = Project.test(settings: settings)

        // When
        let result = try subject.generateProjectConfig(
            project: project,
            pbxproj: pbxproj,
            fileElements: ProjectFileElements()
        )

        // Then
        XCTAssertEqual(result.defaultConfigurationName, "CustomRelease")
    }

    func test_generateProjectConfig_defaultConfigurationName_whenNoReleaseConfiguration() throws {
        // Given
        let settings = Settings(configurations: [
            .debug("CustomDebug"): nil,
            .debug("AnotherDebug"): nil,
        ])
        let project = Project.test(settings: settings)

        // When
        let result = try subject.generateProjectConfig(
            project: project,
            pbxproj: pbxproj,
            fileElements: ProjectFileElements()
        )

        // Then
        XCTAssertEqual(result.defaultConfigurationName, "AnotherDebug")
    }

    func test_generateTargetConfig_defaultConfigurationName() throws {
        // Given
        let projectSettings = Settings(configurations: [
            .debug("CustomDebug"): nil,
            .debug("AnotherDebug"): nil,
            .release("CustomRelease"): nil,
        ])
        let project = Project.test()
        let target = Target.test()
        let graph = Graph.test(path: project.path)
        let graphTraverser = GraphTraverser(graph: graph)

        // When
        try subject.generateTargetConfig(
            target,
            project: project,
            pbxTarget: pbxTarget,
            pbxproj: pbxproj,
            projectSettings: projectSettings,
            fileElements: ProjectFileElements(),
            graphTraverser: graphTraverser,
            sourceRootPath: try AbsolutePath(validating: "/project")
        )

        // Then
        let result = pbxTarget.buildConfigurationList
        XCTAssertEqual(result?.defaultConfigurationName, "CustomRelease")
    }

    func test_generateTargetConfig_defaultConfigurationName_whenNoReleaseConfiguration() throws {
        // Given
        let projectSettings = Settings(configurations: [
            .debug("CustomDebug"): nil,
            .debug("AnotherDebug"): nil,
        ])
        let project = Project.test()
        let target = Target.test()
        let graph = Graph.test(path: project.path)
        let graphTraverser = GraphTraverser(graph: graph)

        // When
        try subject.generateTargetConfig(
            target,
            project: project,
            pbxTarget: pbxTarget,
            pbxproj: pbxproj,
            projectSettings: projectSettings,
            fileElements: ProjectFileElements(),
            graphTraverser: graphTraverser,
            sourceRootPath: try AbsolutePath(validating: "/project")
        )

        // Then
        let result = pbxTarget.buildConfigurationList
        XCTAssertEqual(result?.defaultConfigurationName, "AnotherDebug")
    }

    func test_generateTargetConfigWithDuplicateValues() throws {
        // Given
        let projectSettings = Settings(configurations: [
            .debug("CustomDebug"): nil,
            .debug("AnotherDebug"): nil,
        ])

        let targetSettings = Settings.test(
            base: ["OTHER_SWIFT_FLAGS": SettingValue.array([
                "$(inherited)",
                "CUSTOM_SWIFT_FLAG1",
            ])],
            debug: .test(settings: ["OTHER_SWIFT_FLAGS": SettingValue.array([
                "$(inherited)",
                "-Xcc",
                "-fmodule-map-file=$(SRCROOT)/B1",
                "-Xcc",
                "-fmodule-map-file=$(SRCROOT)/B2",
            ])]),
            release: .test()
        )
        let target = Target.test(settings: targetSettings)
        let project = Project.test()
        let graph = Graph.test(path: project.path)
        let graphTraverser = GraphTraverser(graph: graph)

        // When
        try subject.generateTargetConfig(
            target,
            project: project,
            pbxTarget: pbxTarget,
            pbxproj: pbxproj,
            projectSettings: projectSettings,
            fileElements: ProjectFileElements(),
            graphTraverser: graphTraverser,
            sourceRootPath: try AbsolutePath(validating: "/project")
        )

        // Then
        let targetSettingsResult = try pbxTarget
            .buildConfigurationList?
            .buildConfigurations
            .first { $0.name == "Debug" }?
            .buildSettings
            .toSettings()["OTHER_SWIFT_FLAGS"]

        XCTAssertEqual(targetSettingsResult, [
            "$(inherited)",
            "CUSTOM_SWIFT_FLAG1",
            "-Xcc",
            "-fmodule-map-file=$(SRCROOT)/B1",
            "-Xcc",
            "-fmodule-map-file=$(SRCROOT)/B2",
        ])
    }

    // MARK: - Helpers

    private func generateProjectConfig(config _: BuildConfiguration) throws {
        let dir = try temporaryPath()
        let xcconfigsDir = dir.appending(component: "xcconfigs")
        try FileHandler.shared.createFolder(xcconfigsDir)
        try "".write(to: xcconfigsDir.appending(component: "debug.xcconfig").url, atomically: true, encoding: .utf8)
        try "".write(to: xcconfigsDir.appending(component: "release.xcconfig").url, atomically: true, encoding: .utf8)

        // CustomDebug, CustomRelease, Debug, Release
        let configurations: [BuildConfiguration: Configuration?] = [
            .debug: Configuration(
                settings: ["Debug": "Debug"],
                xcconfig: xcconfigsDir.appending(component: "debug.xcconfig")
            ),
            .debug("CustomDebug"): Configuration(settings: ["CustomDebug": "CustomDebug"], xcconfig: nil),
            .release: Configuration(
                settings: ["Release": "Release"],
                xcconfig: xcconfigsDir.appending(component: "release.xcconfig")
            ),
            .release("CustomRelease"): Configuration(settings: ["CustomRelease": "CustomRelease"], xcconfig: nil),
        ]
        let project = Project.test(
            path: dir,
            name: "Test",
            settings: Settings(base: ["Base": "Base"], configurations: configurations),
            targets: []
        )
        let fileElements = ProjectFileElements()
        _ = try subject.generateProjectConfig(
            project: project,
            pbxproj: pbxproj,
            fileElements: fileElements
        )
    }

    private func generateTargetConfig() throws {
        let dir = try temporaryPath()
        let xcconfigsDir = dir.appending(component: "xcconfigs")
        try FileHandler.shared.createFolder(xcconfigsDir)
        try "".write(to: xcconfigsDir.appending(component: "debug.xcconfig").url, atomically: true, encoding: .utf8)
        try "".write(to: xcconfigsDir.appending(component: "release.xcconfig").url, atomically: true, encoding: .utf8)
        let configurations: [BuildConfiguration: Configuration?] = [
            .debug: Configuration(
                settings: ["Debug": "Debug"],
                xcconfig: xcconfigsDir.appending(component: "debug.xcconfig")
            ),
            .debug("CustomDebug"): Configuration(settings: ["CustomDebug": "CustomDebug"], xcconfig: nil),
            .release: Configuration(
                settings: ["Release": "Release"],
                xcconfig: xcconfigsDir.appending(component: "release.xcconfig")
            ),
            .release("CustomRelease"): Configuration(settings: ["CustomRelease": "CustomRelease"], xcconfig: nil),
        ]
        let target = Target.test(
            name: "Test",
            bundleId: "com.test.bundle_id",
            infoPlist: .file(path: try AbsolutePath(validating: "/Info.plist")),
            entitlements: try AbsolutePath(validating: "/Test.entitlements"),
            settings: Settings(base: ["Base": "Base"], configurations: configurations)
        )
        let project = Project.test(
            path: dir,
            sourceRootPath: dir,
            xcodeProjPath: dir.appending(component: "Project.xcodeproj"),
            name: "Test",
            settings: .default,
            targets: [target]
        )
        let graph = Graph.test(path: project.path)
        let graphTraverser = GraphTraverser(graph: graph)

        let fileElements = ProjectFileElements()
        let groups = ProjectGroups.generate(project: project, pbxproj: pbxproj)
        try fileElements.generateProjectFiles(
            project: project,
            graphTraverser: graphTraverser,
            groups: groups,
            pbxproj: pbxproj
        )
        _ = try subject.generateTargetConfig(
            target,
            project: project,
            pbxTarget: pbxTarget,
            pbxproj: pbxproj,
            projectSettings: project.settings,
            fileElements: fileElements,
            graphTraverser: graphTraverser,
            sourceRootPath: try AbsolutePath(validating: "/")
        )
    }

    private func generateTestTargetConfig(
        appName: String = "App",
        platform: Platform = .iOS,
        productName: String? = nil,
        uiTest: Bool = false
    ) throws {
        let dir = try temporaryPath()

        let appTarget = Target.test(
            name: appName,
            platform: platform,
            product: .app,
            productName: productName
        )

        let target = Target.test(name: "Test", platform: platform, product: uiTest ? .uiTests : .unitTests)
        let project = Project.test(path: dir, name: "Project", targets: [target])

        let graph = Graph.test(
            name: project.name,
            path: project.path,
            projects: [project.path: project],
            targets: [project.path: [appTarget.name: appTarget, target.name: target]],
            dependencies: [
                GraphDependency
                    .target(name: target.name, path: project.path): Set([.target(name: appTarget.name, path: project.path)]),
            ]
        )
        let graphTraverser = GraphTraverser(graph: graph)

        _ = try subject.generateTargetConfig(
            target,
            project: project,
            pbxTarget: pbxTarget,
            pbxproj: pbxproj,
            projectSettings: project.settings,
            fileElements: .init(),
            graphTraverser: graphTraverser,
            sourceRootPath: dir
        )
    }

    func assert(
        config: XCBuildConfiguration?,
        contains settings: [String: String],
        file: StaticString = #file,
        line: UInt = #line
    ) {
        let matches = settings.filter {
            config?.buildSettings[$0.key] as? String == $0.value
        }

        XCTAssertEqual(
            matches.count,
            settings.count,
            "Settings \(String(describing: config?.buildSettings)) do not contain expected settings \(settings)",
            file: file,
            line: line
        )
    }

    func assert(
        config: XCBuildConfiguration?,
        hasXcconfig xconfigPath: String,
        file: StaticString = #file,
        line: UInt = #line
    ) {
        let xcconfig: PBXFileReference? = config?.baseConfiguration
        XCTAssertEqual(
            xcconfig?.path,
            xconfigPath,
            file: file,
            line: line
        )
    }
}<|MERGE_RESOLUTION|>--- conflicted
+++ resolved
@@ -233,9 +233,6 @@
     func test_generateTargetWithDeploymentTarget_whenIOS_withMacForIPhoneSupport() throws {
         // Given
         let project = Project.test()
-<<<<<<< HEAD
-        let target = Target.test(deploymentTargets: [.iOS("12.0", [.iphone, .ipad])])
-=======
         let target = Target.test(
             deploymentTarget: .iOS("12.0", [.iphone, .ipad], supportsMacDesignedForIOS: true)
         )
@@ -275,7 +272,6 @@
         let target = Target.test(
             deploymentTarget: .iOS("12.0", [.iphone, .ipad], supportsMacDesignedForIOS: false)
         )
->>>>>>> c0d1a5be
         let graph = Graph.test(path: project.path)
         let graphTraverser = GraphTraverser(graph: graph)
 
@@ -308,14 +304,10 @@
 
     func test_generateTargetWithDeploymentTarget_whenIOS_for_framework() throws {
         // Given
-<<<<<<< HEAD
-        let target = Target.test(product: .framework, deploymentTargets: [.iOS("13.0", [.iphone, .ipad])])
-=======
         let target = Target.test(
             product: .framework,
             deploymentTarget: .iOS("13.0", [.iphone, .ipad], supportsMacDesignedForIOS: true)
         )
->>>>>>> c0d1a5be
         let project = Project.test(targets: [target])
         let graph = Graph.test(path: project.path)
         let graphTraverser = GraphTraverser(graph: graph)
@@ -350,7 +342,7 @@
     func test_generateTargetWithDeploymentTarget_whenMac() throws {
         // Given
         let project = Project.test()
-        let target = Target.test(deploymentTargets: [.macOS("10.14.1")])
+        let target = Target.test(deploymentTarget: .macOS("10.14.1"))
         let graph = Graph.test(path: project.path)
         let graphTraverser = GraphTraverser(graph: graph)
 
@@ -382,13 +374,9 @@
     func test_generateTargetWithDeploymentTarget_whenCatalyst() throws {
         // Given
         let project = Project.test()
-<<<<<<< HEAD
-        let target = Target.test(deploymentTargets: [.iOS("13.1", [.iphone, .ipad, .mac])])
-=======
         let target = Target.test(
             deploymentTarget: .iOS("13.1", [.iphone, .ipad, .mac], supportsMacDesignedForIOS: false)
         )
->>>>>>> c0d1a5be
         let graph = Graph.test(path: project.path)
         let graphTraverser = GraphTraverser(graph: graph)
 
@@ -424,7 +412,7 @@
     func test_generateTargetWithDeploymentTarget_whenWatch() throws {
         // Given
         let project = Project.test()
-        let target = Target.test(deploymentTargets: [.watchOS("6.0")])
+        let target = Target.test(deploymentTarget: .watchOS("6.0"))
         let graph = Graph.test(path: project.path)
         let graphTraverser = GraphTraverser(graph: graph)
 
@@ -456,7 +444,7 @@
     func test_generateTargetWithDeploymentTarget_whenTV() throws {
         // Given
         let project = Project.test()
-        let target = Target.test(deploymentTargets: [.tvOS("14.0")])
+        let target = Target.test(deploymentTarget: .tvOS("14.0"))
         let graph = Graph.test(path: project.path)
         let graphTraverser = GraphTraverser(graph: graph)
 
