--- conflicted
+++ resolved
@@ -55,35 +55,20 @@
         }
 
         swiftPackageManagerController.loadPackageInfoStub = { path in
-<<<<<<< HEAD
-            loadPackageInfoCalls += 1
-            switch loadPackageInfoCalls {
-            case 1:
-                XCTAssertEqual(path, alamofirePath.appending(component: "Package.swift"))
+            switch path {
+            case alamofirePath:
                 return PackageInfo.alamofire
-            case 2:
-                XCTAssertEqual(path, googleAppMeasurementPath.appending(component: "Package.swift"))
-=======
-            switch path {
-            case checkoutsPath.appending(component: "alamofire"):
-                return PackageInfo.alamofire
-            case checkoutsPath.appending(component: "google-app-measurement"):
->>>>>>> d6d4bade
+            case googleAppMeasurementPath:
                 return PackageInfo.googleAppMeasurement
-            case 3:
-                XCTAssertEqual(path, googleUtilitiesPath.appending(component: "Package.swift"))
+            case googleUtilitiesPath:
                 return PackageInfo.googleUtilities
-            case 4:
-                XCTAssertEqual(path, nanopbPath.appending(component: "Package.swift"))
+            case nanopbPath:
                 return PackageInfo.nanopb
-            case 5:
-                XCTAssertEqual(path, testPath.appending(component: "Package.swift"))
+            case testPath:
                 return PackageInfo.test
-            case 6:
-                XCTAssertEqual(path, aDependencyPath.appending(component: "Package.swift"))
+            case aDependencyPath:
                 return PackageInfo.aDependency
-            case 7:
-                XCTAssertEqual(path, anotherDependencyPath.appending(component: "Package.swift"))
+            case anotherDependencyPath:
                 return PackageInfo.anotherDependency
             default:
                 XCTFail("Unexpected path: \(path)")
