import TSCBasic
import TSCUtility
import TuistCore
import TuistGraph
import TuistSupport
import XCTest

@testable import TuistDependencies
@testable import TuistSupportTesting

final class CarthageControllerTests: TuistUnitTestCase {
    private var subject: CarthageController!

    override func setUp() {
        super.setUp()

        subject = CarthageController()
    }

    override func tearDown() {
        subject = nil

        super.tearDown()
    }

    func test_canUseSystemCarthage_available() {
        // Given
        system.whichStub = { _ in "path" }

        // When / Then
        XCTAssertTrue(subject.canUseSystemCarthage())
    }

    func test_canUseSystemCarthage_unavailable() {
        // Given
        system.whichStub = { _ in throw NSError.test() }

        // When / Then
        XCTAssertFalse(subject.canUseSystemCarthage())
    }

    func test_carthageVersion_carthageNotFound() {
        // Given
        system.errorCommand("/usr/bin/env", "carthage", "version")

        // When / Then
        XCTAssertThrowsSpecific(try subject.carthageVersion(), CarthageControllerError.carthageNotFound)
    }

    func test_carthageVersion_success() {
        // Given
        system.stubs["/usr/bin/env carthage version"] = (stderror: nil, stdout: "0.37.0", exitstatus: 0)

        // When / Then
        XCTAssertEqual(try subject.carthageVersion(), Version(0, 37, 0))
    }

    func test_bootstrap() throws {
        // Given
        system.stubs["/usr/bin/env carthage version"] = (stderror: nil, stdout: "0.37.0", exitstatus: 0)

        let path = try temporaryPath()
        system.succeedCommand([
            "carthage",
            "bootstrap",
            "--project-directory",
            path.pathString,
            "--use-xcframeworks",
            "--no-use-binaries",
            "--use-netrc",
            "--cache-builds",
            "--new-resolver",
        ])

        // When / Then
        XCTAssertNoThrow(try subject.bootstrap(at: path, platforms: [], printOutput: false))
    }

    func test_bootstrap_with_platforms() throws {
        // Given
        system.stubs["/usr/bin/env carthage version"] = (stderror: nil, stdout: "0.37.0", exitstatus: 0)

        let path = try temporaryPath()
        system.succeedCommand([
            "carthage",
            "bootstrap",
            "--project-directory",
            path.pathString,
            "--platform",
            "iOS",
            "--use-xcframeworks",
            "--no-use-binaries",
            "--use-netrc",
            "--cache-builds",
            "--new-resolver",
        ])

        // When / Then
        XCTAssertNoThrow(try subject.bootstrap(at: path, platforms: [.iOS], printOutput: false))
    }

    func test_bootstrap_with_platforms_throws_when_xcframeworkdProductionUnsupported() throws {
        // Given
        let carthageVersion = Version("0.36.0")
        system.stubs["/usr/bin/env carthage version"] = (stderror: nil, stdout: carthageVersion.description, exitstatus: 0)

        let path = try temporaryPath()
        system.succeedCommand([
            "carthage",
            "bootstrap",
            "--project-directory",
            path.pathString,
            "--platform",
            "iOS",
            "--use-xcframeworks",
            "--no-use-binaries",
            "--use-netrc",
            "--cache-builds",
            "--new-resolver",
        ])

        // When / Then
        XCTAssertThrowsSpecific(
<<<<<<< HEAD
            try subject.bootstrap(at: path, platforms: [.iOS]),
            CarthageControllerError.xcframeworksProductionNotSupported(installedVersion: carthageVersion)
=======
            try subject.bootstrap(at: path, platforms: [.iOS], printOutput: false),
            CarthageControllerError.xcFrameworksProductionNotSupported(installedVersion: carthageVersion)
>>>>>>> d85d5218
        )
    }

    func test_update() throws {
        // Given
        system.stubs["/usr/bin/env carthage version"] = (stderror: nil, stdout: "0.37.0", exitstatus: 0)

        let path = try temporaryPath()
        system.succeedCommand([
            "carthage",
            "update",
            "--project-directory",
            path.pathString,
            "--use-xcframeworks",
            "--no-use-binaries",
            "--use-netrc",
            "--cache-builds",
            "--new-resolver",
        ])

        // When / Then
        XCTAssertNoThrow(try subject.update(at: path, platforms: [], printOutput: false))
    }

    func test_update_with_platforms() throws {
        // Given
        system.stubs["/usr/bin/env carthage version"] = (stderror: nil, stdout: "0.37.0", exitstatus: 0)

        let path = try temporaryPath()
        system.succeedCommand([
            "carthage",
            "update",
            "--project-directory",
            path.pathString,
            "--platform",
            "iOS",
            "--use-xcframeworks",
            "--no-use-binaries",
            "--use-netrc",
            "--cache-builds",
            "--new-resolver",
        ])

        // When / Then
        XCTAssertNoThrow(try subject.update(at: path, platforms: [.iOS], printOutput: false))
    }

    func test_update_with_platforms_throws_when_xcframeworkdProductionUnsupported() throws {
        // Given
        let carthageVersion = Version("0.36.0")
        system.stubs["/usr/bin/env carthage version"] = (stderror: nil, stdout: carthageVersion.description, exitstatus: 0)

        let path = try temporaryPath()
        system.succeedCommand([
            "carthage",
            "update",
            "--project-directory",
            path.pathString,
            "--platform",
            "iOS",
            "--use-xcframeworks",
            "--no-use-binaries",
            "--use-netrc",
            "--cache-builds",
            "--new-resolver",
        ])

        // When / Then
        XCTAssertThrowsSpecific(
<<<<<<< HEAD
            try subject.bootstrap(at: path, platforms: [.iOS]),
            CarthageControllerError.xcframeworksProductionNotSupported(installedVersion: carthageVersion)
=======
            try subject.bootstrap(at: path, platforms: [.iOS], printOutput: false),
            CarthageControllerError.xcFrameworksProductionNotSupported(installedVersion: carthageVersion)
>>>>>>> d85d5218
        )
    }
}<|MERGE_RESOLUTION|>--- conflicted
+++ resolved
@@ -121,13 +121,8 @@
 
         // When / Then
         XCTAssertThrowsSpecific(
-<<<<<<< HEAD
-            try subject.bootstrap(at: path, platforms: [.iOS]),
+            try subject.bootstrap(at: path, platforms: [.iOS], printOutput: false),
             CarthageControllerError.xcframeworksProductionNotSupported(installedVersion: carthageVersion)
-=======
-            try subject.bootstrap(at: path, platforms: [.iOS], printOutput: false),
-            CarthageControllerError.xcFrameworksProductionNotSupported(installedVersion: carthageVersion)
->>>>>>> d85d5218
         )
     }
 
@@ -197,13 +192,8 @@
 
         // When / Then
         XCTAssertThrowsSpecific(
-<<<<<<< HEAD
-            try subject.bootstrap(at: path, platforms: [.iOS]),
+            try subject.bootstrap(at: path, platforms: [.iOS], printOutput: false),
             CarthageControllerError.xcframeworksProductionNotSupported(installedVersion: carthageVersion)
-=======
-            try subject.bootstrap(at: path, platforms: [.iOS], printOutput: false),
-            CarthageControllerError.xcFrameworksProductionNotSupported(installedVersion: carthageVersion)
->>>>>>> d85d5218
         )
     }
 }