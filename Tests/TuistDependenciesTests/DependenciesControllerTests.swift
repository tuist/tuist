--- conflicted
+++ resolved
@@ -45,13 +45,6 @@
             .appending(component: Constants.tuistDirectoryName)
             .appending(component: Constants.DependenciesDirectory.name)
 
-<<<<<<< HEAD
-        let stubbedCarthageDependencies = [
-            CarthageDependency(origin: .github(path: "Moya"), requirement: .exact("1.1.1"), platforms: [.iOS]),
-            CarthageDependency(origin: .github(path: "RxSwift"), requirement: .exact("2.0.0"), platforms: [.iOS]),
-        ]
-        let stubbedDependencies = Dependencies(carthageDependencies: stubbedCarthageDependencies, swiftPackageManagerDependencies: [])
-=======
         let stubbedCarthageDependencies = CarthageDependencies(
             [
                 .github(path: "Moya", requirement: .exact("1.1.1")),
@@ -61,7 +54,6 @@
             options: [.useXCFrameworks, .noUseBinaries]
         )
         let stubbedDependencies = Dependencies(carthage: stubbedCarthageDependencies)
->>>>>>> 12d69ea4
 
         // When
         try subject.fetch(at: rootPath, dependencies: stubbedDependencies)
