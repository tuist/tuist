import ProjectDescription

let config = Config(
    plugins: [
        .local(path: .relativeToManifest("../../LocalPlugin")),
<<<<<<< HEAD
        // TODO: Change back to tuist organization
        .git(url: "https://github.com/woohyunjin06/ExampleTuistPlugin", tag: "3.1.0"),
=======
        .git(url: "https://github.com/tuist/ExampleTuistPlugin", tag: "3.0.0"),
>>>>>>> dc2da3c5
    ]
)<|MERGE_RESOLUTION|>--- conflicted
+++ resolved
@@ -3,11 +3,6 @@
 let config = Config(
     plugins: [
         .local(path: .relativeToManifest("../../LocalPlugin")),
-<<<<<<< HEAD
-        // TODO: Change back to tuist organization
         .git(url: "https://github.com/woohyunjin06/ExampleTuistPlugin", tag: "3.1.0"),
-=======
-        .git(url: "https://github.com/tuist/ExampleTuistPlugin", tag: "3.0.0"),
->>>>>>> dc2da3c5
     ]
 )