import ProjectDescription

let dependencies = Dependencies(
<<<<<<< HEAD
    swiftPackageManager: [
        .package(url: "https://github.com/danielgindi/Charts", .upToNextMajor(from: "4.0.0")),
        .package(url: "https://github.com/adjust/ios_sdk/", .upToNextMajor(from: "4.0.0")),
        .package(url: "https://github.com/facebook/facebook-ios-sdk", .upToNextMajor(from: "12.1.0")),
        .package(url: "https://github.com/firebase/firebase-ios-sdk", .upToNextMajor(from: "8.0.0")),
        .package(url: "https://github.com/google/GoogleSignIn-iOS", .upToNextMajor(from: "6.0.2")),
        .package(url: "https://github.com/Alamofire/Alamofire", .upToNextMajor(from: "5.0.0")),
        .package(url: "https://github.com/pointfreeco/swift-composable-architecture", .upToNextMinor(from: "0.22.0")),
        .package(url: "https://github.com/Quick/Quick", .upToNextMajor(from: "4.0.0")),
        .package(url: "https://github.com/Quick/Nimble", .upToNextMajor(from: "9.0.0")),
    ],
=======
    swiftPackageManager: .init(
        [
            .package(url: "https://github.com/danielgindi/Charts", .upToNextMajor(from: "4.0.0")),
            .package(url: "https://github.com/adjust/ios_sdk/", .upToNextMajor(from: "4.0.0")),
            .package(url: "https://github.com/facebook/facebook-ios-sdk", .upToNextMajor(from: "12.1.0")),
            .package(url: "https://github.com/firebase/firebase-ios-sdk", .upToNextMajor(from: "8.0.0")),
            .package(url: "https://github.com/google/GoogleSignIn-iOS", .upToNextMajor(from: "6.0.2")),
            .package(url: "https://github.com/Alamofire/Alamofire", .upToNextMajor(from: "5.0.0")),
            .package(url: "https://github.com/pointfreeco/swift-composable-architecture", .upToNextMinor(from: "0.22.0")),
            .package(url: "https://github.com/Quick/Quick", .upToNextMajor(from: "4.0.0")),
            .package(url: "https://github.com/Quick/Nimble", .upToNextMajor(from: "9.0.0")),
            .package(url: "https://github.com/realm/realm-cocoa.git", .upToNextMajor(from: "10.7.2")),
        ],
        targetSettings: [
            "Quick": ["ENABLE_TESTING_SEARCH_PATHS": "YES"],
            "Nimble": ["ENABLE_TESTING_SEARCH_PATHS": "YES"],
        ]
    ),
>>>>>>> 4a65077f
    platforms: [.iOS]
)<|MERGE_RESOLUTION|>--- conflicted
+++ resolved
@@ -1,7 +1,6 @@
 import ProjectDescription
 
 let dependencies = Dependencies(
-<<<<<<< HEAD
     swiftPackageManager: [
         .package(url: "https://github.com/danielgindi/Charts", .upToNextMajor(from: "4.0.0")),
         .package(url: "https://github.com/adjust/ios_sdk/", .upToNextMajor(from: "4.0.0")),
@@ -12,26 +11,7 @@
         .package(url: "https://github.com/pointfreeco/swift-composable-architecture", .upToNextMinor(from: "0.22.0")),
         .package(url: "https://github.com/Quick/Quick", .upToNextMajor(from: "4.0.0")),
         .package(url: "https://github.com/Quick/Nimble", .upToNextMajor(from: "9.0.0")),
+        .package(url: "https://github.com/realm/realm-cocoa.git", .upToNextMajor(from: "10.7.2")),
     ],
-=======
-    swiftPackageManager: .init(
-        [
-            .package(url: "https://github.com/danielgindi/Charts", .upToNextMajor(from: "4.0.0")),
-            .package(url: "https://github.com/adjust/ios_sdk/", .upToNextMajor(from: "4.0.0")),
-            .package(url: "https://github.com/facebook/facebook-ios-sdk", .upToNextMajor(from: "12.1.0")),
-            .package(url: "https://github.com/firebase/firebase-ios-sdk", .upToNextMajor(from: "8.0.0")),
-            .package(url: "https://github.com/google/GoogleSignIn-iOS", .upToNextMajor(from: "6.0.2")),
-            .package(url: "https://github.com/Alamofire/Alamofire", .upToNextMajor(from: "5.0.0")),
-            .package(url: "https://github.com/pointfreeco/swift-composable-architecture", .upToNextMinor(from: "0.22.0")),
-            .package(url: "https://github.com/Quick/Quick", .upToNextMajor(from: "4.0.0")),
-            .package(url: "https://github.com/Quick/Nimble", .upToNextMajor(from: "9.0.0")),
-            .package(url: "https://github.com/realm/realm-cocoa.git", .upToNextMajor(from: "10.7.2")),
-        ],
-        targetSettings: [
-            "Quick": ["ENABLE_TESTING_SEARCH_PATHS": "YES"],
-            "Nimble": ["ENABLE_TESTING_SEARCH_PATHS": "YES"],
-        ]
-    ),
->>>>>>> 4a65077f
     platforms: [.iOS]
 )