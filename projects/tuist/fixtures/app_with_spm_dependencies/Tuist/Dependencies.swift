import ProjectDescription
import ProjectDescriptionHelpers

<<<<<<< HEAD
let dependencies = Dependencies(
    swiftPackageManager: .init(
        [
            .package(url: "https://github.com/Alamofire/Alamofire", .upToNextMajor(from: "5.6.0")),
            .package(url: "https://github.com/danielgindi/Charts", .upToNextMajor(from: "4.0.0")),
            .package(url: "https://github.com/facebook/facebook-ios-sdk", .upToNextMajor(from: "13.2.0")),
            .package(url: "https://github.com/firebase/firebase-ios-sdk", .upToNextMajor(from: "9.0.0")),
            .package(url: "https://github.com/pointfreeco/swift-composable-architecture", .upToNextMinor(from: "0.34.0")),
            .package(url: "https://github.com/iterable/swift-sdk", .upToNextMajor(from: "6.4.0")),
            .package(url: "https://github.com/Trendyol/ios-components", .revision("c9260bfe203a16a278eca5542c98455eece98aa4")),
            .package(url: "https://github.com/realm/realm-cocoa.git", .upToNextMajor(from: "10.24.0")),
        ],
        baseSettings: .settings(configurations: [
            .debug(name: .debug),
            .release(name: .release),
            .release(name: "Internal"),
        ])
=======
let packages: [Package] = [
    .package(url: "https://github.com/Alamofire/Alamofire", .upToNextMajor(from: "5.6.0")),
    .package(url: "https://github.com/danielgindi/Charts", .upToNextMajor(from: "4.0.0")),
    .package(url: "https://github.com/facebook/facebook-ios-sdk", .upToNextMajor(from: "13.2.0")),
    .package(url: "https://github.com/firebase/firebase-ios-sdk", .upToNextMajor(from: "9.0.0")),
    .package(url: "https://github.com/pointfreeco/swift-composable-architecture", .upToNextMinor(from: "0.34.0")),
    .package(url: "https://github.com/iterable/swift-sdk", .upToNextMajor(from: "6.4.0")),
    .package(url: "https://github.com/Trendyol/ios-components", .revision("c9260bfe203a16a278eca5542c98455eece98aa4")),
    .package(url: "https://github.com/stripe/stripe-ios", .upToNextMajor(from: "22.4.0")),
    .local(path: "LocalSwiftPackage"),
]

let dependencies = Dependencies(
    swiftPackageManager: .init(
        packages,
        baseSettings: .targetSettings,
        projectOptions: [
            "LocalSwiftPackage": .options(disableSynthesizedResourceAccessors: false),
        ]
>>>>>>> b7834e33
    ),
    platforms: [.iOS]
)<|MERGE_RESOLUTION|>--- conflicted
+++ resolved
@@ -1,7 +1,6 @@
 import ProjectDescription
 import ProjectDescriptionHelpers
 
-<<<<<<< HEAD
 let dependencies = Dependencies(
     swiftPackageManager: .init(
         [
@@ -13,33 +12,17 @@
             .package(url: "https://github.com/iterable/swift-sdk", .upToNextMajor(from: "6.4.0")),
             .package(url: "https://github.com/Trendyol/ios-components", .revision("c9260bfe203a16a278eca5542c98455eece98aa4")),
             .package(url: "https://github.com/realm/realm-cocoa.git", .upToNextMajor(from: "10.24.0")),
+            .package(url: "https://github.com/stripe/stripe-ios", .upToNextMajor(from: "22.4.0")),
+            .local(path: "LocalSwiftPackage"),
         ],
         baseSettings: .settings(configurations: [
             .debug(name: .debug),
             .release(name: .release),
             .release(name: "Internal"),
-        ])
-=======
-let packages: [Package] = [
-    .package(url: "https://github.com/Alamofire/Alamofire", .upToNextMajor(from: "5.6.0")),
-    .package(url: "https://github.com/danielgindi/Charts", .upToNextMajor(from: "4.0.0")),
-    .package(url: "https://github.com/facebook/facebook-ios-sdk", .upToNextMajor(from: "13.2.0")),
-    .package(url: "https://github.com/firebase/firebase-ios-sdk", .upToNextMajor(from: "9.0.0")),
-    .package(url: "https://github.com/pointfreeco/swift-composable-architecture", .upToNextMinor(from: "0.34.0")),
-    .package(url: "https://github.com/iterable/swift-sdk", .upToNextMajor(from: "6.4.0")),
-    .package(url: "https://github.com/Trendyol/ios-components", .revision("c9260bfe203a16a278eca5542c98455eece98aa4")),
-    .package(url: "https://github.com/stripe/stripe-ios", .upToNextMajor(from: "22.4.0")),
-    .local(path: "LocalSwiftPackage"),
-]
-
-let dependencies = Dependencies(
-    swiftPackageManager: .init(
-        packages,
-        baseSettings: .targetSettings,
+        ]),
         projectOptions: [
             "LocalSwiftPackage": .options(disableSynthesizedResourceAccessors: false),
         ]
->>>>>>> b7834e33
     ),
     platforms: [.iOS]
 )