--- conflicted
+++ resolved
@@ -19,12 +19,8 @@
                 .external(name: "FacebookCore"),
                 .external(name: "FirebaseAnalytics"),
                 .external(name: "FirebaseDatabase"),
-<<<<<<< HEAD
+                .external(name: "FirebaseFirestore")
                 .external(name: "GoogleSignIn"),
-                .external(name: "TYStatusBarView")
-=======
-                .external(name: "FirebaseFirestore"),
->>>>>>> a0b95192
             ]
         ),
         Target(
