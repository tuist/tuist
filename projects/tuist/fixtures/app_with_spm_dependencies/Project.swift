--- conflicted
+++ resolved
@@ -11,12 +11,7 @@
             infoPlist: .default,
             sources: "App/**",
             dependencies: [
-<<<<<<< HEAD
                 .sdk(name: "c++", type: .library, status: .required),
-                .external(name: "Adjust"),
-=======
-                .sdk(name: "libc++.tbd", status: .required),
->>>>>>> e8aeefd0
                 .external(name: "Alamofire"),
                 .external(name: "Charts"),
                 .external(name: "ComposableArchitecture"),
