import ProjectDescription

let project = Project(
    name: "App",
    targets: [
        Target(
            name: "App",
            platform: .iOS,
            product: .app,
            bundleId: "io.tuist.app",
            infoPlist: .default,
            sources: "App/**",
            dependencies: [
                .sdk(name: "c++", type: .library, status: .required),
<<<<<<< HEAD
                .external(name: "Adjust"),
=======
>>>>>>> 3105d60d
                .external(name: "Alamofire"),
                .external(name: "Charts"),
                .external(name: "ComposableArchitecture"),
                .external(name: "FacebookCore"),
                .external(name: "FirebaseAnalytics"),
                .external(name: "FirebaseDatabase"),
                .external(name: "FirebaseFirestore"),
            ]
        ),
    ]
)<|MERGE_RESOLUTION|>--- conflicted
+++ resolved
@@ -11,11 +11,7 @@
             infoPlist: .default,
             sources: "App/**",
             dependencies: [
-                .sdk(name: "c++", type: .library, status: .required),
-<<<<<<< HEAD
-                .external(name: "Adjust"),
-=======
->>>>>>> 3105d60d
+                    .sdk(name: "c++", type: .library, status: .required),
                 .external(name: "Alamofire"),
                 .external(name: "Charts"),
                 .external(name: "ComposableArchitecture"),
