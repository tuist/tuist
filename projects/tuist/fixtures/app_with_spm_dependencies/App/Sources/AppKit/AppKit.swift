import Alamofire
import Charts
import ComposableArchitecture
import FBSDKCoreKit
import FirebaseAnalytics
import FirebaseCore
import FirebaseCrashlytics
import FirebaseDatabase
import FirebaseFirestore
<<<<<<< HEAD
import UIKit
import RealmSwift
=======
import IterableSDK
import TYStatusBarView
>>>>>>> b5be7ac3

public enum AppKit {
    public static func start() {
        // Use Alamofire to make sure it links fine
        _ = AF.download("http://www.tuist.io")

        // Use Charts to make sure it links fine
        _ = BarChartView()

        // Use Facebook to make sure it links fine
        Settings.shared.isAdvertiserTrackingEnabled = true

        // Use FirebaseAnalytics to make sure it links fine
        Analytics.logEvent("Event", parameters: [:])

        // Use FirebaseDatabase to make sure it links fine
        Database.database(app: FirebaseApp.app()!).reference().setValue("value")

        // Use FirebaseCrashlytics to make sure it links fine
        _ = Crashlytics.crashlytics()

        // Use FirebaseFirestore to make sure it links fine
        _ = Firestore.firestore()

<<<<<<< HEAD
        // Use Realm to make sure it links fine
        _ = try? Realm()
    }

    func hello() -> String {
        "AppDelegate.hello()"
=======
        // Use IterableSDK to make sure it links fine
        _ = IterableSDK.IterableAPI.sdkVersion
>>>>>>> b5be7ac3
    }
}<|MERGE_RESOLUTION|>--- conflicted
+++ resolved
@@ -7,13 +7,10 @@
 import FirebaseCrashlytics
 import FirebaseDatabase
 import FirebaseFirestore
-<<<<<<< HEAD
+import IterableSDK
+import RealmSwift
+import TYStatusBarView
 import UIKit
-import RealmSwift
-=======
-import IterableSDK
-import TYStatusBarView
->>>>>>> b5be7ac3
 
 public enum AppKit {
     public static func start() {
@@ -38,16 +35,11 @@
         // Use FirebaseFirestore to make sure it links fine
         _ = Firestore.firestore()
 
-<<<<<<< HEAD
+        // Use IterableSDK to make sure it links fine
+        _ = IterableSDK.IterableAPI.sdkVersion
+
         // Use Realm to make sure it links fine
         _ = try? Realm()
-    }
 
-    func hello() -> String {
-        "AppDelegate.hello()"
-=======
-        // Use IterableSDK to make sure it links fine
-        _ = IterableSDK.IterableAPI.sdkVersion
->>>>>>> b5be7ac3
     }
 }