--- conflicted
+++ resolved
@@ -9,10 +9,6 @@
     Then I should be able to test for iOS the scheme App
     Then I should be able to build for macOS the scheme MacFramework
     Then I should be able to build for iOS the scheme StaticFramework
-<<<<<<< HEAD
-    Then I should be able to test for iOS the scheme StaticFramework
-=======
->>>>>>> b29e347e
     Then I should be able to build for tvOS the scheme TVFramework
 
   Scenario: The project is an iOS application that has resources (ios_app_with_framework_and_resources)
