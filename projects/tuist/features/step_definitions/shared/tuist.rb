# frozen_string_literal: true
require "open3"
Given(/tuist is available/) do
  project_root = File.expand_path("../../../../..", __dir__)
  # On CI we expect tuist to be built already by the previous job `release_build`, so we skip `swift build`

  if ENV["CI"].nil?
<<<<<<< HEAD
    system(
      "swift",
      "build",
      "-c",
      "release",
      "--product",
      "tuist",
      "--product",
      "tuistenv",
      "--product",
      "ProjectDescription",
      "--product",
      "ProjectAutomation"
    )
=======
    ["tuist", "ProjectDescription", "ProjectAutomation"].each do |product|
      system(
        "swift",
        "build",
        "-c",
        "release",
        "--product",
        product,
        "--package-path",
        project_root
      )
    end

>>>>>>> b51f6477
  end

  # `tuist` release build expect to have `vendor` and `Templates` in the same directory where the executable is
  FileUtils.cp_r(File.join(project_root, "projects/tuist/vendor"), File.join(project_root, ".build/release/vendor"))
  FileUtils.cp_r(File.join(project_root, "Templates"), File.join(project_root, ".build/release/Templates"))
  @tuist = File.join(project_root, ".build/release/tuist")
  @tuistenv = File.join(project_root, ".build/release/tuistenv")
end

Then(/^tuist generates the project$/) do
  system(@tuist, "generate", "--path", @dir)
  @workspace_path = Dir.glob(File.join(@dir, "*.xcworkspace")).first
  @xcodeproj_path = Dir.glob(File.join(@dir, "*.xcodeproj")).first
end

Then(/^tuist generates the project and outputs: (.+)$/) do |output|
  out, err, status = Open3.capture3(@tuist, "generate", "--path", @dir)
  assert(status.success?, err)
  assert out.include?(output), "The output from Tuist generate doesn't include: #{output}"
  @workspace_path = Dir.glob(File.join(@dir, "*.xcworkspace")).first
  @xcodeproj_path = Dir.glob(File.join(@dir, "*.xcodeproj")).first
end

Then(/^tuist generates the project with environment variable (.+) and value (.+)$/) do |variable, value|
  ENV[variable] = value
  system(@tuist, "generate", "--path", @dir)
  @workspace_path = Dir.glob(File.join(@dir, "*.xcworkspace")).first
  @xcodeproj_path = Dir.glob(File.join(@dir, "*.xcodeproj")).first
  ENV[variable] = nil
end

Then(%r{^tuist generates the project at ([a-zA-Z]/+)$}) do |path|
  system(@tuist, "generate", "--path", File.join(@dir, path))
  @workspace_path = Dir.glob(File.join(@dir, path, "*.xcworkspace")).first
  @xcodeproj_path = Dir.glob(File.join(@dir, path, "*.xcodeproj")).first
end

Then(/^tuist focuses the target ([a-zA-Z]+)$/) do |target|
  system(@tuist, "focus", "--no-open", "--path", @dir, target)
  @workspace_path = Dir.glob(File.join(@dir, "*.xcworkspace")).first
  @xcodeproj_path = Dir.glob(File.join(@dir, "*.xcodeproj")).first
end

Then(/^tuist focuses the target ([a-zA-Z]+) with ([a-zA-Z]+) profile$/) do |target, cache_profile|
  system(@tuist, "focus", "--no-open", "--path", @dir, target, "--profile", cache_profile)
  @workspace_path = Dir.glob(File.join(@dir, "*.xcworkspace")).first
  @xcodeproj_path = Dir.glob(File.join(@dir, "*.xcodeproj")).first
end

Then(%r{^tuist focuses the target ([a-zA-Z]+) at ([a-zA-Z]/+)$}) do |target, path|
  system(@tuist, "focus", "--no-open", "--path", File.join(@dir, path), target)
  @workspace_path = Dir.glob(File.join(@dir, path, "*.xcworkspace")).first
  @xcodeproj_path = Dir.glob(File.join(@dir, path, "*.xcodeproj")).first
end

Then(%r{^tuist focuses the targets ([a-zA-Z,]+) at ([a-zA-Z]/+)$}) do |targets, path|
  system(@tuist, "focus", "--no-open", "--path", File.join(@dir, path), *targets.split(","))
  @workspace_path = Dir.glob(File.join(@dir, path, "*.xcworkspace")).first
  @xcodeproj_path = Dir.glob(File.join(@dir, path, "*.xcodeproj")).first
end

Then(/^tuist focuses the target ([a-zA-Z]+) using xcframeworks$/) do |target|
  system(@tuist, "focus", "--no-open", "--path", @dir, target, "--xcframeworks")
  @workspace_path = Dir.glob(File.join(@dir, "*.xcworkspace")).first
  @xcodeproj_path = Dir.glob(File.join(@dir, "*.xcodeproj")).first
end

Then(%r{^tuist focuses the target ([a-zA-Z]+) at ([a-zA-Z]/+) using xcframeworks$}) do |target, path|
  system(@tuist, "focus", "--no-open", "--path", File.join(@dir, path), target, "--xcframeworks")
  @workspace_path = Dir.glob(File.join(@dir, path, "*.xcworkspace")).first
  @xcodeproj_path = Dir.glob(File.join(@dir, path, "*.xcodeproj")).first
end

Then(%r{^tuist focuses the targets ([a-zA-Z,]+) at ([a-zA-Z]/+) using xcframeworks$}) do |targets, path|
  system(@tuist, "focus", "--no-open", "--path", File.join(@dir, path), *targets.split(","),
    "--xcframeworks")
  @workspace_path = Dir.glob(File.join(@dir, path, "*.xcworkspace")).first
  @xcodeproj_path = Dir.glob(File.join(@dir, path, "*.xcodeproj")).first
end

Then(/tuist edits the project/) do
  system(@tuist, "edit", "--path", @dir, "--permanent")
  @workspace_path = Dir.glob(File.join(@dir, "*.xcworkspace")).first
  @xcodeproj_path = Dir.glob(File.join(@dir, "*.xcodeproj")).first
end

Then(/tuist sets up the project/) do
  system(@tuist, "up", "--path", @dir)
  @workspace_path = Dir.glob(File.join(@dir, "*.xcworkspace")).first
  @xcodeproj_path = Dir.glob(File.join(@dir, "*.xcodeproj")).first
end

Then(/tuist generate yields error "(.+)"/) do |error|
  expected_msg = error.gsub("${ARG_PATH}", @dir)
  _, stderr, status = Open3.capture3(@tuist, "generate", "--path", @dir)
  actual_msg = stderr.strip

  error_message = <<~EOD
    The output error message:
      #{actual_msg}

    Does not contain the expected:
      #{error}
  EOD
  assert actual_msg.include?(expected_msg), error_message
  refute status.success?
end

Then(/tuistenv should succeed in installing the latest version/) do
  constants_path = File.expand_path("../../../../../Sources/TuistSupport/Constants.swift", __dir__)
  # Matches: let version = "3.2.1"
  version = File.read(constants_path).match(/let\sversion\s=\s\"(.+)\"/)[1].chomp

  system(@tuistenv, "install", version)
end<|MERGE_RESOLUTION|>--- conflicted
+++ resolved
@@ -5,22 +5,6 @@
   # On CI we expect tuist to be built already by the previous job `release_build`, so we skip `swift build`
 
   if ENV["CI"].nil?
-<<<<<<< HEAD
-    system(
-      "swift",
-      "build",
-      "-c",
-      "release",
-      "--product",
-      "tuist",
-      "--product",
-      "tuistenv",
-      "--product",
-      "ProjectDescription",
-      "--product",
-      "ProjectAutomation"
-    )
-=======
     ["tuist", "ProjectDescription", "ProjectAutomation"].each do |product|
       system(
         "swift",
@@ -34,7 +18,6 @@
       )
     end
 
->>>>>>> b51f6477
   end
 
   # `tuist` release build expect to have `vendor` and `Templates` in the same directory where the executable is
