# frozen_string_literal: true

Then(/tuist fetches dependencies/) do
<<<<<<< HEAD
  system(@tuist, "fetch", "dependencies", "--path", @dir)
end

Then(/tuist updates dependencies/) do
  system(@tuist, "fetch", "dependencies", "--update", "--path", @dir)
=======
  system(@tuist, "fetch", "--path", @dir)
end

Then(/tuist updates dependencies/) do
  system(@tuist, "fetch", "--update", "--path", @dir)
>>>>>>> 3105d60d
end<|MERGE_RESOLUTION|>--- conflicted
+++ resolved
@@ -1,17 +1,9 @@
 # frozen_string_literal: true
 
 Then(/tuist fetches dependencies/) do
-<<<<<<< HEAD
-  system(@tuist, "fetch", "dependencies", "--path", @dir)
-end
-
-Then(/tuist updates dependencies/) do
-  system(@tuist, "fetch", "dependencies", "--update", "--path", @dir)
-=======
   system(@tuist, "fetch", "--path", @dir)
 end
 
 Then(/tuist updates dependencies/) do
   system(@tuist, "fetch", "--update", "--path", @dir)
->>>>>>> 3105d60d
 end