--- conflicted
+++ resolved
@@ -8,13 +8,7 @@
     Then I should be able to build for iOS the scheme App
     Then I should be able to test for iOS the scheme App
     Then I should be able to build for iOS the scheme A
-<<<<<<< HEAD
-    Then I should be able to test for iOS the scheme A
     Then I should be able to build for iOS the scheme B
-    Then I should be able to test for iOS the scheme B
-=======
-    Then I should be able to build for iOS the scheme B
->>>>>>> b29e347e
     
   Scenario: The project is an iOS application with frameworks and tests (ios_app_with_static_libraries)
     Given that tuist is available
@@ -24,13 +18,7 @@
     Then I should be able to build for iOS the scheme App
     Then I should be able to test for iOS the scheme App
     Then I should be able to build for iOS the scheme A
-<<<<<<< HEAD
-    Then I should be able to test for iOS the scheme A
     Then I should be able to build for iOS the scheme B
-    Then I should be able to test for iOS the scheme B
-=======
-    Then I should be able to build for iOS the scheme B
->>>>>>> b29e347e
 
   Scenario: The project is an iOS application with a target dependency and transitive framework dependency (ios_app_with_transitive_framework)
     Given that tuist is available
