--- conflicted
+++ resolved
@@ -79,13 +79,8 @@
 
 #### Tasks
 
-<<<<<<< HEAD
 To use a task plugin, simply import the plugin in `Config.swift` and it will be automatically available by running `tuist my-plugin-task`.
 You can read more about tasks [here](/commands/task).
-=======
-To use a task plugin, simply import the plugin in `Config.swift` and it will be automatically available by running `tuist exec my-plugin-task`.
-You can read more about tasks [here](commands/task.md).
->>>>>>> 2ff8e1e1
 
 #### Project description helpers
 
