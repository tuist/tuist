---
title: Creating plugins
slug: '/plugins/creating-plugins'
description: Learn how to create plugins for Tuist.
---

A plugin to Tuist is a directory with a `Plugin.swift` manifest. This manifest is used to define specific attributes of a plugin.

### Plugin.swift manifest

```swift
import ProjectDescription

let plugin = Plugin(name: "MyPlugin")
```

### Project description helpers

Project description helpers can be used to extend Tuist's functionality: Tuist automatically compiles the sources and allows it to be imported during project generation.

In order for Tuist to find the source files for these helpers they must be placed in the same directory as the `Plugin.swift` manifest and in a
directory called `ProjectDescriptionHelpers`

```
.
├── ...
├── Plugin.swift
├── ProjectDescriptionHelpers
└── ...
```

The `.swift` files in the `ProjectDescriptionHelpers` directory are collected and compiled and can then be imported using the name
of the plugin:

```swift
import ProjectDescription
import MyPlugin

...
```

### Templates

Template plugins can be used to share & reuse custom templates. Tuist will collect all templates from defined plugins and allow them to be used with commands like [`tuist scaffold`](commands/scaffold.md).

In order for Tuist to locate the templates for a plugin, they must be placed in the same directory as the `Plugin.swift` manifest and in a directory named `Templates`.

```
.
├── ...
├── Plugin.swift
├── Templates
└── ...
```

### Tasks

<<<<<<< HEAD
Tasks represent arbitrary tasks which can be run via tuist. For more context, continue [here](/commands/task) where you will also find documentation for the `ProjectAutomation` framework.
=======
Tasks serve as automation files written in Swift that can be easily edited in Xcode. Similarly to templates, Tuist finds all tasks defined in `Tasks`.
For example, if you wanted to create a plugin task for releasing apps, you can create a file called `ReleaseApp.swift` in the `Tasks` directory of your plugin.
To read more about how you can define tasks themselves, head over to the [Tasks documentation](commands/task.md).
>>>>>>> 2ff8e1e1

To create a task plugin, start by adding a `Package.swift` and adding your CLI executable with `tuist` prefix, such as:
```swift
let package = Package(
    name: "MyPlugin",
    products: [
        .executable(name: "tuist-my-cli", targets: ["tuist-my-cli"]),
    ],
    targets: [
        .target(
            name: "tuist-my-cli",
        ),
    ]
)
```

For easier development and help with publishing your plugin, use `tuist plugin` - you can read more about it [here](/commands/plugin.md).

To publish a plugin with tasks, you will need to run `tuist plugin archive` and then create a Github release with the created `.zip` as an artifact.

## ResourceSynthesizers

ResourceSynthesizer plugins are for sharing & reusing templates for [synthesizing resources](guides/resources.md). If you want to use one of the predefined resource synthesizers, the template must also adhere to a specific naming.

For example if you initialize `ResourceSynthesizer` with `.strings(plugin: "MyPlugin")` then the template must be called `Strings.stencil`.

There are more types, so the naming is:

- `strings` => `Strings.stencil`
- `assets` => `Assets.stencil`
- `plists` => `Plists.stencil`
- `fonts` => `Fonts.stencil`
- `coreData` => `CoreData.stencil`
- `interfaceBuilder` => `InterfaceBuilder.stencil`
- `json` => `JSON.stencil`
- `yaml` => `YAML.stencil`

You can also create a `ResourceSynthesizer` with `.custom`. In this case the template should be of the same name as `resourceName`.

In order for Tuist to locate the templates for a plugin, they must be placed in the same directory as the `Plugin.swift` manifest and in a directory named `ResourceSynthesizers`.

```
.
├── ...
├── Plugin.swift
├── ResourceSynthesizers
├───── Strings.stencil
├───── Plists.stencil
├───── CustomTemplate.stencil
└── ...
```

If you'd like to provide a type-safe way for users of your plugin to use your custom resource synthesizers you can use an extension like:

```swift
extension ResourceSynthesizer {
    public static func myPluginStrings() -> Self {
        .strings(plugin: "MyPlugin")
    }
}

extension Array where Element == ResourceSynthesizer {
    public static var `default`: Self {
        [
            .myPluginStrings(),
            .myPluginPlists(),
            ...
        ]
    }
}
```

### Example

Let's walk through creating a custom plugin for Tuist! Our plugin will be named `MyTuistPlugin` and we want to add a new method to `Project` that will
allow other developers to easily create a project for an iOS app.

#### Create the directory

We must first create a directory for our plugin, it may look something like:

```
MyTuistPlugin/
├── Plugin.swift
├── ProjectDescriptionHelpers
```

#### Create the Plugin manifest

Next we create the `Plugin.swift` manifest and give our plugin a name:

```swift
// Plugin.swift
import ProjectDescription

let plugin = Plugin(name: "MyTuistPlugin")
```

#### Add project description helpers

In order for our plugin to be useful we decide we want to add custom project description helpers so that other developers can easily make an iOS app project.
For example we can create a file named `Project+App.swift` and place it in a `ProjectDescriptionHelpers` directory next to the `Plugin.swift`

```swift
// Project+App.swift (in ProjectDescriptionHelpers/)
import ProjectDescription

public extension Project {
    static func app(name: String) -> Project {
        return Project(...)
    }
}
```

Notice how you label extensions, methods, classes and structs as `public` if you'd like them to be usable by others when they import your plugin.

#### Use the plugin

We can follow the [using plugins](plugins/using-plugins.md) to learn more about how to use plugins. For this exmaple we may want to include the plugin and use it like so:

```swift
// Project.swift
import ProjectDescription
import MyTuistPlugin

let project = Project.app(name: "MyApp")
```

Notice how we import our plugin using the name defined in the `Plugin.swift` manifest and this now allows us to use the `app` method defined in the `ProjectDescriptionHelpers` of the plugin!<|MERGE_RESOLUTION|>--- conflicted
+++ resolved
@@ -55,13 +55,7 @@
 
 ### Tasks
 
-<<<<<<< HEAD
 Tasks represent arbitrary tasks which can be run via tuist. For more context, continue [here](/commands/task) where you will also find documentation for the `ProjectAutomation` framework.
-=======
-Tasks serve as automation files written in Swift that can be easily edited in Xcode. Similarly to templates, Tuist finds all tasks defined in `Tasks`.
-For example, if you wanted to create a plugin task for releasing apps, you can create a file called `ReleaseApp.swift` in the `Tasks` directory of your plugin.
-To read more about how you can define tasks themselves, head over to the [Tasks documentation](commands/task.md).
->>>>>>> 2ff8e1e1
 
 To create a task plugin, start by adding a `Package.swift` and adding your CLI executable with `tuist` prefix, such as:
 ```swift
