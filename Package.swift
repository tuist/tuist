// swift-tools-version: 5.10

@preconcurrency import PackageDescription

let swiftToolsSupportDependency: Target.Dependency = .product(
    name: "SwiftToolsSupport-auto", package: "swift-tools-support-core"
)
let pathDependency: Target.Dependency = .product(name: "Path", package: "Path")
let loggingDependency: Target.Dependency = .product(name: "Logging", package: "swift-log")
let argumentParserDependency: Target.Dependency = .product(
    name: "ArgumentParser", package: "swift-argument-parser"
)
let swiftGenKitDependency: Target.Dependency = .product(name: "SwiftGenKit", package: "SwiftGen")

let targets: [Target] = [
    .executableTarget(
        name: "tuistbenchmark",
        dependencies: [
            argumentParserDependency,
            pathDependency,
            swiftToolsSupportDependency,
            "FileSystem",
        ]
    ),
    .executableTarget(
        name: "tuistfixturegenerator",
        dependencies: [
            argumentParserDependency,
            pathDependency,
            swiftToolsSupportDependency,
            "ProjectDescription",
        ]
    ),
    .target(
        name: "TuistCore",
        dependencies: [
            pathDependency,
            "TuistSupport",
            "XcodeGraph",
            "XcodeProj",
            "Mockable",
            "FileSystem",
            .byName(name: "AnyCodable"),
        ],
        swiftSettings: [
            .define("MOCKING", .when(configuration: .debug)),
        ]
    ),
    .target(
        name: "TuistCoreTesting",
        dependencies: [
            "TuistCore",
            "TuistSupportTesting",
            "TuistSupport",
            "XcodeGraph",
            pathDependency,
        ],
        linkerSettings: [.linkedFramework("XCTest")]
    ),
    .target(
        name: "TuistKit",
        dependencies: [
            "XcodeProj",
            pathDependency,
            argumentParserDependency,
            "TuistCore",
            "TuistSupport",
            "TuistGenerator",
            "TuistAutomation",
            "ProjectDescription",
            "ProjectAutomation",
            "TuistLoader",
            "TuistHasher",
            "TuistScaffold",
            "TuistDependencies",
            "GraphViz",
            "TuistMigration",
            "TuistAsyncQueue",
            "TuistAnalytics",
            "TuistPlugin",
            "XcodeGraph",
            "Mockable",
            "TuistServer",
            "FileSystem",
            "TuistCache",
            .product(name: "Command", package: "Command"),
            .product(name: "OpenAPIRuntime", package: "swift-openapi-runtime"),
            .product(name: "XcodeGraphMapper", package: "XcodeGraph"),
            .byName(name: "AnyCodable"),
            .product(name: "XCResultKit", package: "XCResultKit"),
        ],
        swiftSettings: [
            .define("MOCKING", .when(configuration: .debug)),
        ]
    ),
    .executableTarget(
        name: "tuist",
        dependencies: [
            "TuistKit",
            "TuistSupport",
            "TuistLoader",
            "ProjectDescription",
            "ProjectAutomation",
            .product(name: "Noora", package: "Noora"),
            pathDependency,
            swiftToolsSupportDependency,
        ]
    ),
    .target(
        name: "ProjectDescription",
        dependencies: []
    ),
    .target(
        name: "ProjectAutomation"
    ),
    .target(
        name: "TuistSupport",
        dependencies: [
            pathDependency,
            loggingDependency,
            swiftToolsSupportDependency,
            "KeychainAccess",
            "ZIPFoundation",
            "Mockable",
            "FileSystem",
            "Command",
            .product(name: "Noora", package: "Noora"),
            .product(name: "LoggingOSLog", package: "swift-log-oslog"),
            .product(name: "FileLogging", package: "swift-log-file"),
            .product(name: "ServiceContextModule", package: "swift-service-context"),
            .product(name: "XCLogParser", package: "XCLogParser"),
        ],
        swiftSettings: [
            .define("MOCKING", .when(configuration: .debug)),
        ]
    ),
    .target(
        name: "TuistSupportTesting",
        dependencies: [
            "TuistSupport",
            "XcodeGraph",
            pathDependency,
            "Difference",
            "FileSystem",
        ],
        linkerSettings: [.linkedFramework("XCTest")]
    ),
    .target(
        name: "TuistAcceptanceTesting",
        dependencies: [
            "TuistKit",
            "TuistCore",
            "TuistSupport",
            "TuistSupportTesting",
            "XcodeProj",
            "FileSystem",
            "ProjectDescription",
            "XcodeGraph",
            pathDependency,
        ],
        linkerSettings: [.linkedFramework("XCTest")]
    ),
    .target(
        name: "TuistGenerator",
        dependencies: [
            "XcodeProj",
            pathDependency,
            "TuistCore",
            "XcodeGraph",
            "TuistSupport",
            "GraphViz",
            swiftGenKitDependency,
            "StencilSwiftKit",
            "Mockable",
            "FileSystem",
            "Stencil",
        ],
        swiftSettings: [
            .define("MOCKING", .when(configuration: .debug)),
        ]
    ),
    .target(
        name: "TuistGeneratorTesting",
        dependencies: [
            "TuistGenerator",
            pathDependency,
            "XcodeGraph",
            "XcodeProj",
            "TuistCore",
            "TuistSupport",
        ],
        linkerSettings: [.linkedFramework("XCTest")]
    ),
    .target(
        name: "TuistScaffold",
        dependencies: [
            pathDependency,
            "TuistCore",
            "XcodeGraph",
            "TuistSupport",
            "StencilSwiftKit",
            "Stencil",
            "Mockable",
            "FileSystem",
        ],
        swiftSettings: [
            .define("MOCKING", .when(configuration: .debug)),
        ]
    ),
    .target(
        name: "TuistAutomation",
        dependencies: [
            "XcodeProj",
            pathDependency,
            .product(name: "XcbeautifyLib", package: "xcbeautify"),
            "TuistCore",
            "XcodeGraph",
            "TuistSupport",
            "Mockable",
            "FileSystem",
            "Command",
        ],
        swiftSettings: [
            .define("MOCKING", .when(configuration: .debug)),
        ]
    ),
    .target(
        name: "TuistDependencies",
        dependencies: [
            "ProjectDescription",
            "TuistCore",
            "XcodeGraph",
            "TuistSupport",
            "TuistPlugin",
            "Mockable",
            pathDependency,
        ],
        swiftSettings: [
            .define("MOCKING", .when(configuration: .debug)),
        ]
    ),
    .target(
        name: "TuistMigration",
        dependencies: [
            "TuistCore",
            "XcodeGraph",
            "TuistSupport",
            "XcodeProj",
            "Mockable",
            "FileSystem",
            pathDependency,
        ],
        swiftSettings: [
            .define("MOCKING", .when(configuration: .debug)),
        ]
    ),
    .target(
        name: "TuistAsyncQueue",
        dependencies: [
            "TuistCore",
            "XcodeGraph",
            "TuistSupport",
            "XcodeProj",
            "Mockable",
            pathDependency,
            "Queuer",
            "FileSystem",
        ],
        swiftSettings: [
            .define("MOCKING", .when(configuration: .debug)),
        ]
    ),
    .target(
        name: "TuistLoader",
        dependencies: [
            "XcodeProj",
            pathDependency,
            "TuistCore",
            "XcodeGraph",
            "TuistSupport",
            "Mockable",
            "ProjectDescription",
            "FileSystem",
        ],
        swiftSettings: [
            .define("MOCKING", .when(configuration: .debug)),
        ]
    ),
    .target(
        name: "TuistLoaderTesting",
        dependencies: [
            "TuistLoader",
            pathDependency,
            "TuistCore",
            "ProjectDescription",
            "TuistSupportTesting",
            "TuistSupport",
            "XcodeGraph",
        ],
        linkerSettings: [.linkedFramework("XCTest")]
    ),
    .target(
        name: "TuistAnalytics",
        dependencies: [
            .byName(name: "AnyCodable"),
            "TuistAsyncQueue",
            "TuistCore",
            "XcodeGraph",
            "TuistLoader",
            "TuistSupport",
            "Mockable",
            pathDependency,
        ],
        swiftSettings: [
            .define("MOCKING", .when(configuration: .debug)),
        ]
    ),
    .target(
        name: "TuistPlugin",
        dependencies: [
            "XcodeGraph",
            "TuistLoader",
            "TuistCore",
            "TuistSupport",
            "TuistScaffold",
            "Mockable",
            "FileSystem",
            pathDependency,
        ],
        swiftSettings: [
            .define("MOCKING", .when(configuration: .debug)),
        ]
    ),
    .target(
        name: "TuistServer",
        dependencies: [
            "TuistCore",
            "TuistSupport",
            "TuistCache",
            "FileSystem",
            "XcodeGraph",
            "Mockable",
            pathDependency,
            .product(name: "OpenAPIRuntime", package: "swift-openapi-runtime"),
            .product(name: "HTTPTypes", package: "swift-http-types"),
            .product(name: "OpenAPIURLSession", package: "swift-openapi-urlsession"),
        ],
        exclude: ["OpenAPI/server.yml"],
        swiftSettings: [
            .define("MOCKING", .when(configuration: .debug)),
        ]
    ),
    .target(
        name: "TuistHasher",
        dependencies: [
            "TuistCore",
            "TuistSupport",
            "FileSystem",
            pathDependency,
            "XcodeGraph",
            "Mockable",
        ],
        swiftSettings: [
            .define("MOCKING", .when(configuration: .debug)),
        ]
    ),
    .target(
        name: "TuistCache",
        dependencies: [
            "TuistCore",
            "TuistSupport",
            "FileSystem",
            "Mockable",
            pathDependency,
            "XcodeGraph",
            "TuistHasher",
        ],
        swiftSettings: [
            .define("MOCKING", .when(configuration: .debug)),
        ]
    ),
]

#if TUIST
    import struct ProjectDescription.PackageSettings

    let packageSettings = PackageSettings(
        productTypes: [
            "FileSystem": .staticFramework,
            "TSCBasic": .staticFramework,
            "TSCUtility": .staticFramework,
            "TSCclibc": .staticFramework,
            "TSCLibc": .staticFramework,
            "ArgumentParser": .staticFramework,
            "Mockable": .staticFramework,
        ],
        baseSettings: .settings(base: ["GENERATE_MASTER_OBJECT_FILE": "YES"])
    )

#endif

let package = Package(
    name: "tuist",
    platforms: [.macOS(.v13)],
    products: [
        .executable(name: "tuistbenchmark", targets: ["tuistbenchmark"]),
        .executable(name: "tuistfixturegenerator", targets: ["tuistfixturegenerator"]),
        .executable(name: "tuist", targets: ["tuist"]),
        .library(
            name: "ProjectDescription",
            type: .dynamic,
            targets: ["ProjectDescription"]
        ),
        .library(
            name: "ProjectAutomation",
            type: .dynamic,
            targets: ["ProjectAutomation"]
        ),
        .library(
            name: "ProjectAutomation-auto",
            targets: ["ProjectAutomation"]
        ),
        .library(
            name: "TuistKit",
            targets: ["TuistKit"]
        ),
        .library(
            name: "TuistSupport",
            targets: ["TuistSupport"]
        ),
        .library(
            name: "TuistSupportTesting",
            targets: ["TuistSupportTesting"]
        ),
        .library(
            name: "TuistCore",
            targets: ["TuistCore"]
        ),
        .library(
            name: "TuistCoreTesting",
            targets: ["TuistCoreTesting"]
        ),
        .library(
            name: "TuistLoader",
            targets: ["TuistLoader"]
        ),
        .library(
            name: "TuistLoaderTesting",
            targets: ["TuistLoaderTesting"]
        ),
        .library(
            name: "TuistAnalytics",
            targets: ["TuistAnalytics"]
        ),
        .library(
            name: "TuistAutomation",
            targets: ["TuistAutomation"]
        ),
        .library(
            name: "TuistDependencies",
            targets: ["TuistDependencies"]
        ),
        .library(
            name: "TuistAcceptanceTesting",
            targets: ["TuistAcceptanceTesting"]
        ),
        .library(
            name: "TuistServer",
            targets: ["TuistServer"]
        ),
        .library(
            name: "TuistHasher",
            targets: ["TuistHasher"]
        ),
        .library(
            name: "TuistCache",
            targets: ["TuistCache"]
        ),
        /// TuistGenerator
        ///
        /// A high level Xcode generator library
        /// responsible for generating Xcode projects & workspaces.
        ///
        /// This library can be used in external tools that wish to
        /// leverage Tuist's Xcode generation features.
        ///
        /// Note: This library should be treated as **unstable** as
        ///       it is still under development and may include breaking
        ///       changes in future releases.
        .library(
            name: "TuistGenerator",
            targets: ["TuistGenerator"]
        ),
    ],
    dependencies: [
        .package(url: "https://github.com/apple/swift-argument-parser", from: "1.5.0"),
        .package(url: "https://github.com/apple/swift-log", from: "1.5.3"),
        .package(url: "https://github.com/apple/swift-tools-support-core", from: "0.6.1"),
        .package(url: "https://github.com/FabrizioBrancati/Queuer", from: "2.1.1"),
        .package(url: "https://github.com/Flight-School/AnyCodable", from: "0.6.7"),
        .package(url: "https://github.com/tuist/ZIPFoundation", from: "0.9.19"),
        .package(url: "https://github.com/kishikawakatsumi/KeychainAccess", from: "4.2.2"),
        .package(url: "https://github.com/stencilproject/Stencil", exact: "0.15.1"),
        .package(url: "https://github.com/tuist/GraphViz.git", exact: "0.4.2"),
        .package(url: "https://github.com/SwiftGen/StencilSwiftKit", exact: "2.10.1"),
        .package(url: "https://github.com/SwiftGen/SwiftGen", exact: "6.6.2"),
        .package(url: "https://github.com/tuist/XcodeProj", .upToNextMajor(from: "8.26.1")),
        .package(url: "https://github.com/cpisciotta/xcbeautify", .upToNextMajor(from: "2.20.0")),
        .package(url: "https://github.com/krzysztofzablocki/Difference.git", from: "1.0.2"),
        .package(url: "https://github.com/Kolos65/Mockable.git", .upToNextMajor(from: "0.0.11")),
        .package(
            url: "https://github.com/apple/swift-openapi-runtime", .upToNextMajor(from: "1.5.0")
        ),
        .package(
            url: "https://github.com/apple/swift-http-types", .upToNextMajor(from: "1.3.0")
        ),
        .package(
            url: "https://github.com/apple/swift-openapi-urlsession", .upToNextMajor(from: "1.0.2")
        ),
        .package(url: "https://github.com/tuist/Path", .upToNextMajor(from: "0.3.0")),
        .package(url: "https://github.com/tuist/XcodeGraph.git", exact: "1.8.8"),
        .package(url: "https://github.com/tuist/FileSystem.git", .upToNextMajor(from: "0.7.0")),
        .package(url: "https://github.com/tuist/Command.git", .upToNextMajor(from: "0.8.0")),
        .package(url: "https://github.com/sparkle-project/Sparkle.git", from: "2.6.4"),
        .package(url: "https://github.com/apple/swift-collections", .upToNextMajor(from: "1.1.4")),
        .package(
            url: "https://github.com/apple/swift-service-context", .upToNextMajor(from: "1.0.0")
        ),
        .package(
            url: "https://github.com/chrisaljoudi/swift-log-oslog.git",
            .upToNextMajor(from: "0.2.2")
        ),
        .package(url: "https://github.com/crspybits/swift-log-file", .upToNextMajor(from: "0.1.0")),
        .package(url: "https://github.com/tuist/Noora", .upToNextMajor(from: "0.21.3")),
<<<<<<< HEAD
        .package(url: "https://github.com/tuist/XCLogParser", .upToNextMajor(from: "0.2.41")),
=======
        .package(url: "https://github.com/davidahouse/XCResultKit", .upToNextMajor(from: "1.2.2")),
>>>>>>> aea3bd10
    ],
    targets: targets
)<|MERGE_RESOLUTION|>--- conflicted
+++ resolved
@@ -532,11 +532,8 @@
         ),
         .package(url: "https://github.com/crspybits/swift-log-file", .upToNextMajor(from: "0.1.0")),
         .package(url: "https://github.com/tuist/Noora", .upToNextMajor(from: "0.21.3")),
-<<<<<<< HEAD
         .package(url: "https://github.com/tuist/XCLogParser", .upToNextMajor(from: "0.2.41")),
-=======
         .package(url: "https://github.com/davidahouse/XCResultKit", .upToNextMajor(from: "1.2.2")),
->>>>>>> aea3bd10
     ],
     targets: targets
 )