// swift-tools-version: 5.10

@preconcurrency import PackageDescription

let swiftToolsSupportDependency: Target.Dependency = .product(
    name: "SwiftToolsSupport-auto", package: "swift-tools-support-core"
)
let pathDependency: Target.Dependency = .product(name: "Path", package: "Path")
let loggingDependency: Target.Dependency = .product(name: "Logging", package: "swift-log")
let argumentParserDependency: Target.Dependency = .product(
    name: "ArgumentParser", package: "swift-argument-parser"
)
let swiftGenKitDependency: Target.Dependency = .product(name: "SwiftGenKit", package: "SwiftGen")

let targets: [Target] = [
    .executableTarget(
        name: "tuistbenchmark",
        dependencies: [
            argumentParserDependency,
            pathDependency,
            swiftToolsSupportDependency,
            "FileSystem",
            "Path",
        ]
    ),
    .executableTarget(
        name: "tuistfixturegenerator",
        dependencies: [
            argumentParserDependency,
            pathDependency,
            swiftToolsSupportDependency,
        ]
    ),
    .target(
        name: "TuistCore",
        dependencies: [
            pathDependency,
            "TuistSupport",
            "XcodeGraph",
            "XcodeProj",
            "Mockable",
        ],
        swiftSettings: [
            .define("MOCKING", .when(configuration: .debug)),
        ]
    ),
    .target(
        name: "TuistCoreTesting",
        dependencies: [
            "TuistCore",
            "TuistSupportTesting",
            pathDependency,
        ],
        linkerSettings: [.linkedFramework("XCTest")]
    ),
    .target(
        name: "TuistKit",
        dependencies: [
            "XcodeProj",
            pathDependency,
            argumentParserDependency,
            "TuistSupport",
            "TuistGenerator",
            "TuistAutomation",
            "ProjectDescription",
            "ProjectAutomation",
            "TuistLoader",
            "TuistScaffold",
            "TuistDependencies",
            "GraphViz",
            "TuistMigration",
            "TuistAsyncQueue",
            "TuistAnalytics",
            "TuistPlugin",
            "XcodeGraph",
            "Mockable",
            "TuistServer",
            "FileSystem",
            "TuistCache",
            .product(name: "OpenAPIRuntime", package: "swift-openapi-runtime"),
        ],
        swiftSettings: [
            .define("MOCKING", .when(configuration: .debug)),
        ]
    ),
    .executableTarget(
        name: "tuist",
        dependencies: [
            "TuistKit",
            "ProjectDescription",
            "ProjectAutomation",
            swiftToolsSupportDependency,
        ]
    ),
    .target(
        name: "ProjectDescription",
        dependencies: []
    ),
    .target(
        name: "ProjectAutomation"
    ),
    .target(
        name: "TuistSupport",
        dependencies: [
            pathDependency,
            loggingDependency,
            swiftToolsSupportDependency,
            "KeychainAccess",
            "ZIPFoundation",
            "Mockable",
            "FileSystem",
        ],
        swiftSettings: [
            .define("MOCKING", .when(configuration: .debug)),
        ]
    ),
    .target(
        name: "TuistSupportTesting",
        dependencies: [
            "TuistSupport",
            "XcodeGraph",
            pathDependency,
            "Difference",
        ],
        linkerSettings: [.linkedFramework("XCTest")]
    ),
    .target(
        name: "TuistAcceptanceTesting",
        dependencies: [
            "TuistKit",
            "TuistCore",
            "TuistSupport",
            "TuistSupportTesting",
            "XcodeProj",
            pathDependency,
        ],
        linkerSettings: [.linkedFramework("XCTest")]
    ),
    .target(
        name: "TuistGenerator",
        dependencies: [
            "XcodeProj",
            pathDependency,
            "TuistCore",
            "XcodeGraph",
            "TuistSupport",
            "GraphViz",
            swiftGenKitDependency,
            "StencilSwiftKit",
            "Mockable",
            "FileSystem",
        ],
        swiftSettings: [
            .define("MOCKING", .when(configuration: .debug)),
        ]
    ),
    .target(
        name: "TuistGeneratorTesting",
        dependencies: [
            "TuistGenerator",
            pathDependency,
        ],
        linkerSettings: [.linkedFramework("XCTest")]
    ),
    .target(
        name: "TuistScaffold",
        dependencies: [
            pathDependency,
            "TuistCore",
            "XcodeGraph",
            "TuistSupport",
            "StencilSwiftKit",
            "Stencil",
            "Mockable",
            "FileSystem",
        ],
        swiftSettings: [
            .define("MOCKING", .when(configuration: .debug)),
        ]
    ),
    .target(
        name: "TuistAutomation",
        dependencies: [
            "XcodeProj",
            pathDependency,
            .product(name: "XcbeautifyLib", package: "xcbeautify"),
            "TuistCore",
            "XcodeGraph",
            "TuistSupport",
            "Mockable",
            "FileSystem",
            "Command",
        ],
        swiftSettings: [
            .define("MOCKING", .when(configuration: .debug)),
        ]
    ),
    .target(
        name: "TuistDependencies",
        dependencies: [
            "ProjectDescription",
            "TuistCore",
            "XcodeGraph",
            "TuistSupport",
            "TuistPlugin",
            "Mockable",
            pathDependency,
        ],
        swiftSettings: [
            .define("MOCKING", .when(configuration: .debug)),
        ]
    ),
    .target(
        name: "TuistMigration",
        dependencies: [
            "TuistCore",
            "XcodeGraph",
            "TuistSupport",
            "XcodeProj",
            "Mockable",
            pathDependency,
        ],
        swiftSettings: [
            .define("MOCKING", .when(configuration: .debug)),
        ]
    ),
    .target(
        name: "TuistAsyncQueue",
        dependencies: [
            "TuistCore",
            "XcodeGraph",
            "TuistSupport",
            "XcodeProj",
            "Mockable",
            pathDependency,
            "Queuer",
            "FileSystem",
        ],
        swiftSettings: [
            .define("MOCKING", .when(configuration: .debug)),
        ]
    ),
    .target(
        name: "TuistLoader",
        dependencies: [
            "XcodeProj",
            pathDependency,
            "TuistCore",
            "XcodeGraph",
            "TuistSupport",
            "Mockable",
            "ProjectDescription",
        ],
        swiftSettings: [
            .define("MOCKING", .when(configuration: .debug)),
        ]
    ),
    .target(
        name: "TuistLoaderTesting",
        dependencies: [
            "TuistLoader",
            pathDependency,
            "TuistCore",
            "ProjectDescription",
            "TuistSupportTesting",
        ],
        linkerSettings: [.linkedFramework("XCTest")]
    ),
    .target(
        name: "TuistAnalytics",
        dependencies: [
            .byName(name: "AnyCodable"),
            "TuistAsyncQueue",
            "TuistCore",
            "XcodeGraph",
            "TuistLoader",
            "Mockable",
            pathDependency,
        ],
        swiftSettings: [
            .define("MOCKING", .when(configuration: .debug)),
        ]
    ),
    .target(
        name: "TuistPlugin",
        dependencies: [
            "XcodeGraph",
            "TuistLoader",
            "TuistSupport",
            "TuistScaffold",
            "Mockable",
            "FileSystem",
            pathDependency,
        ],
        swiftSettings: [
            .define("MOCKING", .when(configuration: .debug)),
        ]
    ),
    .target(
        name: "TuistServer",
        dependencies: [
            "TuistCore",
            "TuistSupport",
            "TuistCache",
            "FileSystem",
            pathDependency,
            .product(name: "OpenAPIRuntime", package: "swift-openapi-runtime"),
            .product(name: "HTTPTypes", package: "swift-http-types"),
            .product(name: "OpenAPIURLSession", package: "swift-openapi-urlsession"),
        ],
        exclude: ["OpenAPI/server.yml"],
        swiftSettings: [
            .define("MOCKING", .when(configuration: .debug)),
        ]
    ),
    .target(
        name: "TuistHasher",
        dependencies: [
            "TuistCore",
            "TuistSupport",
            "FileSystem",
            pathDependency,
            "XcodeGraph",
        ],
        swiftSettings: [
            .define("MOCKING", .when(configuration: .debug)),
        ]
    ),
    .target(
        name: "TuistCache",
        dependencies: [
            "TuistCore",
            "TuistSupport",
            "FileSystem",
            pathDependency,
            "XcodeGraph",
            "TuistHasher",
        ],
        swiftSettings: [
            .define("MOCKING", .when(configuration: .debug)),
        ]
    ),
]

#if TUIST
    import struct ProjectDescription.PackageSettings

    let packageSettings = PackageSettings(
        productTypes: [
            "FileSystem": .staticFramework,
            "TSCBasic": .staticFramework,
            "TSCUtility": .staticFramework,
            "TSCclibc": .staticFramework,
            "TSCLibc": .staticFramework,
            "ArgumentParser": .staticFramework,
            "Mockable": .staticFramework,
        ],
        baseSettings: .settings(base: ["GENERATE_MASTER_OBJECT_FILE": "YES"])
    )

#endif

let package = Package(
    name: "tuist",
    platforms: [.macOS(.v13)],
    products: [
        .executable(name: "tuistbenchmark", targets: ["tuistbenchmark"]),
        .executable(name: "tuistfixturegenerator", targets: ["tuistfixturegenerator"]),
        .executable(name: "tuist", targets: ["tuist"]),
        .library(
            name: "ProjectDescription",
            type: .dynamic,
            targets: ["ProjectDescription"]
        ),
        .library(
            name: "ProjectAutomation",
            type: .dynamic,
            targets: ["ProjectAutomation"]
        ),
        .library(
            name: "ProjectAutomation-auto",
            targets: ["ProjectAutomation"]
        ),
        .library(
            name: "TuistKit",
            targets: ["TuistKit"]
        ),
        .library(
            name: "TuistSupport",
            targets: ["TuistSupport"]
        ),
        .library(
            name: "TuistSupportTesting",
            targets: ["TuistSupportTesting"]
        ),
        .library(
            name: "TuistCore",
            targets: ["TuistCore"]
        ),
        .library(
            name: "TuistCoreTesting",
            targets: ["TuistCoreTesting"]
        ),
        .library(
            name: "TuistLoader",
            targets: ["TuistLoader"]
        ),
        .library(
            name: "TuistLoaderTesting",
            targets: ["TuistLoaderTesting"]
        ),
        .library(
            name: "TuistAnalytics",
            targets: ["TuistAnalytics"]
        ),
        .library(
            name: "TuistAutomation",
            targets: ["TuistAutomation"]
        ),
        .library(
            name: "TuistDependencies",
            targets: ["TuistDependencies"]
        ),
        .library(
            name: "TuistAcceptanceTesting",
            targets: ["TuistAcceptanceTesting"]
        ),
        .library(
            name: "TuistServer",
            targets: ["TuistServer"]
        ),
        .library(
            name: "TuistHasher",
            targets: ["TuistHasher"]
        ),
        .library(
            name: "TuistCache",
            targets: ["TuistCache"]
        ),
        /// TuistGenerator
        ///
        /// A high level Xcode generator library
        /// responsible for generating Xcode projects & workspaces.
        ///
        /// This library can be used in external tools that wish to
        /// leverage Tuist's Xcode generation features.
        ///
        /// Note: This library should be treated as **unstable** as
        ///       it is still under development and may include breaking
        ///       changes in future releases.
        .library(
            name: "TuistGenerator",
            targets: ["TuistGenerator"]
        ),
    ],
    dependencies: [
        .package(url: "https://github.com/apple/swift-argument-parser", from: "1.5.0"),
        .package(url: "https://github.com/apple/swift-log", from: "1.5.3"),
        .package(url: "https://github.com/apple/swift-tools-support-core", from: "0.6.1"),
        .package(url: "https://github.com/FabrizioBrancati/Queuer", from: "2.1.1"),
        .package(url: "https://github.com/Flight-School/AnyCodable", from: "0.6.7"),
        .package(url: "https://github.com/weichsel/ZIPFoundation", from: "0.9.19"),
        .package(url: "https://github.com/kishikawakatsumi/KeychainAccess", from: "4.2.2"),
        .package(url: "https://github.com/stencilproject/Stencil", exact: "0.15.1"),
        .package(url: "https://github.com/tuist/GraphViz.git", exact: "0.4.2"),
        .package(url: "https://github.com/SwiftGen/StencilSwiftKit", exact: "2.10.1"),
        .package(url: "https://github.com/SwiftGen/SwiftGen", exact: "6.6.2"),
<<<<<<< HEAD
        .package(url: "https://github.com/kelvinharron/XcodeProj", branch: "add-swifttesting-parallelizable-handling"),
        .package(url: "https://github.com/cpisciotta/xcbeautify", exact: "2.0.1"),
=======
        .package(url: "https://github.com/tuist/XcodeProj", exact: "8.19.0"),
        .package(url: "https://github.com/cpisciotta/xcbeautify", .upToNextMajor(from: "2.13.0")),
>>>>>>> 3be91f47
        .package(url: "https://github.com/krzysztofzablocki/Difference.git", from: "1.0.2"),
        .package(url: "https://github.com/Kolos65/Mockable.git", exact: "0.0.11"),
        .package(
            url: "https://github.com/apple/swift-openapi-runtime", .upToNextMajor(from: "1.5.0")
        ),
        .package(
            url: "https://github.com/apple/swift-http-types", .upToNextMajor(from: "1.3.0")
        ),
        .package(
            url: "https://github.com/apple/swift-openapi-urlsession", .upToNextMajor(from: "1.0.2")
        ),
        .package(url: "https://github.com/tuist/Path", .upToNextMajor(from: "0.3.0")),
        .package(
            url: "https://github.com/tuist/XcodeGraph.git", .upToNextMajor(from: "0.14.0")
        ),
        .package(url: "https://github.com/tuist/FileSystem.git", .upToNextMajor(from: "0.4.0")),
        .package(url: "https://github.com/tuist/Command.git", exact: "0.8.0"),
    ],
    targets: targets
)<|MERGE_RESOLUTION|>--- conflicted
+++ resolved
@@ -465,13 +465,8 @@
         .package(url: "https://github.com/tuist/GraphViz.git", exact: "0.4.2"),
         .package(url: "https://github.com/SwiftGen/StencilSwiftKit", exact: "2.10.1"),
         .package(url: "https://github.com/SwiftGen/SwiftGen", exact: "6.6.2"),
-<<<<<<< HEAD
-        .package(url: "https://github.com/kelvinharron/XcodeProj", branch: "add-swifttesting-parallelizable-handling"),
-        .package(url: "https://github.com/cpisciotta/xcbeautify", exact: "2.0.1"),
-=======
         .package(url: "https://github.com/tuist/XcodeProj", exact: "8.19.0"),
         .package(url: "https://github.com/cpisciotta/xcbeautify", .upToNextMajor(from: "2.13.0")),
->>>>>>> 3be91f47
         .package(url: "https://github.com/krzysztofzablocki/Difference.git", from: "1.0.2"),
         .package(url: "https://github.com/Kolos65/Mockable.git", exact: "0.0.11"),
         .package(
