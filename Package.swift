// swift-tools-version: 5.10

@preconcurrency import PackageDescription

let swiftToolsSupportDependency: Target.Dependency = .product(
    name: "SwiftToolsSupport-auto", package: "swift-tools-support-core"
)
let pathDependency: Target.Dependency = .product(name: "Path", package: "Path")
let loggingDependency: Target.Dependency = .product(name: "Logging", package: "swift-log")
let argumentParserDependency: Target.Dependency = .product(
    name: "ArgumentParser", package: "swift-argument-parser"
)
let swiftGenKitDependency: Target.Dependency = .product(name: "SwiftGenKit", package: "SwiftGen")

let targets: [Target] = [
    .executableTarget(
        name: "tuistbenchmark",
        dependencies: [
            argumentParserDependency,
            pathDependency,
            swiftToolsSupportDependency,
            "FileSystem",
            "Path",
        ]
    ),
    .executableTarget(
        name: "tuistfixturegenerator",
        dependencies: [
            argumentParserDependency,
            pathDependency,
            swiftToolsSupportDependency,
            "ProjectDescription",
        ]
    ),
    .target(
        name: "TuistCore",
        dependencies: [
            pathDependency,
            "TuistSupport",
            "XcodeGraph",
            "XcodeProj",
            "Mockable",
            "FileSystem",
            .byName(name: "AnyCodable"),
        ],
        swiftSettings: [
            .define("MOCKING", .when(configuration: .debug)),
        ]
    ),
    .target(
        name: "TuistCoreTesting",
        dependencies: [
            "TuistCore",
            "TuistSupportTesting",
            "TuistSupport",
            "XcodeGraph",
            pathDependency,
        ],
        linkerSettings: [.linkedFramework("XCTest")]
    ),
    .target(
        name: "TuistKit",
        dependencies: [
            "XcodeProj",
            pathDependency,
            argumentParserDependency,
            "TuistCore",
            "TuistSupport",
            "TuistGenerator",
            "TuistAutomation",
            "ProjectDescription",
            "ProjectAutomation",
            "TuistLoader",
            "TuistHasher",
            "TuistScaffold",
            "TuistDependencies",
            "GraphViz",
            "TuistMigration",
            "TuistAsyncQueue",
            "TuistAnalytics",
            "TuistPlugin",
            "XcodeGraph",
            "Mockable",
            "TuistServer",
            "FileSystem",
            "TuistCache",
            .product(name: "OpenAPIRuntime", package: "swift-openapi-runtime"),
            .byName(name: "AnyCodable"),
        ],
        swiftSettings: [
            .define("MOCKING", .when(configuration: .debug)),
        ]
    ),
    .executableTarget(
        name: "tuist",
        dependencies: [
            "TuistKit",
            "TuistSupport",
            "Path",
            "TuistLoader",
            "ProjectDescription",
            "ProjectAutomation",
            swiftToolsSupportDependency,
        ]
    ),
    .target(
        name: "ProjectDescription",
        dependencies: []
    ),
    .target(
        name: "ProjectAutomation"
    ),
    .target(
        name: "TuistSupport",
        dependencies: [
            pathDependency,
            loggingDependency,
            swiftToolsSupportDependency,
            "KeychainAccess",
            "ZIPFoundation",
            "Mockable",
            "FileSystem",
        ],
        swiftSettings: [
            .define("MOCKING", .when(configuration: .debug)),
        ]
    ),
    .target(
        name: "TuistSupportTesting",
        dependencies: [
            "TuistSupport",
            "XcodeGraph",
            pathDependency,
            "Difference",
            "FileSystem",
        ],
        linkerSettings: [.linkedFramework("XCTest")]
    ),
    .target(
        name: "TuistAcceptanceTesting",
        dependencies: [
            "TuistKit",
            "TuistCore",
            "TuistSupport",
            "TuistSupportTesting",
            "XcodeProj",
            "FileSystem",
            "ProjectDescription",
            "XcodeGraph",
            pathDependency,
        ],
        linkerSettings: [.linkedFramework("XCTest")]
    ),
    .target(
        name: "TuistGenerator",
        dependencies: [
            "XcodeProj",
            pathDependency,
            "TuistCore",
            "XcodeGraph",
            "TuistSupport",
            "GraphViz",
            swiftGenKitDependency,
            "StencilSwiftKit",
            "Mockable",
            "FileSystem",
            "Stencil",
        ],
        swiftSettings: [
            .define("MOCKING", .when(configuration: .debug)),
        ]
    ),
    .target(
        name: "TuistGeneratorTesting",
        dependencies: [
            "TuistGenerator",
            pathDependency,
            "XcodeGraph",
            "XcodeProj",
            "TuistCore",
            "TuistSupport",
        ],
        linkerSettings: [.linkedFramework("XCTest")]
    ),
    .target(
        name: "TuistScaffold",
        dependencies: [
            pathDependency,
            "TuistCore",
            "XcodeGraph",
            "TuistSupport",
            "StencilSwiftKit",
            "Stencil",
            "Mockable",
            "FileSystem",
        ],
        swiftSettings: [
            .define("MOCKING", .when(configuration: .debug)),
        ]
    ),
    .target(
        name: "TuistAutomation",
        dependencies: [
            "XcodeProj",
            pathDependency,
            .product(name: "XcbeautifyLib", package: "xcbeautify"),
            "TuistCore",
            "XcodeGraph",
            "TuistSupport",
            "Mockable",
            "FileSystem",
            "Command",
        ],
        swiftSettings: [
            .define("MOCKING", .when(configuration: .debug)),
        ]
    ),
    .target(
        name: "TuistDependencies",
        dependencies: [
            "ProjectDescription",
            "TuistCore",
            "XcodeGraph",
            "TuistSupport",
            "TuistPlugin",
            "Mockable",
            pathDependency,
        ],
        swiftSettings: [
            .define("MOCKING", .when(configuration: .debug)),
        ]
    ),
    .target(
        name: "TuistMigration",
        dependencies: [
            "TuistCore",
            "XcodeGraph",
            "TuistSupport",
            "XcodeProj",
            "Mockable",
            "FileSystem",
            pathDependency,
        ],
        swiftSettings: [
            .define("MOCKING", .when(configuration: .debug)),
        ]
    ),
    .target(
        name: "TuistAsyncQueue",
        dependencies: [
            "TuistCore",
            "XcodeGraph",
            "TuistSupport",
            "XcodeProj",
            "Mockable",
            pathDependency,
            "Queuer",
            "FileSystem",
        ],
        swiftSettings: [
            .define("MOCKING", .when(configuration: .debug)),
        ]
    ),
    .target(
        name: "TuistLoader",
        dependencies: [
            "XcodeProj",
            pathDependency,
            "TuistCore",
            "XcodeGraph",
            "TuistSupport",
            "Mockable",
            "ProjectDescription",
            "FileSystem",
        ],
        swiftSettings: [
            .define("MOCKING", .when(configuration: .debug)),
        ]
    ),
    .target(
        name: "TuistLoaderTesting",
        dependencies: [
            "TuistLoader",
            pathDependency,
            "TuistCore",
            "ProjectDescription",
            "TuistSupportTesting",
            "TuistSupport",
            "XcodeGraph",
        ],
        linkerSettings: [.linkedFramework("XCTest")]
    ),
    .target(
        name: "TuistAnalytics",
        dependencies: [
            .byName(name: "AnyCodable"),
            "TuistAsyncQueue",
            "TuistCore",
            "XcodeGraph",
            "TuistLoader",
            "TuistSupport",
            "Mockable",
            pathDependency,
        ],
        swiftSettings: [
            .define("MOCKING", .when(configuration: .debug)),
        ]
    ),
    .target(
        name: "TuistPlugin",
        dependencies: [
            "XcodeGraph",
            "TuistLoader",
            "TuistCore",
            "TuistSupport",
            "TuistScaffold",
            "Mockable",
            "FileSystem",
            pathDependency,
        ],
        swiftSettings: [
            .define("MOCKING", .when(configuration: .debug)),
        ]
    ),
    .target(
        name: "TuistServer",
        dependencies: [
            "TuistCore",
            "TuistSupport",
            "TuistCache",
            "FileSystem",
            "XcodeGraph",
            "Mockable",
            pathDependency,
            .product(name: "OpenAPIRuntime", package: "swift-openapi-runtime"),
            .product(name: "HTTPTypes", package: "swift-http-types"),
            .product(name: "OpenAPIURLSession", package: "swift-openapi-urlsession"),
        ],
        exclude: ["OpenAPI/server.yml"],
        swiftSettings: [
            .define("MOCKING", .when(configuration: .debug)),
        ]
    ),
    .target(
        name: "TuistHasher",
        dependencies: [
            "TuistCore",
            "TuistSupport",
            "FileSystem",
            pathDependency,
            "XcodeGraph",
            "Mockable",
        ],
        swiftSettings: [
            .define("MOCKING", .when(configuration: .debug)),
        ]
    ),
    .target(
        name: "TuistCache",
        dependencies: [
            "TuistCore",
            "TuistSupport",
            "FileSystem",
            "Mockable",
            pathDependency,
            "XcodeGraph",
            "TuistHasher",
        ],
        swiftSettings: [
            .define("MOCKING", .when(configuration: .debug)),
        ]
    ),
]

#if TUIST
    import struct ProjectDescription.PackageSettings

    let packageSettings = PackageSettings(
        productTypes: [
            "FileSystem": .staticFramework,
            "TSCBasic": .staticFramework,
            "TSCUtility": .staticFramework,
            "TSCclibc": .staticFramework,
            "TSCLibc": .staticFramework,
            "ArgumentParser": .staticFramework,
            "Mockable": .staticFramework,
        ],
        baseSettings: .settings(base: ["GENERATE_MASTER_OBJECT_FILE": "YES"])
    )

#endif

let package = Package(
    name: "tuist",
    platforms: [.macOS(.v13)],
    products: [
        .executable(name: "tuistbenchmark", targets: ["tuistbenchmark"]),
        .executable(name: "tuistfixturegenerator", targets: ["tuistfixturegenerator"]),
        .executable(name: "tuist", targets: ["tuist"]),
        .library(
            name: "ProjectDescription",
            type: .dynamic,
            targets: ["ProjectDescription"]
        ),
        .library(
            name: "ProjectAutomation",
            type: .dynamic,
            targets: ["ProjectAutomation"]
        ),
        .library(
            name: "ProjectAutomation-auto",
            targets: ["ProjectAutomation"]
        ),
        .library(
            name: "TuistKit",
            targets: ["TuistKit"]
        ),
        .library(
            name: "TuistSupport",
            targets: ["TuistSupport"]
        ),
        .library(
            name: "TuistSupportTesting",
            targets: ["TuistSupportTesting"]
        ),
        .library(
            name: "TuistCore",
            targets: ["TuistCore"]
        ),
        .library(
            name: "TuistCoreTesting",
            targets: ["TuistCoreTesting"]
        ),
        .library(
            name: "TuistLoader",
            targets: ["TuistLoader"]
        ),
        .library(
            name: "TuistLoaderTesting",
            targets: ["TuistLoaderTesting"]
        ),
        .library(
            name: "TuistAnalytics",
            targets: ["TuistAnalytics"]
        ),
        .library(
            name: "TuistAutomation",
            targets: ["TuistAutomation"]
        ),
        .library(
            name: "TuistDependencies",
            targets: ["TuistDependencies"]
        ),
        .library(
            name: "TuistAcceptanceTesting",
            targets: ["TuistAcceptanceTesting"]
        ),
        .library(
            name: "TuistServer",
            targets: ["TuistServer"]
        ),
        .library(
            name: "TuistHasher",
            targets: ["TuistHasher"]
        ),
        .library(
            name: "TuistCache",
            targets: ["TuistCache"]
        ),
        /// TuistGenerator
        ///
        /// A high level Xcode generator library
        /// responsible for generating Xcode projects & workspaces.
        ///
        /// This library can be used in external tools that wish to
        /// leverage Tuist's Xcode generation features.
        ///
        /// Note: This library should be treated as **unstable** as
        ///       it is still under development and may include breaking
        ///       changes in future releases.
        .library(
            name: "TuistGenerator",
            targets: ["TuistGenerator"]
        ),
    ],
    dependencies: [
        .package(url: "https://github.com/apple/swift-argument-parser", from: "1.5.0"),
        .package(url: "https://github.com/apple/swift-log", from: "1.5.3"),
        .package(url: "https://github.com/apple/swift-tools-support-core", from: "0.6.1"),
        .package(url: "https://github.com/FabrizioBrancati/Queuer", from: "2.1.1"),
        .package(url: "https://github.com/Flight-School/AnyCodable", from: "0.6.7"),
        .package(url: "https://github.com/weichsel/ZIPFoundation", from: "0.9.19"),
        .package(url: "https://github.com/kishikawakatsumi/KeychainAccess", from: "4.2.2"),
        .package(url: "https://github.com/stencilproject/Stencil", exact: "0.15.1"),
        .package(url: "https://github.com/tuist/GraphViz.git", exact: "0.4.2"),
        .package(url: "https://github.com/SwiftGen/StencilSwiftKit", exact: "2.10.1"),
        .package(url: "https://github.com/SwiftGen/SwiftGen", exact: "6.6.2"),
        .package(url: "https://github.com/tuist/XcodeProj", exact: "8.24.4"),
        .package(url: "https://github.com/cpisciotta/xcbeautify", .upToNextMajor(from: "2.13.0")),
        .package(url: "https://github.com/krzysztofzablocki/Difference.git", from: "1.0.2"),
        .package(url: "https://github.com/Kolos65/Mockable.git", exact: "0.0.11"),
        .package(
            url: "https://github.com/apple/swift-openapi-runtime", .upToNextMajor(from: "1.5.0")
        ),
        .package(
            url: "https://github.com/apple/swift-http-types", .upToNextMajor(from: "1.3.0")
        ),
        .package(
            url: "https://github.com/apple/swift-openapi-urlsession", .upToNextMajor(from: "1.0.2")
        ),
        .package(url: "https://github.com/tuist/Path", .upToNextMajor(from: "0.3.0")),
<<<<<<< HEAD
        .package(url: "https://github.com/hiltonc/XcodeGraph.git", branch: "target-metadata"),
        .package(url: "https://github.com/tuist/FileSystem.git", .upToNextMajor(from: "0.2.0")),
=======
        .package(
            url: "https://github.com/tuist/XcodeGraph.git", .upToNextMajor(from: "0.18.0")
        ),
        .package(url: "https://github.com/tuist/FileSystem.git", .upToNextMajor(from: "0.6.17")),
        .package(url: "https://github.com/tuist/Command.git", exact: "0.8.0"),
        .package(url: "https://github.com/sparkle-project/Sparkle.git", from: "2.6.4"),
        .package(url: "https://github.com/apple/swift-collections", .upToNextMajor(from: "1.1.4")),
>>>>>>> a32c1624
    ],
    targets: targets
)<|MERGE_RESOLUTION|>--- conflicted
+++ resolved
@@ -509,18 +509,13 @@
             url: "https://github.com/apple/swift-openapi-urlsession", .upToNextMajor(from: "1.0.2")
         ),
         .package(url: "https://github.com/tuist/Path", .upToNextMajor(from: "0.3.0")),
-<<<<<<< HEAD
-        .package(url: "https://github.com/hiltonc/XcodeGraph.git", branch: "target-metadata"),
-        .package(url: "https://github.com/tuist/FileSystem.git", .upToNextMajor(from: "0.2.0")),
-=======
         .package(
-            url: "https://github.com/tuist/XcodeGraph.git", .upToNextMajor(from: "0.18.0")
+            url: "https://github.com/tuist/XcodeGraph.git", .upToNextMajor(from: "0.19.3")
         ),
         .package(url: "https://github.com/tuist/FileSystem.git", .upToNextMajor(from: "0.6.17")),
         .package(url: "https://github.com/tuist/Command.git", exact: "0.8.0"),
         .package(url: "https://github.com/sparkle-project/Sparkle.git", from: "2.6.4"),
         .package(url: "https://github.com/apple/swift-collections", .upToNextMajor(from: "1.1.4")),
->>>>>>> a32c1624
     ],
     targets: targets
 )