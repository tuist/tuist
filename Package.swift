// swift-tools-version:5.4.0

import PackageDescription

let signalsDependency: Target.Dependency = .byName(name: "Signals")
let rxSwiftDependency: Target.Dependency = .product(name: "RxSwift", package: "RxSwift")
let rxBlockingDependency: Target.Dependency = .product(name: "RxBlocking", package: "RxSwift")
let rxTestDependency: Target.Dependency = .product(name: "RxTest", package: "RxSwift")
let swiftToolsSupportDependency: Target.Dependency = .product(name: "SwiftToolsSupport-auto", package: "swift-tools-support-core")
let loggingDependency: Target.Dependency = .product(name: "Logging", package: "swift-log")
let argumentParserDependency: Target.Dependency = .product(name: "ArgumentParser", package: "swift-argument-parser")
let swiftGenKitDependency: Target.Dependency = .product(name: "SwiftGenKit", package: "SwiftGen")
let swifterDependency: Target.Dependency = .byName(name: "Swifter")
let combineExtDependency: Target.Dependency = .byName(name: "CombineExt")

let package = Package(
    name: "tuist",
    platforms: [.macOS(.v10_15)],
    products: [
        .executable(name: "tuist", targets: ["tuist"]),
        .executable(name: "tuistenv", targets: ["tuistenv"]),
        .library(
            name: "ProjectDescription",
            type: .dynamic,
            targets: ["ProjectDescription"]
        ),
        .library(
            name: "ProjectAutomation",
            targets: ["ProjectAutomation"]
        ),
        .library(
            name: "TuistGraph",
            targets: ["TuistGraph"]
        ),
        /// TuistGenerator
        ///
        /// A high level Xcode generator library
        /// responsible for generating Xcode projects & workspaces.
        ///
        /// This library can be used in external tools that wish to
        /// leverage Tuist's Xcode generation features.
        ///
        /// Note: This library should be treated as **unstable** as
        ///       it is still under development and may include breaking
        ///       changes in future releases.
        .library(
            name: "TuistGenerator",
            targets: ["TuistGenerator"]
        ),
    ],
    dependencies: [
        .package(url: "https://github.com/tuist/XcodeProj.git", .upToNextMajor(from: "8.7.1")),
        .package(name: "Signals", url: "https://github.com/tuist/BlueSignals.git", .upToNextMajor(from: "1.0.21")),
        .package(url: "https://github.com/ReactiveX/RxSwift.git", .upToNextMajor(from: "6.5.0")),
        .package(url: "https://github.com/rnine/Checksum.git", .upToNextMajor(from: "1.0.2")),
        .package(url: "https://github.com/apple/swift-log.git", .upToNextMajor(from: "1.4.2")),
        .package(url: "https://github.com/krzyzanowskim/CryptoSwift.git", .upToNextMajor(from: "1.4.1")),
        .package(url: "https://github.com/stencilproject/Stencil.git", .upToNextMajor(from: "0.14.0")),
        .package(url: "https://github.com/kishikawakatsumi/KeychainAccess.git", .upToNextMajor(from: "4.2.2")),
        .package(name: "Swifter", url: "https://github.com/fortmarek/swifter.git", .branch("stable")),
        .package(url: "https://github.com/apple/swift-tools-support-core.git", .upToNextMinor(from: "0.2.0")),
        .package(url: "https://github.com/apple/swift-argument-parser.git", .upToNextMajor(from: "1.0.0")),
        .package(url: "https://github.com/marmelroy/Zip.git", .upToNextMajor(from: "2.1.1")),
        .package(url: "https://github.com/tuist/GraphViz.git", .branch("tuist")),
        .package(url: "https://github.com/SwiftGen/SwiftGen", .exact("6.5.0")),
        .package(url: "https://github.com/SwiftGen/StencilSwiftKit.git", .upToNextMajor(from: "2.8.0")),
        .package(url: "https://github.com/FabrizioBrancati/Queuer.git", .upToNextMajor(from: "2.1.1")),
        .package(url: "https://github.com/CombineCommunity/CombineExt.git", .upToNextMajor(from: "1.3.0")),
    ],
    targets: [
        .target(
            name: "TuistGraph",
            dependencies: [
                swiftToolsSupportDependency,
                "TuistSupport",
            ]
        ),
        .target(
            name: "TuistGraphTesting",
            dependencies: ["TuistGraph", "TuistSupportTesting"]
        ),
        .testTarget(
            name: "TuistGraphTests",
            dependencies: ["TuistGraph", "TuistGraphTesting", "TuistSupportTesting", "TuistCoreTesting"]
        ),
        .target(
            name: "TuistCore",
            dependencies: [
                rxSwiftDependency,
                swiftToolsSupportDependency,
                "ProjectDescription",
                "TuistSupport",
                "TuistGraph",
                "XcodeProj",
                "Checksum",
            ]
        ),
        .target(
            name: "TuistCoreTesting",
            dependencies: ["TuistCore", "TuistSupportTesting", "TuistGraphTesting"]
        ),
        .testTarget(
            name: "TuistCoreTests",
            dependencies: ["TuistCore", "TuistCoreTesting", "TuistSupportTesting"]
        ),
        .testTarget(
            name: "TuistCoreIntegrationTests",
            dependencies: ["TuistCore", "TuistSupportTesting"]
        ),
        .target(
            name: "TuistKit",
            dependencies: [
                "XcodeProj",
                swiftToolsSupportDependency,
                argumentParserDependency,
                "TuistSupport",
                "TuistGenerator",
                "TuistCache",
                "TuistAutomation",
                "ProjectDescription",
                "ProjectAutomation",
                signalsDependency,
                rxSwiftDependency,
                "TuistLoader",
                "TuistScaffold",
                "TuistSigning",
                "TuistDependencies",
                "TuistCloud",
                "GraphViz",
                "TuistMigration",
                "TuistAsyncQueue",
                "TuistAnalytics",
                "TuistPlugin",
                "TuistGraph",
            ]
        ),
        .testTarget(
            name: "TuistKitTests",
            dependencies: [
                "TuistKit",
                "TuistAutomation",
                "TuistSupportTesting",
                "TuistCoreTesting",
                "ProjectDescription",
                "ProjectAutomation",
                "TuistLoaderTesting",
                "TuistCacheTesting",
                "TuistGeneratorTesting",
                "TuistScaffoldTesting",
                "TuistCloudTesting",
                "TuistAutomationTesting",
                "TuistSigningTesting",
                "TuistDependenciesTesting",
                "TuistMigrationTesting",
                "TuistAsyncQueueTesting",
                "TuistGraphTesting",
                "TuistPlugin",
                "TuistPluginTesting",
            ]
        ),
        .testTarget(
            name: "TuistKitIntegrationTests",
            dependencies: [
                "TuistKit",
                "TuistCoreTesting",
                "TuistSupportTesting",
                "ProjectDescription",
                "ProjectAutomation",
                "TuistLoaderTesting",
                "TuistCloudTesting",
                "TuistGraphTesting",
            ]
        ),
        .executableTarget(
            name: "tuist",
            dependencies: [
                "TuistKit",
                "ProjectDescription",
                "ProjectAutomation",
            ]
        ),
        .target(
            name: "TuistEnvKit",
            dependencies: [
                argumentParserDependency,
                swiftToolsSupportDependency,
                "TuistSupport",
                rxSwiftDependency,
            ]
        ),
        .testTarget(
            name: "TuistEnvKitTests",
            dependencies: [
                "TuistEnvKit",
                "TuistSupportTesting",
            ]
        ),
        .executableTarget(
            name: "tuistenv",
            dependencies: [
                "TuistEnvKit",
            ]
        ),
        .target(
            name: "ProjectDescription",
            dependencies: []
        ),
        .testTarget(
            name: "ProjectDescriptionTests",
            dependencies: [
                "ProjectDescription",
                "TuistSupportTesting",
            ]
        ),
        .target(
            name: "ProjectAutomation",
            dependencies: [
                swiftToolsSupportDependency,
            ]
        ),
        .target(
            name: "TuistSupport",
            dependencies: [
                combineExtDependency,
                swiftToolsSupportDependency,
                rxSwiftDependency,
                loggingDependency,
                "KeychainAccess",
                swifterDependency,
                signalsDependency,
                "Zip",
                "Checksum",
                "ProjectDescription",
            ]
        ),
        .target(
            name: "TuistSupportTesting",
            dependencies: [
                "TuistSupport",
                "TuistGraph",
                swiftToolsSupportDependency,
            ]
        ),
        .testTarget(
            name: "TuistSupportTests",
            dependencies: [
                "TuistSupport",
                "TuistSupportTesting",
            ]
        ),
        .testTarget(
            name: "TuistSupportIntegrationTests",
            dependencies: [
                "TuistSupport",
                "TuistSupportTesting",
            ]
        ),
        .target(
            name: "TuistGenerator",
            dependencies: [
                "XcodeProj",
                swiftToolsSupportDependency,
                "TuistCore",
                "TuistGraph",
                "TuistSupport",
                "GraphViz",
                swiftGenKitDependency,
                "StencilSwiftKit",
            ]
        ),
        .target(
            name: "TuistGeneratorTesting",
            dependencies: [
                "TuistGenerator",
                "TuistCoreTesting",
                "TuistSupportTesting",
                "TuistGraphTesting",
            ]
        ),
        .testTarget(
            name: "TuistGeneratorTests",
            dependencies: [
                "TuistGenerator",
                "TuistSupportTesting",
                "TuistCoreTesting",
                "TuistGeneratorTesting",
                "TuistSigningTesting",
                "TuistGraphTesting",
            ]
        ),
        .testTarget(
            name: "TuistGeneratorIntegrationTests",
            dependencies: [
                "TuistGenerator",
                "TuistSupportTesting",
                "TuistCoreTesting",
                "TuistGeneratorTesting",
                "TuistGraphTesting",
            ]
        ),
        .target(
            name: "TuistCache",
            dependencies: [
                "XcodeProj",
                swiftToolsSupportDependency,
                "TuistCore",
                "TuistGraph",
                "TuistSupport",
                rxSwiftDependency,
            ]
        ),
        .testTarget(
            name: "TuistCacheTests",
            dependencies: [
                "TuistCache",
                "TuistSupportTesting",
                "TuistCoreTesting",
                "TuistCacheTesting",
                "TuistGraphTesting",
            ]
        ),
        .target(
            name: "TuistCacheTesting",
            dependencies: [
                "TuistCache",
                swiftToolsSupportDependency,
                "TuistCore",
                rxTestDependency,
                rxSwiftDependency,
                "TuistSupportTesting",
                "TuistGraphTesting",
                "TuistCoreTesting",
            ]
        ),
        .target(
            name: "TuistCloud",
            dependencies: [
                "XcodeProj",
                swiftToolsSupportDependency,
                "TuistCore",
                "TuistGraph",
                "TuistSupport",
                rxSwiftDependency,
            ]
        ),
        .testTarget(
            name: "TuistCloudTests",
            dependencies: [
                "TuistCloud",
                "TuistSupportTesting",
                "TuistCoreTesting",
                "TuistGraphTesting",
            ]
        ),
        .target(
            name: "TuistCloudTesting",
            dependencies: [
                "TuistCloud",
                swiftToolsSupportDependency,
                "TuistCore",
                rxTestDependency,
                rxSwiftDependency,
                "TuistGraphTesting",
            ]
        ),
        .testTarget(
            name: "TuistCacheIntegrationTests",
            dependencies: [
                "TuistCache",
                "TuistSupportTesting",
                "TuistCoreTesting",
                "TuistGraphTesting",
            ]
        ),
        .target(
            name: "TuistScaffold",
            dependencies: [
                swiftToolsSupportDependency,
                "TuistCore",
                "TuistGraph",
                "TuistSupport",
                "StencilSwiftKit",
                "Stencil",
            ]
        ),
        .target(
            name: "TuistScaffoldTesting",
            dependencies: [
                "TuistScaffold",
                "TuistGraphTesting",
            ]
        ),
        .testTarget(
            name: "TuistScaffoldTests",
            dependencies: [
                "TuistScaffold",
                "TuistSupportTesting",
                "TuistCoreTesting",
                "TuistGraphTesting",
            ]
        ),
        .testTarget(
            name: "TuistScaffoldIntegrationTests",
            dependencies: [
                "TuistScaffold",
                "TuistSupportTesting",
                "TuistGraphTesting",
            ]
        ),
        .target(
            name: "TuistAutomation",
            dependencies: [
                "XcodeProj",
                swiftToolsSupportDependency,
                "TuistCore",
                "TuistGraph",
                "TuistSupport",
            ]
        ),
        .testTarget(
            name: "TuistAutomationTests",
            dependencies: [
                "TuistAutomation",
                "TuistAutomationTesting",
                "TuistSupportTesting",
                "TuistCoreTesting",
                "TuistGraphTesting",
            ]
        ),
        .target(
            name: "TuistAutomationTesting",
            dependencies: [
                "TuistAutomation",
                swiftToolsSupportDependency,
                "TuistCore",
                "TuistCoreTesting",
                "ProjectDescription",
                "TuistSupportTesting",
                "TuistGraphTesting",
            ]
        ),
        .testTarget(
            name: "TuistAutomationIntegrationTests",
            dependencies: [
                "TuistAutomation",
                "TuistSupportTesting",
                "TuistGraphTesting",
            ]
        ),
        .target(
            name: "TuistSigning",
            dependencies: [
                "TuistCore",
                "TuistGraph",
                "TuistSupport",
                "CryptoSwift",
            ]
        ),
        .target(
            name: "TuistSigningTesting",
            dependencies: [
                "TuistSigning",
                "TuistGraphTesting",
            ]
        ),
        .testTarget(
            name: "TuistSigningTests",
            dependencies: [
                "TuistSigning",
                "TuistSupportTesting",
                "TuistCoreTesting",
                "TuistSigningTesting",
                "TuistGraphTesting",
            ]
        ),
        .testTarget(
            name: "TuistSigningIntegrationTests",
            dependencies: [
                "TuistSigning",
                "TuistSupportTesting",
                "TuistCoreTesting",
                "TuistSigningTesting",
                "TuistGraphTesting",
            ]
        ),
        .target(
            name: "TuistDependencies",
            dependencies: [
                "ProjectDescription",
                "TuistCore",
                "TuistGraph",
                "TuistSupport",
            ]
        ),
        .target(
            name: "TuistDependenciesTesting",
            dependencies: [
                "TuistDependencies",
                "TuistGraphTesting",
            ]
        ),
        .testTarget(
            name: "TuistDependenciesTests",
            dependencies: [
                "TuistDependencies",
                "TuistDependenciesTesting",
                "TuistCoreTesting",
                "TuistSupportTesting",
                "TuistGraphTesting",
            ]
        ),
        .target(
<<<<<<< HEAD
=======
            name: "TuistLinting",
            dependencies: [
                "TuistCore",
                "TuistGraph",
                "TuistSupport",
                signalsDependency,
                rxSwiftDependency,
            ]
        ),
        .target(
            name: "TuistLintingTesting",
            dependencies: [
                "TuistLinting",
                "TuistGraphTesting",
            ]
        ),
        .testTarget(
            name: "TuistLintingTests",
            dependencies: [
                "TuistLinting",
                "TuistLintingTesting",
                "TuistCoreTesting",
                "TuistSupportTesting",
                "TuistGraphTesting",
            ]
        ),
        .target(
>>>>>>> a8487701
            name: "TuistMigration",
            dependencies: [
                "TuistCore",
                "TuistGraph",
                "TuistSupport",
                "XcodeProj",
                swiftToolsSupportDependency,
            ]
        ),
        .target(
            name: "TuistMigrationTesting",
            dependencies: [
                "TuistMigration",
                "TuistGraphTesting",
            ]
        ),
        .testTarget(
            name: "TuistMigrationTests",
            dependencies: [
                "TuistMigration",
                "TuistSupportTesting",
                "TuistCoreTesting",
                "TuistMigrationTesting",
                "TuistGraphTesting",
            ]
        ),
        .testTarget(
            name: "TuistMigrationIntegrationTests",
            dependencies: [
                "TuistMigration",
                "TuistSupportTesting",
                "TuistCoreTesting",
                "TuistMigrationTesting",
                "TuistGraphTesting",
            ]
        ),
        .target(
            name: "TuistAsyncQueue",
            dependencies: [
                "TuistCore",
                "TuistGraph",
                "TuistSupport",
                "XcodeProj",
                swiftToolsSupportDependency,
                "Queuer",
            ]
        ),
        .target(
            name: "TuistAsyncQueueTesting",
            dependencies: [
                "TuistAsyncQueue",
                "TuistGraphTesting",
            ]
        ),
        .testTarget(
            name: "TuistAsyncQueueTests",
            dependencies: [
                "TuistAsyncQueue",
                "TuistSupportTesting",
                "TuistCoreTesting",
                "TuistAsyncQueueTesting",
                "TuistGraphTesting",
            ]
        ),
        .target(
            name: "TuistLoader",
            dependencies: [
                "XcodeProj",
                swiftToolsSupportDependency,
                "TuistCore",
                "TuistGraph",
                "TuistSupport",
                "ProjectDescription",
            ]
        ),
        .target(
            name: "TuistLoaderTesting",
            dependencies: [
                "TuistLoader",
                swiftToolsSupportDependency,
                "TuistCore",
                "TuistGraphTesting",
                "ProjectDescription",
                "TuistSupportTesting",
            ]
        ),
        .testTarget(
            name: "TuistLoaderTests",
            dependencies: [
                "TuistLoader",
                "TuistGraphTesting",
                "TuistSupportTesting",
                "TuistLoaderTesting",
                "TuistCoreTesting",
            ]
        ),
        .testTarget(
            name: "TuistLoaderIntegrationTests",
            dependencies: [
                "TuistLoader",
                "TuistGraphTesting",
                "TuistSupportTesting",
                "ProjectDescription",
            ]
        ),
        .testTarget(
            name: "TuistIntegrationTests",
            dependencies: [
                "TuistGenerator",
                "TuistSupportTesting",
                "TuistSupport",
                "TuistCoreTesting",
                "TuistGraphTesting",
                "TuistLoaderTesting",
            ]
        ),
        .target(
            name: "TuistAnalytics",
            dependencies: [
                "TuistAsyncQueue",
                "TuistCloud",
                "TuistCore",
                "TuistGraph",
                "TuistLoader",
            ]
        ),
        .testTarget(
            name: "TuistAnalyticsTests",
            dependencies: [
                "TuistAnalytics",
                "TuistSupportTesting",
                "TuistGraphTesting",
                "TuistCoreTesting",
                "XcodeProj",
            ]
        ),
        .target(
            name: "TuistPlugin",
            dependencies: [
                "TuistGraph",
                "TuistLoader",
                "TuistSupport",
                "TuistScaffold",
                swiftToolsSupportDependency,
            ]
        ),
        .target(
            name: "TuistPluginTesting",
            dependencies: [
                "TuistGraph",
                "TuistPlugin",
                swiftToolsSupportDependency,
            ]
        ),
        .testTarget(
            name: "TuistPluginTests",
            dependencies: [
                "ProjectDescription",
                "TuistLoader",
                "TuistLoaderTesting",
                "TuistGraphTesting",
                "TuistPlugin",
                "TuistSupport",
                "TuistSupportTesting",
                "TuistScaffoldTesting",
                "TuistCoreTesting",
                swiftToolsSupportDependency,
            ]
        ),
    ]
)<|MERGE_RESOLUTION|>--- conflicted
+++ resolved
@@ -510,36 +510,6 @@
             ]
         ),
         .target(
-<<<<<<< HEAD
-=======
-            name: "TuistLinting",
-            dependencies: [
-                "TuistCore",
-                "TuistGraph",
-                "TuistSupport",
-                signalsDependency,
-                rxSwiftDependency,
-            ]
-        ),
-        .target(
-            name: "TuistLintingTesting",
-            dependencies: [
-                "TuistLinting",
-                "TuistGraphTesting",
-            ]
-        ),
-        .testTarget(
-            name: "TuistLintingTests",
-            dependencies: [
-                "TuistLinting",
-                "TuistLintingTesting",
-                "TuistCoreTesting",
-                "TuistSupportTesting",
-                "TuistGraphTesting",
-            ]
-        ),
-        .target(
->>>>>>> a8487701
             name: "TuistMigration",
             dependencies: [
                 "TuistCore",
