--- conflicted
+++ resolved
@@ -45,9 +45,9 @@
         ),
     ],
     dependencies: [
-<<<<<<< HEAD
         .package(url: "https://github.com/apollographql/apollo-ios.git", from: "1.0.7"),
         .package(url: "https://github.com/apple/swift-argument-parser.git", from: "1.2.2"),
+        .package(url: "https://github.com/apple/swift-docc-plugin.git", from: "1.1.0"),
         .package(url: "https://github.com/apple/swift-log.git", from: "1.5.2"),
         .package(url: "https://github.com/apple/swift-tools-support-core.git", from: "0.5.1"),
         .package(url: "https://github.com/CombineCommunity/CombineExt.git", from: "1.8.1"),
@@ -56,12 +56,6 @@
         .package(url: "https://github.com/weichsel/ZIPFoundation.git", revision: "22bfd0ad22e1b2057088180e8e9c66e204755098"),
         .package(url: "https://github.com/httpswift/swifter.git", revision: "1e4f51c92d7ca486242d8bf0722b99de2c3531aa"),
         .package(url: "https://github.com/kishikawakatsumi/KeychainAccess.git", from: "4.2.2"),
-=======
-        .package(url: "https://github.com/apple/swift-docc-plugin.git", from: "1.1.0"),
-        .package(url: "https://github.com/tuist/XcodeProj.git", from: "8.8.0"),
-        .package(url: "https://github.com/rnine/Checksum.git", from: "1.0.2"),
-        .package(url: "https://github.com/apple/swift-log.git", from: "1.4.4"),
->>>>>>> 00c016c8
         .package(url: "https://github.com/krzyzanowskim/CryptoSwift.git", from: "1.6.0"),
         .package(url: "https://github.com/rnine/Checksum.git", from: "1.0.2"),
         .package(url: "https://github.com/stencilproject/Stencil.git", from: "0.15.1"),
