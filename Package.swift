// swift-tools-version: 6.1

@preconcurrency import PackageDescription

let swiftToolsSupportDependency: Target.Dependency = .product(
    name: "SwiftToolsSupport-auto", package: "swiftlang.swift-tools-support-core"
)
let pathDependency: Target.Dependency = .product(name: "Path", package: "tuist.Path")
let loggingDependency: Target.Dependency = .product(name: "Logging", package: "apple.swift-log")
let argumentParserDependency: Target.Dependency = .product(
    name: "ArgumentParser", package: "apple.swift-argument-parser"
)
let swiftGenKitDependency: Target.Dependency = .product(
    name: "SwiftGenKit", package: "swiftGen.SwiftGen")
let fileSystemDependency: Target.Dependency = .product(name: "FileSystem", package: "tuist.FileSystem")
let commandDependency: Target.Dependency = .product(name: "Command", package: "tuist.Command")
let xcodeGraphDependency: Target.Dependency = .product(name: "XcodeGraph", package: "tuist.XcodeGraph")
let xcodeProjDependency: Target.Dependency = .product(name: "XcodeProj", package: "tuist.XcodeProj")
let mockableDependency: Target.Dependency = .product(name: "Mockable", package: "kolos65.Mockable")
let zipFoundationDependency: Target.Dependency = .product(name: "ZIPFoundation", package: "tuist.ZIPFoundation")
let stencilDependency: Target.Dependency = .product(name: "Stencil", package: "stencilproject.Stencil")
let stencilSwiftKitDependency: Target.Dependency = .product(name: "StencilSwiftKit", package: "swiftGen.StencilSwiftKit")
let graphVizDependency: Target.Dependency = .product(name: "GraphViz", package: "tuist.GraphViz")
let queuerDependency: Target.Dependency = .product(name: "Queuer", package: "fabrizioBrancati.Queuer")
let differenceDependency: Target.Dependency = .product(name: "Difference", package: "krzysztofzablocki.Difference")
let keychainAccessDependency: Target.Dependency = .product(name: "KeychainAccess", package: "kishikawakatsumi.KeychainAccess")
let anyCodableDependency: Target.Dependency = .product(name: "AnyCodable", package: "flight-school.AnyCodable")

let targets: [Target] = [
    .executableTarget(
        name: "tuistbenchmark",
        dependencies: [
            argumentParserDependency,
            pathDependency,
            swiftToolsSupportDependency,
            fileSystemDependency,
            "TuistSupport",
        ],
        path: "cli/Sources/tuistbenchmark"
    ),
    .executableTarget(
        name: "tuistfixturegenerator",
        dependencies: [
            argumentParserDependency,
            pathDependency,
            swiftToolsSupportDependency,
            pathDependency,
            "ProjectDescription",
            "TuistSupport",
        ],
        path: "cli/Sources/tuistfixturegenerator"
    ),
    .target(
        name: "TuistCore",
        dependencies: [
            pathDependency,
            "TuistSupport",
            xcodeGraphDependency,
            xcodeProjDependency,
            mockableDependency,
            fileSystemDependency,
            "TuistSimulator",
            .product(name: "XcodeMetadata", package: "tuist.XcodeGraph"),
            anyCodableDependency,
        ],
        path: "cli/Sources/TuistCore",
        swiftSettings: [
            .define("MOCKING", .when(configuration: .debug))
        ]
    ),
    .target(
        name: "TuistKit",
        dependencies: [
            xcodeProjDependency,
            pathDependency,
            argumentParserDependency,
            .target(name: "TuistProcess", condition: .when(platforms: [.macOS])),
            "TuistCore",
            "TuistSupport",
            "TuistGenerator",
            "TuistAutomation",
            "ProjectDescription",
            "ProjectAutomation",
            "TuistLoader",
            "TuistHasher",
            "TuistScaffold",
            "TuistDependencies",
            graphVizDependency,
            "TuistMigration",
            "TuistAsyncQueue",
            "TuistAnalytics",
            "TuistPlugin",
            xcodeGraphDependency,
            mockableDependency,
            "TuistServer",
            "TuistSimulator",
            fileSystemDependency,
            "TuistCache",
            "TuistRootDirectoryLocator",
            "TuistXcodeProjectOrWorkspacePathLocator",
            "TuistXCResultService",
            "TuistCI",
            "TuistCAS",
            "TuistLaunchctl",
            .product(name: "Noora", package: "tuist.Noora"),
            .product(name: "Command", package: "tuist.Command"),
            .product(name: "OpenAPIRuntime", package: "apple.swift-openapi-runtime"),
            .product(name: "XcodeGraphMapper", package: "tuist.XcodeGraph"),
            anyCodableDependency,
            .product(name: "XCResultKit", package: "davidahouse.XCResultKit"),
            .product(name: "MCP", package: "modelcontextprotocol.swift-sdk"),
            .product(name: "SwiftyJSON", package: "swiftyJSON.SwiftyJSON"),
            .product(name: "Rosalind", package: "tuist.Rosalind"),
            .product(name: "GRPCNIOTransportHTTP2", package: "grpc.grpc-swift-nio-transport"),
        ],
        path: "cli/Sources/TuistKit",
        swiftSettings: [
            .define("MOCKING", .when(configuration: .debug))
        ]
    ),
    .executableTarget(
        name: "tuist",
        dependencies: [
            "TuistKit",
            "TuistSupport",
            "TuistLoader",
            "ProjectDescription",
            "ProjectAutomation",
            .product(name: "Noora", package: "tuist.Noora"),
            pathDependency,
            swiftToolsSupportDependency,
        ],
        path: "cli/Sources/tuist",
    ),
    .target(
        name: "ProjectDescription",
        dependencies: [],
        path: "cli/Sources/ProjectDescription",
    ),
    .target(
        name: "ProjectAutomation",
        path: "cli/Sources/ProjectAutomation",
    ),
    .target(
        name: "TuistSupport",
        dependencies: [
            pathDependency,
            loggingDependency,
            swiftToolsSupportDependency,
            zipFoundationDependency,
            mockableDependency,
            fileSystemDependency,
            commandDependency,
            .product(name: "Noora", package: "tuist.Noora"),
            .product(name: "LoggingOSLog", package: "chrisaljoudi.swift-log-oslog"),
            .product(name: "FileLogging", package: "crspybits.swift-log-file"),
            .product(name: "XCLogParser", package: "MobileNativeFoundation.XCLogParser"),
            .product(name: "OrderedSet", package: "frazer-rbsn.OrderedSet"),
        ],
        path: "cli/Sources/TuistSupport",
        swiftSettings: [
            .define("MOCKING", .when(configuration: .debug))
        ]
    ),
    .target(
        name: "TuistTesting",
        dependencies: [
            "TuistSupport",
            "TuistServer",
            xcodeGraphDependency,
            pathDependency,
            differenceDependency,
            fileSystemDependency,
            .product(name: "FileSystemTesting", package: "tuist.FileSystem"),
            argumentParserDependency,
        ],
        path: "cli/Sources/TuistTesting",
        linkerSettings: [.linkedFramework("XCTest")]
    ),
    .target(
        name: "TuistAcceptanceTesting",
        dependencies: [
            "TuistKit",
            "TuistCore",
            "TuistSupport",
            "TuistTesting",
            xcodeProjDependency,
            fileSystemDependency,
            "ProjectDescription",
            xcodeGraphDependency,
            pathDependency,
        ],
        path: "cli/Sources/TuistAcceptanceTesting",
        linkerSettings: [.linkedFramework("XCTest")]
    ),
    .target(
        name: "TuistGenerator",
        dependencies: [
            xcodeProjDependency,
            pathDependency,
            "TuistCore",
            xcodeGraphDependency,
            "TuistSupport",
            graphVizDependency,
            swiftGenKitDependency,
            stencilSwiftKitDependency,
            mockableDependency,
            fileSystemDependency,
            stencilDependency,
            "TuistRootDirectoryLocator",
        ],
        path: "cli/Sources/TuistGenerator",
        swiftSettings: [
            .define("MOCKING", .when(configuration: .debug))
        ]
    ),
    .target(
        name: "TuistScaffold",
        dependencies: [
            pathDependency,
            "TuistCore",
            xcodeGraphDependency,
            "TuistSupport",
            stencilSwiftKitDependency,
            stencilDependency,
            mockableDependency,
            fileSystemDependency,
            "TuistRootDirectoryLocator",
        ],
        path: "cli/Sources/TuistScaffold",
        swiftSettings: [
            .define("MOCKING", .when(configuration: .debug))
        ]
    ),
    .target(
        name: "TuistAutomation",
        dependencies: [
            xcodeProjDependency,
            pathDependency,
            .product(name: "XcbeautifyLib", package: "cpisciotta.xcbeautify"),
            "TuistCore",
            xcodeGraphDependency,
            "TuistSupport",
            mockableDependency,
            fileSystemDependency,
            commandDependency,
        ],
        path: "cli/Sources/TuistAutomation",
        swiftSettings: [
            .define("MOCKING", .when(configuration: .debug))
        ]
    ),
    .target(
        name: "TuistDependencies",
        dependencies: [
            "ProjectDescription",
            "TuistCore",
            xcodeGraphDependency,
            "TuistSupport",
            "TuistPlugin",
            mockableDependency,
            pathDependency,
        ],
        path: "cli/Sources/TuistDependencies",
        swiftSettings: [
            .define("MOCKING", .when(configuration: .debug))
        ]
    ),
    .target(
        name: "TuistMigration",
        dependencies: [
            "TuistCore",
            xcodeGraphDependency,
            "TuistSupport",
            xcodeProjDependency,
            mockableDependency,
            fileSystemDependency,
            pathDependency,
        ],
        path: "cli/Sources/TuistMigration",
        swiftSettings: [
            .define("MOCKING", .when(configuration: .debug))
        ]
    ),
    .target(
        name: "TuistAsyncQueue",
        dependencies: [
            "TuistCore",
            xcodeGraphDependency,
            "TuistSupport",
            xcodeProjDependency,
            mockableDependency,
            pathDependency,
            queuerDependency,
            fileSystemDependency,
        ],
        path: "cli/Sources/TuistAsyncQueue",
        swiftSettings: [
            .define("MOCKING", .when(configuration: .debug))
        ]
    ),
    .target(
        name: "TuistLoader",
        dependencies: [
            xcodeProjDependency,
            pathDependency,
            "TuistCore",
            xcodeGraphDependency,
            "TuistSupport",
            mockableDependency,
            "ProjectDescription",
            fileSystemDependency,
            "TuistRootDirectoryLocator",
            "TuistGit",
        ],
        path: "cli/Sources/TuistLoader",
        swiftSettings: [
            .define("MOCKING", .when(configuration: .debug))
        ]
    ),
    .target(
        name: "TuistProcess",
        dependencies: [
            mockableDependency
        ],
        path: "cli/Sources/TuistProcess",
        swiftSettings: [
            .define("MOCKING", .when(configuration: .debug))
        ]
    ),
    .target(
        name: "TuistAnalytics",
        dependencies: [
            anyCodableDependency,
            "TuistAsyncQueue",
            "TuistServer",
            "TuistCore",
            xcodeGraphDependency,
            "TuistLoader",
            "TuistSupport",
            mockableDependency,
            pathDependency,
        ],
        path: "cli/Sources/TuistAnalytics",
        swiftSettings: [
            .define("MOCKING", .when(configuration: .debug))
        ]
    ),
    .target(
        name: "TuistPlugin",
        dependencies: [
            xcodeGraphDependency,
            "TuistLoader",
            "TuistCore",
            "TuistSupport",
            "TuistScaffold",
            mockableDependency,
            fileSystemDependency,
            pathDependency,
        ],
        path: "cli/Sources/TuistPlugin",
        swiftSettings: [
            .define("MOCKING", .when(configuration: .debug))
        ]
    ),
    .target(
        name: "TuistServer",
        dependencies: [
            "TuistCore",
            "TuistSupport",
            "TuistCache",
            "TuistXCActivityLog",
<<<<<<< HEAD
            "TuistXCResultService",
            "FileSystem",
            "XcodeGraph",
            "Mockable",
            "KeychainAccess",
=======
            fileSystemDependency,
            xcodeGraphDependency,
            mockableDependency,
            keychainAccessDependency,
>>>>>>> 17dd8311
            .target(name: "TuistCI", condition: .when(platforms: [.macOS])),
            .target(name: "TuistProcess", condition: .when(platforms: [.macOS])),
            pathDependency,
            .product(name: "OpenAPIRuntime", package: "apple.swift-openapi-runtime"),
            .product(name: "HTTPTypes", package: "apple.swift-http-types"),
            .product(name: "OpenAPIURLSession", package: "apple.swift-openapi-urlsession"),
            .product(name: "Rosalind", package: "tuist.Rosalind"),
        ],
        path: "cli/Sources/TuistServer",
        exclude: ["OpenAPI/server.yml"],
        swiftSettings: [
            .define("MOCKING", .when(configuration: .debug))
        ]
    ),
    .target(
        name: "TuistHasher",
        dependencies: [
            "TuistCore",
            "TuistSupport",
            fileSystemDependency,
            "TuistRootDirectoryLocator",
            pathDependency,
            xcodeGraphDependency,
            mockableDependency,
        ],
        path: "cli/Sources/TuistHasher",
        swiftSettings: [
            .define("MOCKING", .when(configuration: .debug))
        ]
    ),
    .target(
        name: "TuistCache",
        dependencies: [
            "TuistCore",
            "TuistSupport",
            fileSystemDependency,
            mockableDependency,
            pathDependency,
            xcodeGraphDependency,
            "TuistHasher",
        ],
        path: "cli/Sources/TuistCache",
        swiftSettings: [
            .define("MOCKING", .when(configuration: .debug))
        ]
    ),
    .target(
        name: "TuistSimulator",
        dependencies: [
            xcodeGraphDependency,
            mockableDependency,
            pathDependency,
        ],
        path: "cli/Sources/TuistSimulator",
        swiftSettings: [
            .define("MOCKING", .when(configuration: .debug))
        ]
    ),
    .target(
        name: "TuistXCActivityLog",
        dependencies: [
            "TuistCore",
            "TuistSupport",
            "TuistRootDirectoryLocator",
            "TuistCASAnalytics",
            "TuistGit",
            fileSystemDependency,
            .product(name: "XCLogParser", package: "MobileNativeFoundation.XCLogParser"),
            swiftToolsSupportDependency,
            pathDependency,
        ],
        path: "cli/Sources/TuistXCActivityLog",
        swiftSettings: [
            .define("MOCKING", .when(configuration: .debug))
        ]
    ),
    .target(
        name: "TuistXCResultService",
        dependencies: [
            "TuistXCActivityLog",
            "FileSystem",
            "Mockable",
            pathDependency,
            .product(name: "XCResultKit", package: "XCResultKit"),
        ],
        path: "cli/Sources/TuistXCResultService",
        swiftSettings: [
            .define("MOCKING", .when(configuration: .debug))
        ]
    ),
    .target(
        name: "TuistGit",
        dependencies: [
            "TuistSupport",
            fileSystemDependency,
            swiftToolsSupportDependency,
            pathDependency,
        ],
        path: "cli/Sources/TuistGit",
        swiftSettings: [
            .define("MOCKING", .when(configuration: .debug))
        ]
    ),
    .target(
        name: "TuistRootDirectoryLocator",
        dependencies: [
            "TuistCore",
            "TuistSupport",
            fileSystemDependency,
            pathDependency,
        ],
        path: "cli/Sources/TuistRootDirectoryLocator",
        swiftSettings: [
            .define("MOCKING", .when(configuration: .debug))
        ]
    ),
    .target(
        name: "TuistXcodeProjectOrWorkspacePathLocator",
        dependencies: [
            "TuistSupport",
            "FileSystem",
            "Mockable",
            pathDependency,
        ],
        path: "cli/Sources/TuistXcodeProjectOrWorkspacePathLocator",
        swiftSettings: [
            .define("MOCKING", .when(configuration: .debug))
        ]
    ),
    .target(
        name: "TuistCI",
        dependencies: [
            "TuistSupport",
            mockableDependency,
            pathDependency,
        ],
        path: "cli/Sources/TuistCI",
        swiftSettings: [
            .define("MOCKING", .when(configuration: .debug))
        ]
    ),
    .target(
        name: "TuistCAS",
        dependencies: [
            "TuistServer",
            "TuistRootDirectoryLocator",
            "TuistCASAnalytics",
            .product(name: "GRPCCore", package: "grpc.grpc-swift-2"),
            .product(name: "GRPCProtobuf", package: "grpc.grpc-swift-protobuf"),
            .product(name: "SwiftProtobuf", package: "swift-protobuf"),
            .product(name: "libzstd", package: "facebook.zstd"),
            mockableDependency,
            pathDependency,
        ],
        path: "cli/Sources/TuistCAS",
        exclude: ["cas.proto", "keyvalue.proto", "grpc-swift-proto-generator-config.json"],
        swiftSettings: [
            .define("MOCKING", .when(configuration: .debug))
        ]
    ),
    .target(
        name: "TuistCASAnalytics",
        dependencies: [
            "TuistSupport",
            fileSystemDependency,
            pathDependency,
            mockableDependency,
        ],
        path: "cli/Sources/TuistCASAnalytics",
        swiftSettings: [
            .define("MOCKING", .when(configuration: .debug))
        ]
    ),
    .target(
        name: "TuistLaunchctl",
        dependencies: [
            commandDependency,
            mockableDependency,
            pathDependency,
        ],
        path: "cli/Sources/TuistLaunchctl",
        swiftSettings: [
            .define("MOCKING", .when(configuration: .debug))
        ]
    ),
]

#if TUIST
    import struct ProjectDescription.PackageSettings

    let packageSettings = PackageSettings(
        productTypes: [
            "FileSystem": .staticFramework,
            "Noora": .staticFramework,
            "TSCBasic": .staticFramework,
            "TSCUtility": .staticFramework,
            "TSCclibc": .staticFramework,
            "TSCLibc": .staticFramework,
            "ArgumentParser": .staticFramework,
            "Mockable": .staticFramework,
        ],
        baseSettings: .settings(base: ["GENERATE_MASTER_OBJECT_FILE": "YES"])
    )

#endif

let package = Package(
    name: "tuist",
    platforms: [.macOS(.v15)],
    products: [
        .executable(name: "tuistbenchmark", targets: ["tuistbenchmark"]),
        .executable(name: "tuistfixturegenerator", targets: ["tuistfixturegenerator"]),
        .executable(name: "tuist", targets: ["tuist"]),
        .library(
            name: "ProjectDescription",
            type: .dynamic,
            targets: ["ProjectDescription"]
        ),
        .library(
            name: "ProjectAutomation",
            type: .dynamic,
            targets: ["ProjectAutomation"]
        ),
        .library(
            name: "ProjectAutomation-auto",
            targets: ["ProjectAutomation"]
        ),
        .library(
            name: "TuistKit",
            targets: ["TuistKit"]
        ),
        .library(
            name: "TuistSupport",
            targets: ["TuistSupport"]
        ),
        .library(
            name: "TuistTesting",
            targets: ["TuistTesting"]
        ),
        .library(
            name: "TuistCore",
            targets: ["TuistCore"]
        ),
        .library(
            name: "TuistXCActivityLog",
            targets: ["TuistXCActivityLog"]
        ),
        .library(
            name: "TuistLoader",
            targets: ["TuistLoader"]
        ),
        .library(
            name: "TuistAnalytics",
            targets: ["TuistAnalytics"]
        ),
        .library(
            name: "TuistAutomation",
            targets: ["TuistAutomation"]
        ),
        .library(
            name: "TuistDependencies",
            targets: ["TuistDependencies"]
        ),
        .library(
            name: "TuistAcceptanceTesting",
            targets: ["TuistAcceptanceTesting"]
        ),
        .library(
            name: "TuistServer",
            targets: ["TuistServer"]
        ),
        .library(
            name: "TuistHasher",
            targets: ["TuistHasher"]
        ),
        .library(
            name: "TuistCache",
            targets: ["TuistCache"]
        ),
        // TuistGenerator
        //
        // A high level Xcode generator library
        // responsible for generating Xcode projects & workspaces.
        //
        // This library can be used in external tools that wish to
        // leverage Tuist's Xcode generation features.
        //
        // Note: This library should be treated as **unstable** as
        //       it is still under development and may include breaking
        //       changes in future releases.
        .library(
            name: "TuistGenerator",
            targets: ["TuistGenerator"]
        ),
    ],
    dependencies: [
        .package(id: "apple.swift-argument-parser", from: "1.5.0"),
        .package(id: "apple.swift-log", from: "1.5.3"),
        .package(id: "swiftlang.swift-tools-support-core", from: "0.6.1"),
        .package(id: "fabrizioBrancati.Queuer", from: "2.1.1"),
        .package(id: "flight-school.AnyCodable", from: "0.6.7"),
        .package(id: "tuist.ZIPFoundation", from: "0.9.19"),
        .package(id: "kishikawakatsumi.KeychainAccess", from: "4.2.2"),
        .package(id: "stencilproject.Stencil", exact: "0.15.1"),
        .package(id: "tuist.GraphViz", exact: "0.4.2"),
        .package(id: "swiftGen.StencilSwiftKit", exact: "2.10.1"),
        .package(id: "swiftGen.SwiftGen", exact: "6.6.2"),
        .package(id: "tuist.XcodeProj", .upToNextMajor(from: "9.4.3")),
        .package(id: "cpisciotta.xcbeautify", from: "3.1.0"),
        .package(id: "krzysztofzablocki.Difference", from: "1.0.2"),
        .package(id: "kolos65.Mockable", .upToNextMajor(from: "0.3.1")),
        .package(
            id: "apple.swift-openapi-runtime", .upToNextMajor(from: "1.5.0")
        ),
        .package(
            id: "apple.swift-http-types", .upToNextMajor(from: "1.3.0")
        ),
        .package(
            id: "apple.swift-openapi-urlsession", .upToNextMajor(from: "1.0.2")
        ),
        .package(id: "tuist.Path", .upToNextMajor(from: "0.3.0")),
        .package(id: "tuist.XcodeGraph", .upToNextMajor(from: "1.29.15")),
        .package(id: "tuist.FileSystem", .upToNextMajor(from: "0.11.0")),
        .package(id: "tuist.Command", .upToNextMajor(from: "0.8.0")),
        .package(id: "sparkle-project.Sparkle", from: "2.6.4"),
        .package(id: "apple.swift-collections", .upToNextMajor(from: "1.1.4")),
        .package(
            id: "apple.swift-service-context", .upToNextMajor(from: "1.0.0")
        ),
        .package(
            id: "chrisaljoudi.swift-log-oslog",
            .upToNextMajor(from: "0.2.2")
        ),
        .package(id: "crspybits.swift-log-file", .upToNextMajor(from: "0.1.0")),
        .package(
            id: "MobileNativeFoundation.XCLogParser",
            .upToNextMajor(from: "0.2.43")
        ),
        .package(id: "davidahouse.XCResultKit", .upToNextMajor(from: "1.2.2")),
        .package(id: "tuist.Noora", .upToNextMajor(from: "0.51.2")),
        .package(
            id: "frazer-rbsn.OrderedSet", .upToNextMajor(from: "2.0.0")
        ),
        .package(
            id: "pointfreeco.swift-snapshot-testing",
            .upToNextMajor(from: "1.18.1")
        ),
        .package(
            id: "modelcontextprotocol.swift-sdk",
            .upToNextMajor(from: "0.9.0")
        ),
        .package(id: "swiftyJSON.SwiftyJSON", .upToNextMajor(from: "5.0.2")),
        .package(
            id: "tuist.Rosalind",
            .upToNextMajor(from: "0.6.0")
        ),
        .package(id: "kean.Nuke", .upToNextMajor(from: "12.8.0")),
        .package(id: "leif-ibsen.SwiftECC", exact: "5.5.0"),
        .package(
            id: "wadetregaskis.FluidMenuBarExtra", .upToNextMajor(from: "1.1.0")),
        .package(id: "grpc.grpc-swift-2", from: "2.0.0"),
        .package(
            url: "https://github.com/apple/swift-protobuf.git",
            from: "1.32.0"
        ),
        .package(id: "grpc.grpc-swift-protobuf", from: "2.0.0"),
        .package(id: "grpc.grpc-swift-nio-transport", from: "2.0.0"),
        .package(id: "facebook.zstd", from: "1.5.0"),
    ],
    targets: targets,
    swiftLanguageModes: [.v5]
)<|MERGE_RESOLUTION|>--- conflicted
+++ resolved
@@ -370,18 +370,11 @@
             "TuistSupport",
             "TuistCache",
             "TuistXCActivityLog",
-<<<<<<< HEAD
             "TuistXCResultService",
-            "FileSystem",
-            "XcodeGraph",
-            "Mockable",
-            "KeychainAccess",
-=======
             fileSystemDependency,
             xcodeGraphDependency,
             mockableDependency,
             keychainAccessDependency,
->>>>>>> 17dd8311
             .target(name: "TuistCI", condition: .when(platforms: [.macOS])),
             .target(name: "TuistProcess", condition: .when(platforms: [.macOS])),
             pathDependency,
