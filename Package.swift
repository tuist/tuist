--- conflicted
+++ resolved
@@ -422,11 +422,7 @@
             "TuistCore",
             "TuistSupport",
             "TuistRootDirectoryLocator",
-<<<<<<< HEAD
-            "TuistCasAnalytics",
-=======
             "TuistCASAnalytics",
->>>>>>> 86266396
             "TuistGit",
             "FileSystem",
             "XCLogParser",
