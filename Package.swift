// swift-tools-version:5.0

import PackageDescription

let package = Package(
    name: "tuist",
    platforms: [.macOS(.v10_12)],
    products: [
        .executable(name: "tuist", targets: ["tuist"]),
        .executable(name: "tuistenv", targets: ["tuistenv"]),
        .library(name: "ProjectDescription",
                 type: .dynamic,
                 targets: ["ProjectDescription"]),

        /// TuistGenerator
        ///
        /// A high level Xcode generator library
        /// responsible for generating Xcode projects & workspaces.
        ///
        /// This library can be used in external tools that wish to
        /// leverage Tuist's Xcode generation features.
        ///
        /// Note: This library should be treated as **unstable** as
        ///       it is still under development and may include breaking
        ///       changes in future releases.
        .library(name: "TuistGenerator",
                 targets: ["TuistGenerator"]),
    ],
    dependencies: [
        .package(url: "https://github.com/tuist/XcodeProj", .upToNextMajor(from: "7.10.0")),
        .package(url: "https://github.com/apple/swift-package-manager", .upToNextMajor(from: "0.5.0")),
        .package(url: "https://github.com/IBM-Swift/BlueSignals", .upToNextMajor(from: "1.0.21")),
        .package(url: "https://github.com/ReactiveX/RxSwift.git", .upToNextMajor(from: "5.0.1")),
        .package(url: "https://github.com/rnine/Checksum.git", .upToNextMajor(from: "1.0.2")),
        .package(url: "https://github.com/apple/swift-log.git", .upToNextMajor(from: "1.2.0")),
        .package(url: "https://github.com/thii/xcbeautify.git", .upToNextMajor(from: "0.7.3")),
        .package(url: "https://github.com/krzyzanowskim/CryptoSwift", .upToNextMajor(from: "1.3.0")),
        .package(url: "https://github.com/stencilproject/Stencil", .branch("master")),
<<<<<<< HEAD
        .package(url: "https://github.com/apple/swift-argument-parser", .upToNextMinor(from: "0.0.4")),
=======
        .package(url: "https://github.com/kishikawakatsumi/KeychainAccess.git", .upToNextMajor(from: "4.1.0")),
        .package(url: "https://github.com/httpswift/swifter.git", .upToNextMajor(from: "1.4.7")),
>>>>>>> 238d25ac
    ],
    targets: [
        .target(
            name: "TuistCore",
            dependencies: ["SPMUtility", "TuistSupport", "XcodeProj"]
        ),
        .target(
            name: "TuistCoreTesting",
            dependencies: ["TuistCore", "TuistSupportTesting"]
        ),
        .testTarget(
            name: "TuistCoreTests",
            dependencies: ["TuistCore", "TuistCoreTesting", "TuistSupportTesting"]
        ),
        .testTarget(
            name: "TuistCoreIntegrationTests",
            dependencies: ["TuistCore", "TuistSupportTesting"]
        ),
        .target(
            name: "TuistKit",
<<<<<<< HEAD
            dependencies: ["XcodeProj", "SPMUtility", "TuistSupport", "TuistGenerator", "TuistCache", "TuistAutomation", "ProjectDescription", "Signals", "RxSwift", "RxBlocking", "Checksum", "TuistLoader", "TuistInsights", "TuistScaffold", "ArgumentParser"]
=======
            dependencies: ["XcodeProj", "SPMUtility", "TuistSupport", "TuistGenerator", "TuistCache", "TuistAutomation", "ProjectDescription", "Signals", "RxSwift", "RxBlocking", "Checksum", "TuistLoader", "TuistInsights", "TuistScaffold", "TuistSigning", "TuistCloud"]
>>>>>>> 238d25ac
        ),
        .testTarget(
            name: "TuistKitTests",
            dependencies: ["TuistKit", "TuistAutomation", "TuistSupportTesting", "TuistCoreTesting", "ProjectDescription", "RxBlocking", "TuistLoaderTesting", "TuistCacheTesting", "TuistGeneratorTesting", "TuistScaffoldTesting", "TuistCloudTesting"]
        ),
        .testTarget(
            name: "TuistKitIntegrationTests",
            dependencies: ["TuistKit", "TuistCoreTesting", "TuistSupportTesting", "ProjectDescription", "RxBlocking", "TuistLoaderTesting", "TuistCloudTesting"]
        ),
        .target(
            name: "tuist",
            dependencies: ["TuistKit", "ProjectDescription"]
        ),
        .target(
            name: "TuistEnvKit",
            dependencies: ["SPMUtility", "TuistSupport", "RxSwift", "RxBlocking"]
        ),
        .testTarget(
            name: "TuistEnvKitTests",
            dependencies: ["TuistEnvKit", "TuistSupportTesting"]
        ),
        .target(
            name: "tuistenv",
            dependencies: ["TuistEnvKit"]
        ),
        .target(
            name: "ProjectDescription",
            dependencies: []
        ),
        .testTarget(
            name: "ProjectDescriptionTests",
            dependencies: ["ProjectDescription", "TuistSupportTesting"]
        ),
        .target(
            name: "TuistSupport",
            dependencies: ["SPMUtility", "RxSwift", "RxRelay", "Logging", "KeychainAccess", "Swifter", "Signals"]
        ),
        .target(
            name: "TuistSupportTesting",
            dependencies: ["TuistSupport", "SPMUtility"]
        ),
        .testTarget(
            name: "TuistSupportTests",
            dependencies: ["TuistSupport", "TuistSupportTesting", "RxBlocking"]
        ),
        .testTarget(
            name: "TuistSupportIntegrationTests",
            dependencies: ["TuistSupport", "TuistSupportTesting", "RxBlocking"]
        ),
        .target(
            name: "TuistGenerator",
            dependencies: ["XcodeProj", "SPMUtility", "TuistCore", "TuistSupport"]
        ),
        .target(
            name: "TuistGeneratorTesting",
            dependencies: ["TuistGenerator", "TuistCoreTesting", "TuistSupportTesting"]
        ),
        .testTarget(
            name: "TuistGeneratorTests",
            dependencies: ["TuistGenerator", "TuistSupportTesting", "TuistCoreTesting", "TuistGeneratorTesting"]
        ),
        .testTarget(
            name: "TuistGeneratorIntegrationTests",
            dependencies: ["TuistGenerator", "TuistSupportTesting", "TuistCoreTesting", "TuistGeneratorTesting"]
        ),
        .target(
            name: "TuistCache",
            dependencies: ["XcodeProj", "SPMUtility", "TuistCore", "TuistSupport", "Checksum", "RxSwift"]
        ),
        .testTarget(
            name: "TuistCacheTests",
            dependencies: ["TuistCache", "TuistSupportTesting", "TuistCoreTesting", "RxBlocking", "TuistCacheTesting"]
        ),
        .target(
            name: "TuistCacheTesting",
            dependencies: ["TuistCache", "SPMUtility", "TuistCore", "RxTest", "RxSwift"]
        ),
        .target(
            name: "TuistCloud",
            dependencies: ["XcodeProj", "SPMUtility", "TuistCore", "TuistSupport", "Checksum", "RxSwift"]
        ),
        .testTarget(
            name: "TuistCloudTests",
            dependencies: ["TuistCloud", "TuistSupportTesting", "TuistCoreTesting", "RxBlocking"]
        ),
        .target(
            name: "TuistCloudTesting",
            dependencies: ["TuistCloud", "SPMUtility", "TuistCore", "RxTest", "RxSwift"]
        ),
        .testTarget(
            name: "TuistCacheIntegrationTests",
            dependencies: ["TuistCache", "TuistSupportTesting", "RxBlocking", "TuistCoreTesting"]
        ),
        .target(
            name: "TuistScaffold",
            dependencies: ["SPMUtility", "TuistCore", "TuistSupport", "Stencil"]
        ),
        .target(
            name: "TuistScaffoldTesting",
            dependencies: ["TuistScaffold"]
        ),
        .testTarget(
            name: "TuistScaffoldTests",
            dependencies: ["TuistScaffold", "TuistSupportTesting", "TuistCoreTesting"]
        ),
        .testTarget(
            name: "TuistScaffoldIntegrationTests",
            dependencies: ["TuistScaffold", "TuistSupportTesting"]
        ),
        .target(
            name: "TuistAutomation",
            dependencies: ["XcodeProj", "SPMUtility", "TuistCore", "TuistSupport", "XcbeautifyLib"]
        ),
        .testTarget(
            name: "TuistAutomationTests",
            dependencies: ["TuistAutomation", "TuistSupportTesting"]
        ),
        .testTarget(
            name: "TuistAutomationIntegrationTests",
            dependencies: ["TuistAutomation", "TuistSupportTesting"]
        ),
        .target(
            name: "TuistInsights",
            dependencies: ["XcodeProj", "SPMUtility", "TuistCore", "TuistSupport", "XcbeautifyLib"]
        ),
        .testTarget(
            name: "TuistInsightsTests",
            dependencies: ["TuistInsights", "TuistSupportTesting"]
        ),
        .testTarget(
            name: "TuistInsightsIntegrationTests",
            dependencies: ["TuistInsights", "TuistSupportTesting"]
        ),
        .target(
            name: "TuistSigning",
            dependencies: ["TuistCore", "TuistSupport", "CryptoSwift"]
        ),
        .testTarget(
            name: "TuistSigningTests",
            dependencies: ["TuistSigning", "TuistSupportTesting", "TuistCoreTesting"]
        ),
        .target(
            name: "TuistLoader",
            dependencies: ["XcodeProj", "SPMUtility", "TuistCore", "TuistSupport", "ProjectDescription"]
        ),
        .target(
            name: "TuistLoaderTesting",
            dependencies: ["TuistLoader", "SPMUtility", "TuistCore", "ProjectDescription"]
        ),
        .testTarget(
            name: "TuistLoaderTests",
            dependencies: ["TuistLoader", "TuistSupportTesting", "TuistLoaderTesting", "TuistCoreTesting"]
        ),
        .testTarget(
            name: "TuistLoaderIntegrationTests",
            dependencies: ["TuistLoader", "TuistSupportTesting", "ProjectDescription"]
        ),
        .testTarget(
            name: "TuistIntegrationTests",
            dependencies: ["TuistGenerator", "TuistSupportTesting", "TuistSupport", "TuistCoreTesting"]
        ),
    ]
)<|MERGE_RESOLUTION|>--- conflicted
+++ resolved
@@ -36,12 +36,9 @@
         .package(url: "https://github.com/thii/xcbeautify.git", .upToNextMajor(from: "0.7.3")),
         .package(url: "https://github.com/krzyzanowskim/CryptoSwift", .upToNextMajor(from: "1.3.0")),
         .package(url: "https://github.com/stencilproject/Stencil", .branch("master")),
-<<<<<<< HEAD
-        .package(url: "https://github.com/apple/swift-argument-parser", .upToNextMinor(from: "0.0.4")),
-=======
         .package(url: "https://github.com/kishikawakatsumi/KeychainAccess.git", .upToNextMajor(from: "4.1.0")),
         .package(url: "https://github.com/httpswift/swifter.git", .upToNextMajor(from: "1.4.7")),
->>>>>>> 238d25ac
+        .package(url: "https://github.com/apple/swift-argument-parser", .upToNextMinor(from: "0.0.4")),
     ],
     targets: [
         .target(
@@ -62,11 +59,7 @@
         ),
         .target(
             name: "TuistKit",
-<<<<<<< HEAD
-            dependencies: ["XcodeProj", "SPMUtility", "TuistSupport", "TuistGenerator", "TuistCache", "TuistAutomation", "ProjectDescription", "Signals", "RxSwift", "RxBlocking", "Checksum", "TuistLoader", "TuistInsights", "TuistScaffold", "ArgumentParser"]
-=======
             dependencies: ["XcodeProj", "SPMUtility", "TuistSupport", "TuistGenerator", "TuistCache", "TuistAutomation", "ProjectDescription", "Signals", "RxSwift", "RxBlocking", "Checksum", "TuistLoader", "TuistInsights", "TuistScaffold", "TuistSigning", "TuistCloud"]
->>>>>>> 238d25ac
         ),
         .testTarget(
             name: "TuistKitTests",
