// swift-tools-version: 6.1

@preconcurrency import PackageDescription

let swiftToolsSupportDependency: Target.Dependency = .product(
    name: "SwiftToolsSupport-auto", package: "swiftlang.swift-tools-support-core"
)
let pathDependency: Target.Dependency = .product(name: "Path", package: "tuist.Path")
let loggingDependency: Target.Dependency = .product(name: "Logging", package: "apple.swift-log")
let argumentParserDependency: Target.Dependency = .product(
    name: "ArgumentParser", package: "apple.swift-argument-parser"
)
let swiftGenKitDependency: Target.Dependency = .product(
    name: "SwiftGenKit", package: "swiftGen.SwiftGen")
let fileSystemDependency: Target.Dependency = .product(name: "FileSystem", package: "tuist.FileSystem")
let commandDependency: Target.Dependency = .product(name: "Command", package: "tuist.Command")
let xcodeGraphDependency: Target.Dependency = .product(name: "XcodeGraph", package: "tuist.XcodeGraph")
let xcodeProjDependency: Target.Dependency = .product(name: "XcodeProj", package: "tuist.XcodeProj")
let mockableDependency: Target.Dependency = .product(name: "Mockable", package: "kolos65.Mockable")
let zipFoundationDependency: Target.Dependency = .product(name: "ZIPFoundation", package: "tuist.ZIPFoundation")
let stencilDependency: Target.Dependency = .product(name: "Stencil", package: "stencilproject.Stencil")
let stencilSwiftKitDependency: Target.Dependency = .product(name: "StencilSwiftKit", package: "swiftGen.StencilSwiftKit")
let graphVizDependency: Target.Dependency = .product(name: "GraphViz", package: "tuist.GraphViz")
let differenceDependency: Target.Dependency = .product(name: "Difference", package: "krzysztofzablocki.Difference")
let keychainAccessDependency: Target.Dependency = .product(name: "KeychainAccess", package: "kishikawakatsumi.KeychainAccess")
let anyCodableDependency: Target.Dependency = .product(name: "AnyCodable", package: "flight-school.AnyCodable")

let targets: [Target] = [
    .executableTarget(
        name: "tuistbenchmark",
        dependencies: [
            argumentParserDependency,
            pathDependency,
            swiftToolsSupportDependency,
            fileSystemDependency,
            "TuistSupport",
        ],
        path: "cli/Sources/tuistbenchmark"
    ),
    .executableTarget(
        name: "tuistfixturegenerator",
        dependencies: [
            argumentParserDependency,
            pathDependency,
            swiftToolsSupportDependency,
            "ProjectDescription",
            "TuistSupport",
        ],
        path: "cli/Sources/tuistfixturegenerator"
    ),
    .target(
        name: "TuistCore",
        dependencies: [
            pathDependency,
            "TuistSupport",
            xcodeGraphDependency,
            xcodeProjDependency,
            mockableDependency,
            fileSystemDependency,
            "TuistSimulator",
            .product(name: "XcodeMetadata", package: "tuist.XcodeGraph"),
            anyCodableDependency,
        ],
        path: "cli/Sources/TuistCore",
        swiftSettings: [
            .define("MOCKING", .when(configuration: .debug))
        ]
    ),
    .target(
        name: "TuistKit",
        dependencies: [
            xcodeProjDependency,
            pathDependency,
            argumentParserDependency,
            .target(name: "TuistProcess", condition: .when(platforms: [.macOS])),
            "TuistCore",
            "TuistSupport",
            "TuistGenerator",
            "TuistAutomation",
            "ProjectDescription",
            "ProjectAutomation",
            "TuistLoader",
            "TuistHasher",
            "TuistScaffold",
            "TuistDependencies",
            graphVizDependency,
            "TuistMigration",
            "TuistPlugin",
            xcodeGraphDependency,
            mockableDependency,
            "TuistServer",
            "TuistOIDC",
            "TuistSimulator",
            fileSystemDependency,
            "TuistCache",
            "TuistRootDirectoryLocator",
            "TuistXcodeProjectOrWorkspacePathLocator",
            "TuistXCResultService",
            "TuistCI",
            "TuistCAS",
            "TuistLaunchctl",
            .product(name: "Noora", package: "tuist.Noora"),
            .product(name: "Command", package: "tuist.Command"),
            .product(name: "OpenAPIRuntime", package: "apple.swift-openapi-runtime"),
            .product(name: "XcodeGraphMapper", package: "tuist.XcodeGraph"),
            anyCodableDependency,
            .product(name: "MCP", package: "modelcontextprotocol.swift-sdk"),
            .product(name: "SwiftyJSON", package: "swiftyJSON.SwiftyJSON"),
            .product(name: "Rosalind", package: "tuist.Rosalind"),
            .product(name: "GRPCNIOTransportHTTP2", package: "grpc.grpc-swift-nio-transport"),
        ],
        path: "cli/Sources/TuistKit",
        swiftSettings: [
            .define("MOCKING", .when(configuration: .debug))
        ]
    ),
    .executableTarget(
        name: "tuist",
        dependencies: [
            "TuistKit",
            "TuistSupport",
            "TuistLoader",
            "ProjectDescription",
            "ProjectAutomation",
            .product(name: "Noora", package: "tuist.Noora"),
            pathDependency,
            swiftToolsSupportDependency,
        ],
        path: "cli/Sources/tuist",
    ),
    .target(
        name: "ProjectDescription",
        dependencies: [],
        path: "cli/Sources/ProjectDescription",
    ),
    .target(
        name: "ProjectAutomation",
        path: "cli/Sources/ProjectAutomation",
    ),
    .target(
        name: "TuistSupport",
        dependencies: [
            pathDependency,
            loggingDependency,
            swiftToolsSupportDependency,
            zipFoundationDependency,
            mockableDependency,
            fileSystemDependency,
            commandDependency,
            .product(name: "Noora", package: "tuist.Noora"),
            .product(name: "LoggingOSLog", package: "chrisaljoudi.swift-log-oslog"),
            .product(name: "FileLogging", package: "crspybits.swift-log-file"),
            .product(name: "XCLogParser", package: "MobileNativeFoundation.XCLogParser"),
            .product(name: "OrderedSet", package: "frazer-rbsn.OrderedSet"),
        ],
        path: "cli/Sources/TuistSupport",
        swiftSettings: [
            .define("MOCKING", .when(configuration: .debug))
        ]
    ),
    .target(
        name: "TuistTesting",
        dependencies: [
            "TuistSupport",
            "TuistServer",
            "TuistHTTP",
            xcodeGraphDependency,
            pathDependency,
            differenceDependency,
            fileSystemDependency,
            .product(name: "FileSystemTesting", package: "tuist.FileSystem"),
            argumentParserDependency,
        ],
        path: "cli/Sources/TuistTesting",
        linkerSettings: [.linkedFramework("XCTest")]
    ),
    .target(
        name: "TuistAcceptanceTesting",
        dependencies: [
            "TuistKit",
            "TuistCore",
            "TuistSupport",
            "TuistTesting",
            xcodeProjDependency,
            fileSystemDependency,
            "ProjectDescription",
            xcodeGraphDependency,
            pathDependency,
        ],
        path: "cli/Sources/TuistAcceptanceTesting",
        linkerSettings: [.linkedFramework("XCTest")]
    ),
    .target(
        name: "TuistGenerator",
        dependencies: [
            xcodeProjDependency,
            pathDependency,
            "TuistCore",
            xcodeGraphDependency,
            "TuistSupport",
            graphVizDependency,
            swiftGenKitDependency,
            stencilSwiftKitDependency,
            mockableDependency,
            fileSystemDependency,
            stencilDependency,
            "TuistRootDirectoryLocator",
        ],
        path: "cli/Sources/TuistGenerator",
        swiftSettings: [
            .define("MOCKING", .when(configuration: .debug))
        ]
    ),
    .target(
        name: "TuistScaffold",
        dependencies: [
            pathDependency,
            "TuistCore",
            xcodeGraphDependency,
            "TuistSupport",
            stencilSwiftKitDependency,
            stencilDependency,
            mockableDependency,
            fileSystemDependency,
            "TuistRootDirectoryLocator",
        ],
        path: "cli/Sources/TuistScaffold",
        swiftSettings: [
            .define("MOCKING", .when(configuration: .debug))
        ]
    ),
    .target(
        name: "TuistAutomation",
        dependencies: [
            xcodeProjDependency,
            pathDependency,
            .product(name: "XcbeautifyLib", package: "cpisciotta.xcbeautify"),
            "TuistCore",
            xcodeGraphDependency,
            "TuistSupport",
            mockableDependency,
            fileSystemDependency,
            commandDependency,
        ],
        path: "cli/Sources/TuistAutomation",
        swiftSettings: [
            .define("MOCKING", .when(configuration: .debug))
        ]
    ),
    .target(
        name: "TuistDependencies",
        dependencies: [
            "ProjectDescription",
            "TuistCore",
            xcodeGraphDependency,
            "TuistSupport",
            "TuistPlugin",
            mockableDependency,
            pathDependency,
        ],
        path: "cli/Sources/TuistDependencies",
        swiftSettings: [
            .define("MOCKING", .when(configuration: .debug))
        ]
    ),
    .target(
        name: "TuistMigration",
        dependencies: [
            "TuistCore",
            xcodeGraphDependency,
            "TuistSupport",
            xcodeProjDependency,
            mockableDependency,
            fileSystemDependency,
            pathDependency,
        ],
        path: "cli/Sources/TuistMigration",
        swiftSettings: [
            .define("MOCKING", .when(configuration: .debug))
        ]
    ),
    .target(
        name: "TuistLoader",
        dependencies: [
            xcodeProjDependency,
            pathDependency,
            "TuistCore",
            xcodeGraphDependency,
            "TuistSupport",
            mockableDependency,
            "ProjectDescription",
            fileSystemDependency,
            "TuistRootDirectoryLocator",
            "TuistGit",
        ],
        path: "cli/Sources/TuistLoader",
        swiftSettings: [
            .define("MOCKING", .when(configuration: .debug))
        ]
    ),
    .target(
        name: "TuistProcess",
        dependencies: [
            mockableDependency
        ],
        path: "cli/Sources/TuistProcess",
        swiftSettings: [
            .define("MOCKING", .when(configuration: .debug))
        ]
    ),
    .target(
        name: "TuistPlugin",
        dependencies: [
            xcodeGraphDependency,
            "TuistLoader",
            "TuistCore",
            "TuistSupport",
            "TuistScaffold",
            "TuistHTTP",
            mockableDependency,
            fileSystemDependency,
            pathDependency,
        ],
        path: "cli/Sources/TuistPlugin",
        swiftSettings: [
            .define("MOCKING", .when(configuration: .debug))
        ]
    ),
    .target(
        name: "TuistServer",
        dependencies: [
            "TuistCore",
            "TuistSupport",
            "TuistHTTP",
            "TuistXCActivityLog",
            "TuistXCResultService",
            fileSystemDependency,
            xcodeGraphDependency,
            mockableDependency,
            keychainAccessDependency,
            .target(name: "TuistCI", condition: .when(platforms: [.macOS])),
            .target(name: "TuistProcess", condition: .when(platforms: [.macOS])),
            pathDependency,
            .product(name: "OpenAPIRuntime", package: "apple.swift-openapi-runtime"),
            .product(name: "HTTPTypes", package: "apple.swift-http-types"),
            .product(name: "OpenAPIURLSession", package: "apple.swift-openapi-urlsession"),
            .product(name: "Rosalind", package: "tuist.Rosalind"),
        ],
        path: "cli/Sources/TuistServer",
        exclude: ["OpenAPI/server.yml"],
        swiftSettings: [
            .define("MOCKING", .when(configuration: .debug))
        ]
    ),
    .target(
        name: "TuistOIDC",
        dependencies: [
            "TuistSupport",
            mockableDependency,
            pathDependency,
        ],
        path: "cli/Sources/TuistOIDC",
        swiftSettings: [
            .define("MOCKING", .when(configuration: .debug))
        ]
    ),
    .target(
        name: "TuistHasher",
        dependencies: [
            "TuistCore",
            "TuistSupport",
            fileSystemDependency,
            "TuistRootDirectoryLocator",
            pathDependency,
            xcodeGraphDependency,
            mockableDependency,
        ],
        path: "cli/Sources/TuistHasher",
        swiftSettings: [
            .define("MOCKING", .when(configuration: .debug))
        ]
    ),
    .target(
        name: "TuistHTTP",
        dependencies: [
            "TuistSupport",
            pathDependency,
            mockableDependency,
            .product(name: "OpenAPIRuntime", package: "apple.swift-openapi-runtime"),
            .product(name: "HTTPTypes", package: "apple.swift-http-types"),
        ],
        path: "cli/Sources/TuistHTTP",
        swiftSettings: [
            .define("MOCKING", .when(configuration: .debug))
        ]
    ),
    .target(
        name: "TuistCache",
        dependencies: [
            "TuistCore",
            "TuistSupport",
            "TuistHTTP",
            "TuistServer",
            fileSystemDependency,
            mockableDependency,
            pathDependency,
            xcodeGraphDependency,
            "TuistHasher",
            .product(name: "OpenAPIRuntime", package: "apple.swift-openapi-runtime"),
            .product(name: "OpenAPIURLSession", package: "apple.swift-openapi-urlsession"),
        ],
        path: "cli/Sources/TuistCache",
        exclude: ["OpenAPI/cache.yml"],
        swiftSettings: [
            .define("MOCKING", .when(configuration: .debug))
        ]
    ),
    .target(
        name: "TuistSimulator",
        dependencies: [
            xcodeGraphDependency,
            mockableDependency,
            pathDependency,
        ],
        path: "cli/Sources/TuistSimulator",
        swiftSettings: [
            .define("MOCKING", .when(configuration: .debug))
        ]
    ),
    .target(
        name: "TuistXCActivityLog",
        dependencies: [
            "TuistCore",
            "TuistSupport",
            "TuistRootDirectoryLocator",
            "TuistCASAnalytics",
            "TuistGit",
            fileSystemDependency,
            .product(name: "XCLogParser", package: "MobileNativeFoundation.XCLogParser"),
            swiftToolsSupportDependency,
            pathDependency,
        ],
        path: "cli/Sources/TuistXCActivityLog",
        swiftSettings: [
            .define("MOCKING", .when(configuration: .debug))
        ]
    ),
    .target(
        name: "TuistXCResultService",
        dependencies: [
            "TuistSupport",
            "TuistXCActivityLog",
            .product(name: "Command", package: "tuist.Command"),
            fileSystemDependency,
            mockableDependency,
            pathDependency,
        ],
        path: "cli/Sources/TuistXCResultService",
        swiftSettings: [
            .define("MOCKING", .when(configuration: .debug))
        ]
    ),
    .target(
        name: "TuistGit",
        dependencies: [
            "TuistSupport",
            fileSystemDependency,
            swiftToolsSupportDependency,
            pathDependency,
        ],
        path: "cli/Sources/TuistGit",
        swiftSettings: [
            .define("MOCKING", .when(configuration: .debug))
        ]
    ),
    .target(
        name: "TuistRootDirectoryLocator",
        dependencies: [
            "TuistCore",
            "TuistSupport",
            fileSystemDependency,
            pathDependency,
        ],
        path: "cli/Sources/TuistRootDirectoryLocator",
        swiftSettings: [
            .define("MOCKING", .when(configuration: .debug))
        ]
    ),
    .target(
        name: "TuistXcodeProjectOrWorkspacePathLocator",
        dependencies: [
            "TuistSupport",
            fileSystemDependency,
            mockableDependency,
            pathDependency,
        ],
        path: "cli/Sources/TuistXcodeProjectOrWorkspacePathLocator",
        swiftSettings: [
            .define("MOCKING", .when(configuration: .debug))
        ]
    ),
    .target(
        name: "TuistCI",
        dependencies: [
            "TuistSupport",
            mockableDependency,
            pathDependency,
        ],
        path: "cli/Sources/TuistCI",
        swiftSettings: [
            .define("MOCKING", .when(configuration: .debug))
        ]
    ),
    .target(
        name: "TuistCAS",
        dependencies: [
            "TuistCache",
            "TuistServer",
            "TuistHTTP",
            "TuistRootDirectoryLocator",
            "TuistCASAnalytics",
            .product(name: "GRPCCore", package: "grpc.grpc-swift-2"),
            .product(name: "GRPCProtobuf", package: "grpc.grpc-swift-protobuf"),
            .product(name: "SwiftProtobuf", package: "swift-protobuf"),
            .product(name: "libzstd", package: "facebook.zstd"),
            mockableDependency,
            pathDependency,
        ],
        path: "cli/Sources/TuistCAS",
        exclude: ["cas.proto", "keyvalue.proto", "grpc-swift-proto-generator-config.json"],
        swiftSettings: [
            .define("MOCKING", .when(configuration: .debug))
        ]
    ),
    .target(
        name: "TuistCASAnalytics",
        dependencies: [
            "TuistSupport",
            fileSystemDependency,
            pathDependency,
            mockableDependency,
        ],
        path: "cli/Sources/TuistCASAnalytics",
        swiftSettings: [
            .define("MOCKING", .when(configuration: .debug))
        ]
    ),
    .target(
        name: "TuistLaunchctl",
        dependencies: [
            commandDependency,
            mockableDependency,
            pathDependency,
        ],
        path: "cli/Sources/TuistLaunchctl",
        swiftSettings: [
            .define("MOCKING", .when(configuration: .debug))
        ]
    ),
]

#if TUIST
    import struct ProjectDescription.PackageSettings

    let packageSettings = PackageSettings(
        productTypes: [
            "FileSystem": .staticFramework,
            "Noora": .staticFramework,
            "TSCBasic": .staticFramework,
            "TSCUtility": .staticFramework,
            "TSCclibc": .staticFramework,
            "TSCLibc": .staticFramework,
            "ArgumentParser": .staticFramework,
            "Mockable": .staticFramework,
        ],
        baseSettings: .settings(base: ["GENERATE_MASTER_OBJECT_FILE": "YES"])
    )

#endif

let package = Package(
    name: "tuist",
    platforms: [.macOS(.v15)],
    products: [
        .executable(name: "tuistbenchmark", targets: ["tuistbenchmark"]),
        .executable(name: "tuistfixturegenerator", targets: ["tuistfixturegenerator"]),
        .executable(name: "tuist", targets: ["tuist"]),
        .library(
            name: "ProjectDescription",
            type: .dynamic,
            targets: ["ProjectDescription"]
        ),
        .library(
            name: "ProjectAutomation",
            type: .dynamic,
            targets: ["ProjectAutomation"]
        ),
        .library(
            name: "ProjectAutomation-auto",
            targets: ["ProjectAutomation"]
        ),
        .library(
            name: "TuistKit",
            targets: ["TuistKit"]
        ),
        .library(
            name: "TuistSupport",
            targets: ["TuistSupport"]
        ),
        .library(
            name: "TuistTesting",
            targets: ["TuistTesting"]
        ),
        .library(
            name: "TuistCore",
            targets: ["TuistCore"]
        ),
        .library(
            name: "TuistXCActivityLog",
            targets: ["TuistXCActivityLog"]
        ),
        .library(
            name: "TuistLoader",
            targets: ["TuistLoader"]
        ),
        .library(
            name: "TuistAutomation",
            targets: ["TuistAutomation"]
        ),
        .library(
            name: "TuistDependencies",
            targets: ["TuistDependencies"]
        ),
        .library(
            name: "TuistAcceptanceTesting",
            targets: ["TuistAcceptanceTesting"]
        ),
        .library(
            name: "TuistServer",
            targets: ["TuistServer"]
        ),
        .library(
            name: "TuistOIDC",
            targets: ["TuistOIDC"]
        ),
        .library(
            name: "TuistHasher",
            targets: ["TuistHasher"]
        ),
        .library(
            name: "TuistCache",
            targets: ["TuistCache"]
        ),
        // TuistGenerator
        //
        // A high level Xcode generator library
        // responsible for generating Xcode projects & workspaces.
        //
        // This library can be used in external tools that wish to
        // leverage Tuist's Xcode generation features.
        //
        // Note: This library should be treated as **unstable** as
        //       it is still under development and may include breaking
        //       changes in future releases.
        .library(
            name: "TuistGenerator",
            targets: ["TuistGenerator"]
        ),
    ],
    dependencies: [
<<<<<<< HEAD
        .package(url: "https://github.com/apple/swift-argument-parser", from: "1.5.0"),
        .package(url: "https://github.com/apple/swift-log", from: "1.5.3"),
        .package(url: "https://github.com/apple/swift-tools-support-core", from: "0.6.1"),
        .package(url: "https://github.com/FabrizioBrancati/Queuer", from: "2.1.1"),
        .package(url: "https://github.com/Flight-School/AnyCodable", from: "0.6.7"),
        .package(url: "https://github.com/tuist/ZIPFoundation", from: "0.9.19"),
        .package(url: "https://github.com/kishikawakatsumi/KeychainAccess", from: "4.2.2"),
        .package(url: "https://github.com/stencilproject/Stencil", exact: "0.15.1"),
        .package(url: "https://github.com/tuist/GraphViz.git", exact: "0.4.2"),
        .package(url: "https://github.com/SwiftGen/StencilSwiftKit", exact: "2.10.1"),
        .package(url: "https://github.com/leszko11/SwiftGen", branch: "feature/xcstrings-support"),
        .package(url: "https://github.com/tuist/XcodeProj", .upToNextMajor(from: "8.26.1")),
        .package(url: "https://github.com/cpisciotta/xcbeautify", .upToNextMajor(from: "2.20.0")),
        .package(url: "https://github.com/krzysztofzablocki/Difference.git", from: "1.0.2"),
        .package(url: "https://github.com/Kolos65/Mockable.git", .upToNextMajor(from: "0.0.11")),
=======
        .package(id: "apple.swift-argument-parser", from: "1.5.0"),
        .package(id: "apple.swift-log", from: "1.5.3"),
        .package(id: "swiftlang.swift-tools-support-core", from: "0.6.1"),
        .package(id: "flight-school.AnyCodable", from: "0.6.7"),
        .package(id: "tuist.ZIPFoundation", from: "0.9.19"),
        .package(id: "kishikawakatsumi.KeychainAccess", from: "4.2.2"),
        .package(id: "stencilproject.Stencil", exact: "0.15.1"),
        .package(id: "tuist.GraphViz", exact: "0.4.2"),
        .package(id: "swiftGen.StencilSwiftKit", exact: "2.10.1"),
        .package(id: "swiftGen.SwiftGen", exact: "6.6.2"),
        .package(id: "tuist.XcodeProj", .upToNextMajor(from: "9.4.3")),
        .package(id: "cpisciotta.xcbeautify", from: "3.1.0"),
        .package(id: "krzysztofzablocki.Difference", from: "1.0.2"),
        .package(id: "kolos65.Mockable", .upToNextMajor(from: "0.3.1")),
>>>>>>> 8c9d51c2
        .package(
            id: "apple.swift-openapi-runtime", .upToNextMajor(from: "1.5.0")
        ),
        .package(
            id: "apple.swift-http-types", .upToNextMajor(from: "1.3.0")
        ),
        .package(
            id: "apple.swift-openapi-urlsession", .upToNextMajor(from: "1.0.2")
        ),
        .package(id: "tuist.Path", .upToNextMajor(from: "0.3.0")),
        .package(id: "tuist.XcodeGraph", .upToNextMajor(from: "1.29.15")),
        .package(id: "tuist.FileSystem", .upToNextMajor(from: "0.11.0")),
        .package(id: "tuist.Command", .upToNextMajor(from: "0.8.0")),
        .package(id: "sparkle-project.Sparkle", from: "2.6.4"),
        // swift-collections 1.3.0 requires Swift 6.2.0
        .package(id: "apple.swift-collections", "1.1.4"..<"1.3.0"),
        .package(
            id: "apple.swift-service-context", .upToNextMajor(from: "1.0.0")
        ),
        .package(
            id: "chrisaljoudi.swift-log-oslog",
            .upToNextMajor(from: "0.2.2")
        ),
        .package(id: "crspybits.swift-log-file", .upToNextMajor(from: "0.1.0")),
        .package(
            id: "MobileNativeFoundation.XCLogParser",
            .upToNextMajor(from: "0.2.45")
        ),
        .package(id: "tuist.Noora", .upToNextMajor(from: "0.51.2")),
        .package(
            id: "frazer-rbsn.OrderedSet", .upToNextMajor(from: "2.0.0")
        ),
        .package(
            id: "pointfreeco.swift-snapshot-testing",
            .upToNextMajor(from: "1.18.1")
        ),
        .package(
            id: "modelcontextprotocol.swift-sdk",
            .upToNextMajor(from: "0.9.0")
        ),
        .package(id: "swiftyJSON.SwiftyJSON", .upToNextMajor(from: "5.0.2")),
        .package(
            id: "tuist.Rosalind",
            .upToNextMajor(from: "0.6.0")
        ),
        .package(id: "kean.Nuke", .upToNextMajor(from: "12.8.0")),
        .package(id: "leif-ibsen.SwiftECC", exact: "5.5.0"),
        .package(
            url: "https://github.com/lfroms/fluid-menu-bar-extra",
            .upToNextMajor(from: "1.1.0")
        ),
        .package(id: "grpc.grpc-swift-2", from: "2.0.0"),
        .package(
            url: "https://github.com/apple/swift-protobuf.git",
            from: "1.32.0"
        ),
        .package(id: "grpc.grpc-swift-protobuf", from: "2.0.0"),
        .package(id: "grpc.grpc-swift-nio-transport", from: "2.0.0"),
        .package(id: "facebook.zstd", from: "1.5.0"),
        .package(id: "tuist.sdk", .upToNextMajor(from: "0.2.0")),
    ],
    targets: targets,
    swiftLanguageModes: [.v5]
)<|MERGE_RESOLUTION|>--- conflicted
+++ resolved
@@ -668,23 +668,6 @@
         ),
     ],
     dependencies: [
-<<<<<<< HEAD
-        .package(url: "https://github.com/apple/swift-argument-parser", from: "1.5.0"),
-        .package(url: "https://github.com/apple/swift-log", from: "1.5.3"),
-        .package(url: "https://github.com/apple/swift-tools-support-core", from: "0.6.1"),
-        .package(url: "https://github.com/FabrizioBrancati/Queuer", from: "2.1.1"),
-        .package(url: "https://github.com/Flight-School/AnyCodable", from: "0.6.7"),
-        .package(url: "https://github.com/tuist/ZIPFoundation", from: "0.9.19"),
-        .package(url: "https://github.com/kishikawakatsumi/KeychainAccess", from: "4.2.2"),
-        .package(url: "https://github.com/stencilproject/Stencil", exact: "0.15.1"),
-        .package(url: "https://github.com/tuist/GraphViz.git", exact: "0.4.2"),
-        .package(url: "https://github.com/SwiftGen/StencilSwiftKit", exact: "2.10.1"),
-        .package(url: "https://github.com/leszko11/SwiftGen", branch: "feature/xcstrings-support"),
-        .package(url: "https://github.com/tuist/XcodeProj", .upToNextMajor(from: "8.26.1")),
-        .package(url: "https://github.com/cpisciotta/xcbeautify", .upToNextMajor(from: "2.20.0")),
-        .package(url: "https://github.com/krzysztofzablocki/Difference.git", from: "1.0.2"),
-        .package(url: "https://github.com/Kolos65/Mockable.git", .upToNextMajor(from: "0.0.11")),
-=======
         .package(id: "apple.swift-argument-parser", from: "1.5.0"),
         .package(id: "apple.swift-log", from: "1.5.3"),
         .package(id: "swiftlang.swift-tools-support-core", from: "0.6.1"),
@@ -699,7 +682,6 @@
         .package(id: "cpisciotta.xcbeautify", from: "3.1.0"),
         .package(id: "krzysztofzablocki.Difference", from: "1.0.2"),
         .package(id: "kolos65.Mockable", .upToNextMajor(from: "0.3.1")),
->>>>>>> 8c9d51c2
         .package(
             id: "apple.swift-openapi-runtime", .upToNextMajor(from: "1.5.0")
         ),
