// swift-tools-version:5.10

import PackageDescription

let swiftToolsSupportDependency: Target.Dependency = .product(name: "SwiftToolsSupport-auto", package: "swift-tools-support-core")
let pathDependency: Target.Dependency = .product(name: "Path", package: "Path")
let loggingDependency: Target.Dependency = .product(name: "Logging", package: "swift-log")
let argumentParserDependency: Target.Dependency = .product(name: "ArgumentParser", package: "swift-argument-parser")
let swiftGenKitDependency: Target.Dependency = .product(name: "SwiftGenKit", package: "SwiftGen")

var targets: [Target] = [
    .executableTarget(
        name: "tuistbenchmark",
        dependencies: [
            argumentParserDependency,
            pathDependency,
            swiftToolsSupportDependency,
        ]
    ),
    .executableTarget(
        name: "tuistfixturegenerator",
        dependencies: [
            argumentParserDependency,
            pathDependency,
            swiftToolsSupportDependency,
        ]
    ),
    .target(
        name: "TuistCore",
        dependencies: [
            pathDependency,
            "ProjectDescription",
            "TuistSupport",
            "XcodeGraph",
            "XcodeProj",
            "Mockable",
        ],
        swiftSettings: [
            .define("MOCKING", .when(configuration: .debug)),
        ]
    ),
    .target(
        name: "TuistCoreTesting",
        dependencies: [
            "TuistCore",
            "TuistSupportTesting",
            pathDependency,
        ],
        linkerSettings: [.linkedFramework("XCTest")]
    ),
    .target(
        name: "TuistKit",
        dependencies: [
            "XcodeProj",
            pathDependency,
            argumentParserDependency,
            "TuistSupport",
            "TuistGenerator",
            "TuistAutomation",
            "ProjectDescription",
            "ProjectAutomation",
            "TuistLoader",
            "TuistScaffold",
            "TuistDependencies",
            "GraphViz",
            "TuistMigration",
            "TuistAsyncQueue",
            "TuistAnalytics",
            "TuistPlugin",
            "XcodeGraph",
            "Mockable",
            "TuistServer",
            "FileSystem",
            "TuistCache",
            .product(name: "OpenAPIRuntime", package: "swift-openapi-runtime"),
        ],
        swiftSettings: [
            .define("MOCKING", .when(configuration: .debug)),
        ]
    ),
    .executableTarget(
        name: "tuist",
        dependencies: [
            "TuistKit",
            "ProjectDescription",
            "ProjectAutomation",
            swiftToolsSupportDependency,
        ]
    ),
    .target(
        name: "ProjectDescription",
        dependencies: []
    ),
    .target(
        name: "ProjectAutomation"
    ),
    .target(
        name: "TuistSupport",
        dependencies: [
            pathDependency,
            loggingDependency,
            swiftToolsSupportDependency,
            "KeychainAccess",
            "ZIPFoundation",
            "ProjectDescription",
            "Mockable",
            "FileSystem",
        ],
        swiftSettings: [
            .define("MOCKING", .when(configuration: .debug)),
        ]
    ),
    .target(
        name: "TuistSupportTesting",
        dependencies: [
            "TuistSupport",
            "XcodeGraph",
            pathDependency,
            "Difference",
        ],
        linkerSettings: [.linkedFramework("XCTest")]
    ),
    .target(
        name: "TuistAcceptanceTesting",
        dependencies: [
            "TuistKit",
            "TuistCore",
            "TuistSupport",
            "TuistSupportTesting",
            "XcodeProj",
            pathDependency,
        ],
        linkerSettings: [.linkedFramework("XCTest")]
    ),
    .target(
        name: "TuistGenerator",
        dependencies: [
            "XcodeProj",
            pathDependency,
            "TuistCore",
            "XcodeGraph",
            "TuistSupport",
            "GraphViz",
            swiftGenKitDependency,
            "StencilSwiftKit",
            "Mockable",
            "FileSystem",
        ],
        swiftSettings: [
            .define("MOCKING", .when(configuration: .debug)),
        ]
    ),
    .target(
        name: "TuistGeneratorTesting",
        dependencies: [
            "TuistGenerator",
            pathDependency,
        ],
        linkerSettings: [.linkedFramework("XCTest")]
    ),
    .target(
        name: "TuistScaffold",
        dependencies: [
            pathDependency,
            "TuistCore",
            "XcodeGraph",
            "TuistSupport",
            "StencilSwiftKit",
            "Stencil",
            "Mockable",
            "FileSystem",
        ],
        swiftSettings: [
            .define("MOCKING", .when(configuration: .debug)),
        ]
    ),
    .target(
        name: "TuistAutomation",
        dependencies: [
            "XcodeProj",
            pathDependency,
            .product(name: "XcbeautifyLib", package: "xcbeautify"),
            "TuistCore",
            "XcodeGraph",
            "TuistSupport",
            "Mockable",
            "FileSystem",
        ],
        swiftSettings: [
            .define("MOCKING", .when(configuration: .debug)),
        ]
    ),
    .target(
        name: "TuistDependencies",
        dependencies: [
            "ProjectDescription",
            "TuistCore",
            "XcodeGraph",
            "TuistSupport",
            "TuistPlugin",
            "Mockable",
            pathDependency,
        ],
        swiftSettings: [
            .define("MOCKING", .when(configuration: .debug)),
        ]
    ),
    .target(
        name: "TuistMigration",
        dependencies: [
            "TuistCore",
            "XcodeGraph",
            "TuistSupport",
            "XcodeProj",
            "Mockable",
            pathDependency,
        ],
        swiftSettings: [
            .define("MOCKING", .when(configuration: .debug)),
        ]
    ),
    .target(
        name: "TuistAsyncQueue",
        dependencies: [
            "TuistCore",
            "XcodeGraph",
            "TuistSupport",
            "XcodeProj",
            "Mockable",
            pathDependency,
            "Queuer",
            "FileSystem",
        ],
        swiftSettings: [
            .define("MOCKING", .when(configuration: .debug)),
        ]
    ),
    .target(
        name: "TuistLoader",
        dependencies: [
            "XcodeProj",
            pathDependency,
            "TuistCore",
            "XcodeGraph",
            "TuistSupport",
            "Mockable",
            "ProjectDescription",
        ],
        swiftSettings: [
            .define("MOCKING", .when(configuration: .debug)),
        ]
    ),
    .target(
        name: "TuistLoaderTesting",
        dependencies: [
            "TuistLoader",
            pathDependency,
            "TuistCore",
            "ProjectDescription",
            "TuistSupportTesting",
        ],
        linkerSettings: [.linkedFramework("XCTest")]
    ),
    .target(
        name: "TuistAnalytics",
        dependencies: [
            .byName(name: "AnyCodable"),
            "TuistAsyncQueue",
            "TuistCore",
            "XcodeGraph",
            "TuistLoader",
            "Mockable",
            pathDependency,
        ],
        swiftSettings: [
            .define("MOCKING", .when(configuration: .debug)),
        ]
    ),
    .target(
        name: "TuistPlugin",
        dependencies: [
            "XcodeGraph",
            "TuistLoader",
            "TuistSupport",
            "TuistScaffold",
            "Mockable",
            "FileSystem",
            pathDependency,
        ],
        swiftSettings: [
            .define("MOCKING", .when(configuration: .debug)),
        ]
    ),
    .target(
        name: "TuistServer",
        dependencies: [
            "TuistCore",
            "TuistSupport",
            "FileSystem",
            pathDependency,
            .product(name: "OpenAPIRuntime", package: "swift-openapi-runtime"),
            .product(name: "OpenAPIURLSession", package: "swift-openapi-urlsession"),
        ],
        exclude: ["OpenAPI/server.yml"],
        swiftSettings: [
            .define("MOCKING", .when(configuration: .debug)),
        ]
    ),
    .target(
        name: "TuistHasher",
        dependencies: [
            "TuistCore",
            "TuistSupport",
            "FileSystem",
            pathDependency,
            "XcodeGraph",
        ],
        swiftSettings: [
            .define("MOCKING", .when(configuration: .debug)),
        ]
    ),
    .target(
        name: "TuistCache",
        dependencies: [
            "TuistCore",
            "TuistSupport",
            "FileSystem",
            pathDependency,
            "XcodeGraph",
            "TuistHasher",
        ],
        swiftSettings: [
            .define("MOCKING", .when(configuration: .debug)),
        ]
    ),
]

#if TUIST
    import struct ProjectDescription.PackageSettings

    let packageSettings = PackageSettings(
        productTypes: [
            "FileSystem": .staticFramework,
            "TSCBasic": .staticFramework,
            "TSCUtility": .staticFramework,
            "TSCclibc": .staticFramework,
            "TSCLibc": .staticFramework,
            "ArgumentParser": .staticFramework,
            "Mockable": .staticFramework,
            "MockableTest": .staticFramework,
        ],
        baseSettings: .settings(base: ["GENERATE_MASTER_OBJECT_FILE": "YES"])
    )

#endif

let package = Package(
    name: "tuist",
    platforms: [.macOS(.v12)],
    products: [
        .executable(name: "tuistbenchmark", targets: ["tuistbenchmark"]),
        .executable(name: "tuistfixturegenerator", targets: ["tuistfixturegenerator"]),
        .executable(name: "tuist", targets: ["tuist"]),
        .library(
            name: "ProjectDescription",
            type: .dynamic,
            targets: ["ProjectDescription"]
        ),
        .library(
            name: "ProjectAutomation",
            type: .dynamic,
            targets: ["ProjectAutomation"]
        ),
        .library(
            name: "ProjectAutomation-auto",
            targets: ["ProjectAutomation"]
        ),
        .library(
            name: "TuistKit",
            targets: ["TuistKit"]
        ),
        .library(
            name: "TuistSupport",
            targets: ["TuistSupport"]
        ),
        .library(
            name: "TuistSupportTesting",
            targets: ["TuistSupportTesting"]
        ),
        .library(
            name: "TuistCore",
            targets: ["TuistCore"]
        ),
        .library(
            name: "TuistCoreTesting",
            targets: ["TuistCoreTesting"]
        ),
        .library(
            name: "TuistLoader",
            targets: ["TuistLoader"]
        ),
        .library(
            name: "TuistLoaderTesting",
            targets: ["TuistLoaderTesting"]
        ),
        .library(
            name: "TuistAnalytics",
            targets: ["TuistAnalytics"]
        ),
        .library(
            name: "TuistAutomation",
            targets: ["TuistAutomation"]
        ),
        .library(
            name: "TuistDependencies",
            targets: ["TuistDependencies"]
        ),
        .library(
            name: "TuistAcceptanceTesting",
            targets: ["TuistAcceptanceTesting"]
        ),
        .library(
            name: "TuistServer",
            targets: ["TuistServer"]
        ),
        .library(
            name: "TuistHasher",
            targets: ["TuistHasher"]
        ),
        .library(
            name: "TuistCache",
            targets: ["TuistCache"]
        ),
        /// TuistGenerator
        ///
        /// A high level Xcode generator library
        /// responsible for generating Xcode projects & workspaces.
        ///
        /// This library can be used in external tools that wish to
        /// leverage Tuist's Xcode generation features.
        ///
        /// Note: This library should be treated as **unstable** as
        ///       it is still under development and may include breaking
        ///       changes in future releases.
        .library(
            name: "TuistGenerator",
            targets: ["TuistGenerator"]
        ),
    ],
    dependencies: [
        .package(url: "https://github.com/apple/swift-argument-parser", from: "1.5.0"),
        .package(url: "https://github.com/apple/swift-log", from: "1.5.3"),
        .package(url: "https://github.com/apple/swift-tools-support-core", from: "0.6.1"),
        .package(url: "https://github.com/FabrizioBrancati/Queuer", from: "2.1.1"),
        .package(url: "https://github.com/Flight-School/AnyCodable", from: "0.6.7"),
        .package(url: "https://github.com/weichsel/ZIPFoundation", from: "0.9.19"),
        .package(url: "https://github.com/kishikawakatsumi/KeychainAccess", from: "4.2.2"),
        .package(url: "https://github.com/stencilproject/Stencil", exact: "0.15.1"),
        .package(url: "https://github.com/tuist/GraphViz.git", branch: "0.2.1"),
        .package(url: "https://github.com/SwiftGen/StencilSwiftKit", exact: "2.10.1"),
        .package(url: "https://github.com/SwiftGen/SwiftGen", exact: "6.6.2"),
        .package(url: "https://github.com/tuist/XcodeProj", exact: "8.19.0"),
        .package(url: "https://github.com/cpisciotta/xcbeautify", .upToNextMajor(from: "2.5.0")),
        .package(url: "https://github.com/krzysztofzablocki/Difference.git", from: "1.0.2"),
        .package(url: "https://github.com/Kolos65/Mockable.git", from: "0.0.9"),
        .package(url: "https://github.com/tuist/swift-openapi-runtime", branch: "swift-tools-version"),
        .package(url: "https://github.com/tuist/swift-openapi-urlsession", branch: "swift-tools-version"),
        .package(url: "https://github.com/tuist/Path", .upToNextMajor(from: "0.3.0")),
<<<<<<< HEAD
        .package(url: "https://github.com/tuist/XcodeGraph.git", .upToNextMajor(from: "0.7.0")),
=======
        .package(url: "https://github.com/tuist/XcodeGraph.git", exact: "0.8.1"),
        .package(url: "https://github.com/tuist/FileSystem.git", .upToNextMajor(from: "0.2.0")),
>>>>>>> e56ae3c6
    ],
    targets: targets
)<|MERGE_RESOLUTION|>--- conflicted
+++ resolved
@@ -466,12 +466,8 @@
         .package(url: "https://github.com/tuist/swift-openapi-runtime", branch: "swift-tools-version"),
         .package(url: "https://github.com/tuist/swift-openapi-urlsession", branch: "swift-tools-version"),
         .package(url: "https://github.com/tuist/Path", .upToNextMajor(from: "0.3.0")),
-<<<<<<< HEAD
-        .package(url: "https://github.com/tuist/XcodeGraph.git", .upToNextMajor(from: "0.7.0")),
-=======
         .package(url: "https://github.com/tuist/XcodeGraph.git", exact: "0.8.1"),
         .package(url: "https://github.com/tuist/FileSystem.git", .upToNextMajor(from: "0.2.0")),
->>>>>>> e56ae3c6
     ],
     targets: targets
 )