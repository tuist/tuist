---
title: Selective testing
titleTemplate: :title · Develop · Guides · Tuist
description: Use selective testing to run only the tests that have changed since the last successful test run.
---

# Selective testing {#selective-testing}

<<<<<<< HEAD
=======
> [!IMPORTANT] REQUIREMENTS
> - A <LocalizedLink href="/guides/develop/projects">generated project</LocalizedLink>
> - A <LocalizedLink href="/server/introduction/accounts-and-projects">server account and project</LocalizedLink>

>>>>>>> 334ee0a7
As your project grows, so does the amount of your tests. For a long time, running all tests on every PR or push to `main` takes tens of seconds. But this solution does not scale to thousands of tests your team might have.

On every test run on the CI, you most likely re-run all the tests, regardless of the changes. Tuist's selective testing helps you to drastically speed up running the tests themselves by running only the tests that have changed since the last successful test run based on our <LocalizedLink href="/guides/develop/projects/hashing">hashing algorithm</LocalizedLink>.

Selective testing works with `xcodebuild`, which supports any Xcode project, or if you generate your projects with Tuist, you can use the `tuist test` command instead that provides some extra convenience such as integration with the <LocalizedLink href="/guides/develop/build/cache">binary cache</LocalizedLink>. To get started with selective testing, follow the instructions based on your project setup:
- <LocalizedLink href="/guides/develop/selective-testing/xcodebuild">xcodebuild</LocalizedLink>
- <LocalizedLink href="/guides/develop/selective-testing/generated-project">Generated project</LocalizedLink>

> [!WARNING] MODULE VS FILE-LEVEL GRANULARITY
> Due to the impossibility of detecting the in-code dependencies between tests and sources, the maximum granularity of selective testing is at the target level. Therefore, we recommend keeping your targets small and focused to maximize the benefits of selective testing.

## Pull/merge request comments {#pullmerge-request-comments}

> [!IMPORTANT] INTEGRATION WITH GIT PLATFORM REQUIRED
> To get automatic pull/merge request comments, integrate your <LocalizedLink href="/server/introduction/accounts-and-projects">Tuist project</LocalizedLink> with a <LocalizedLink href="/server/introduction/integrations#git-platforms">Git platform</LocalizedLink>.

Once your Tuist project is connected with your Git platform such as [GitHub](https://github.com), and you start using `tuist xcodebuild test` or `tuist test` as part of your CI wortkflow, Tuist will post a comment directly in your pull/merge requests, including which tests were run and which skipped:
![GitHub app comment with a Tuist Preview link](/images/guides/develop/selective-testing/github-app-comment.png)<|MERGE_RESOLUTION|>--- conflicted
+++ resolved
@@ -6,18 +6,12 @@
 
 # Selective testing {#selective-testing}
 
-<<<<<<< HEAD
-=======
-> [!IMPORTANT] REQUIREMENTS
-> - A <LocalizedLink href="/guides/develop/projects">generated project</LocalizedLink>
-> - A <LocalizedLink href="/server/introduction/accounts-and-projects">server account and project</LocalizedLink>
-
->>>>>>> 334ee0a7
 As your project grows, so does the amount of your tests. For a long time, running all tests on every PR or push to `main` takes tens of seconds. But this solution does not scale to thousands of tests your team might have.
 
 On every test run on the CI, you most likely re-run all the tests, regardless of the changes. Tuist's selective testing helps you to drastically speed up running the tests themselves by running only the tests that have changed since the last successful test run based on our <LocalizedLink href="/guides/develop/projects/hashing">hashing algorithm</LocalizedLink>.
 
 Selective testing works with `xcodebuild`, which supports any Xcode project, or if you generate your projects with Tuist, you can use the `tuist test` command instead that provides some extra convenience such as integration with the <LocalizedLink href="/guides/develop/build/cache">binary cache</LocalizedLink>. To get started with selective testing, follow the instructions based on your project setup:
+
 - <LocalizedLink href="/guides/develop/selective-testing/xcodebuild">xcodebuild</LocalizedLink>
 - <LocalizedLink href="/guides/develop/selective-testing/generated-project">Generated project</LocalizedLink>
 
