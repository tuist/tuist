--- conflicted
+++ resolved
@@ -155,10 +155,8 @@
 > If your storage provider is AWS and you'd like to authenticate using a web identity token, you can set the environment variable `TUIST_S3_AUTHENTICATION_METHOD` to `aws_web_identity_token_from_env_vars`, and Tuist will use that method using the conventional AWS environment variables.
 
 #### Google Cloud Storage {#google-cloud-storage}
-<<<<<<< HEAD
-
-=======
->>>>>>> 794498d2
+
+
 For Google Cloud Storage, follow [these docs](https://cloud.google.com/storage/docs/authentication/managing-hmackeys) to get the `AWS_ACCESS_KEY_ID` and `AWS_SECRET_ACCESS_KEY` pair. The `AWS_ENDPOINT` should be set to `https://storage.googleapis.com`. Other environment variables are the same as for any other S3-compliant storage.
 
 ### Git platform configuration {#git-platform-configuration}
