import Basic
import Foundation
import Utility

struct ProjectSwiftModel {
    var path: AbsolutePath
    var name: String
    var platform: Platform
}

/// Init command error
///
/// - alreadyExists: when a file already exists.
enum InitCommandError: FatalError {
    case alreadyExists(AbsolutePath)
    case ungettableProjectName(AbsolutePath)
    case invalidPlatform(String)

    /// Error type.
    var type: ErrorType {
        return .abort
    }

    /// Error description.
    var description: String {
        switch self {
        case let .alreadyExists(path):
            return "\(path.asString) already exists"
        case let .ungettableProjectName(path):
            return "Couldn't infer the project name from path \(path.asString)"
        case let .invalidPlatform(platform):
            return "\(platform) is not a valid platform. Available platforms: ios|macos|watchos|tvos"
        }
    }
}

/// Command that initializes a Project.swift in the current folder.
public class InitCommand: NSObject, Command {
    
    enum WizardQuestion {
        static let name = "1. What's the name of your project? (Leave empty to use the name of the project folder: %@)"
        static let path = "2. Where would you like to generate the Project.swift file? (Leave empty to use current directory)"
        static let platform = "3. Which platform is your project (ios|macos|watchos|tvos)? (Leave empty to use ios plaftform)"
        static let generate = "Would you want generate xcodeproj now?"
    }

    // MARK: - Command

    /// Command name.
    public static let command = "init"

    /// Command description.
    public static let overview = "Initializes a Project.swift in the current folder."

    /// Path argument.
    let pathArgument: OptionArgument<String>
    
    /// Name argument.
    let nameArgument: OptionArgument<String>
    
    /// Generate argument.
    let generateArgument: OptionArgument<Bool>
    
    /// Interactive argument.
    let interactiveArgument: OptionArgument<Bool>
    
    /// Platform argument.
    let platformArgument: OptionArgument<String>
    
    /// Type argument.
    let typeArgument: OptionArgument<String>

    /// Context
    let context: CommandsContexting

    public required init(parser: ArgumentParser) {
        let subParser = parser.add(subparser: InitCommand.command, overview: InitCommand.overview)
        pathArgument = subParser.add(option: "--path",
                                     shortName: "-p",
                                     kind: String.self,
                                     usage: "The path where the Project.swift file will be generated",
                                     completion: .filename)
        
        nameArgument = subParser.add(option: "--name",
                                     shortName: "-n",
                                     kind: String.self,
                                     usage: "The name of the Project will be generated",
                                     completion: .none)
        
        generateArgument = subParser.add(option: "--generate",
                                     shortName: "-g",
                                     kind: Bool.self,
                                     usage: "Generate xcodeproj after create Project.swift file",
                                     completion: .none)
        
        interactiveArgument = subParser.add(option: "--scaffolding",
                                         shortName: "-s",
                                         kind: Bool.self,
                                         usage: "Launch wizard to request project details",
                                         completion: .none)
        
        platformArgument = subParser.add(option: "--platform",
                                     shortName: "-pf",
                                     kind: String.self,
                                     usage: "The platform of the Project will be generated",
                                     completion: ShellCompletion.values([(value: "ios", description: ""),
                                                                         (value: "macos", description: ""),
                                                                         (value: "watchos", description: ""),
                                                                         (value: "tvos", description: "")]))
        
        typeArgument = subParser.add(option: "--type",
                                     shortName: "-t",
                                     kind: String.self,
                                     usage: "The type of the Project will be generated",
                                     completion: .none)

        context = CommandsContext()
    }

    /// Runs the command.
    ///
    /// - Parameter arguments: input arguments.
    /// - Throws: throws an error if the execution fails.
    public func run(with arguments: ArgumentParser.Result) throws {
        let isInteractiveModeActive = parseInteractive(with: arguments)
        let projectSwiftData = try parseProjectFileData(with: arguments, interactive: isInteractiveModeActive)
        
        if context.fileHandler.exists(projectSwiftData.path) {
            throw InitCommandError.alreadyExists(projectSwiftData.path)
        }
        
        let projectSwift = self.projectSwift(name: projectSwiftData.name, platform: projectSwiftData.platform)
        try projectSwift.write(toFile: projectSwiftData.path.asString,
                               atomically: true,
                               encoding: .utf8)
        context.printer.print(section: "🎉 Project.swift generated at path \(projectSwiftData.path.asString)")

        if checkIfNeedGenerateProject(with: arguments, interactive: isInteractiveModeActive) {
            // TODO: Generate xcodeproj
        }
    }
    
    /// Parses the arguments and check if user wants to use the interactive mode.
    ///
    /// - Parameter arguments: argument parser result.
    /// - Returns: is interactive mode is active or not
    private func parseInteractive(with arguments: ArgumentParser.Result) -> Bool {
        return arguments.get(interactiveArgument) != nil ? true : false
    }
    
    /// Parses the arguments and check if user wants to generate the xcodeproj after create
    /// the Projet.swift file
    ///
    /// - Parameter arguments: argument parser result.
    /// - Returns: need generate xcodeproj
    private func parseGenerate(with arguments: ArgumentParser.Result) -> Bool {
        return arguments.get(generateArgument) != nil ? true : false
    }
    
    /// Parses the arguments and returns the path to the folder where the manifest file is.
    ///
    /// - Parameter arguments: argument parser result.
    /// - Returns: the path to the folder where the manifest is.
    private func parsePath(with arguments: ArgumentParser.Result) -> AbsolutePath {
        var path: AbsolutePath! = arguments
            .get(pathArgument)
            .map({ AbsolutePath($0) })
            .map({ $0.appending(component: Constants.Manifest.project) })
        if path == nil {
            path = AbsolutePath.current.appending(component: Constants.Manifest.project)
        }
        return path
    }
    
    /// Parses the arguments and returns the project name.
    ///
    /// - Parameter arguments: argument parser result.
    /// - Returns: the path to the folder where the manifest is.
    private func parseProjectName(with arguments: ArgumentParser.Result, path: AbsolutePath) throws -> String {
        if let name = arguments.get(nameArgument) ?? path.parentDirectory.components.last {
            return name
        } else {
            throw InitCommandError.ungettableProjectName(path)
        }
    }
    
    /// Parses the arguments and returns the project platform.
    ///
    /// - Parameter arguments: argument parser result.
    /// - Returns: the project platform.
    private func parsePlatform(with arguments: ArgumentParser.Result) throws -> Platform {
        guard let platform = arguments.get(platformArgument) else { return .ios }
        if let platformType = Platform(rawValue: platform) {
            return platformType
        } else {
            throw InitCommandError.invalidPlatform(platform)
        }
    }
    
    /// Parses the arguments and returns a ProjectSwiftModel with project data.
    ///
    /// - Parameter arguments: argument parser result.
    /// - Parameter interactive: flag to active interactive mode
    /// - Returns: model with all project data.
    private func parseProjectFileData(with arguments: ArgumentParser.Result, interactive: Bool = false) throws -> ProjectSwiftModel {
        if interactive {
            return try startWizard()
        }
        let path = parsePath(with: arguments)
        let projectName = try parseProjectName(with: arguments, path: path)
        let platform = try parsePlatform(with: arguments)
        return ProjectSwiftModel(path: path,
                                 name: projectName,
                                 platform: platform)
    }
    
    /// Check if user wants generate xcodeproj after create Project.swift file.
    ///
    /// - Parameter arguments: argument parser result.
    /// - Parameter interactive: flag to active interactive mode
    /// - Returns: need generate xcodeproj or not
    private func checkIfNeedGenerateProject(with arguments: ArgumentParser.Result, interactive: Bool = false) -> Bool {
        if !interactive {
            return parseGenerate(with: arguments)
        }
        return context.userInputRequester.bool(message: WizardQuestion.generate)
    }
    
    /// Start wizard to retrive info needed to create the Project.swift file
    ///
    /// - Returns: model with all project data.
    private func startWizard() throws -> ProjectSwiftModel {
        let path = askForPath()
        let projectName = askForProjectName()
        let platform = try askForPlatform()
        return ProjectSwiftModel(path: path,
                                name: projectName,
                                platform: platform)
    }
    
    /// Ask user what is the project name
    ///
    /// - Returns: project name
    private func askForProjectName() -> String {
        let folderName = AbsolutePath.current.components.last!
        let projectName = context.userInputRequester.optional(message: String(format: WizardQuestion.name, folderName))
        return projectName ?? folderName
    }
    
    /// Ask user the path to the folder where the manifest file is
    ///
    /// - Returns: manifest file path
    private func askForPath() -> AbsolutePath {
        var path = AbsolutePath.current
        if let userInputPath = context.userInputRequester.optional(message: WizardQuestion.path) {
            path = AbsolutePath(userInputPath)
        }
        return path.appending(component: Constants.Manifest.project)
    }
    
    /// Ask user which platform the project is
    ///
    /// - Returns: project platform
    private func askForPlatform() throws -> Platform {
        guard let platform = context.userInputRequester.optional(message: WizardQuestion.platform) else { return .ios }
        if let platformType = Platform(rawValue: platform) {
            return platformType
        } else {
            throw InitCommandError.invalidPlatform(platform)
        }
    }

    fileprivate func projectSwift(name: String, platform: Platform) -> String {
        return """
        import ProjectDescription
        
         let project = Project(name: "{{NAME}}",
                      schemes: [
                          /* Project schemes are defined here */
                          Scheme(name: "{{NAME}}",
                                 shared: true,
                                 buildAction: BuildAction(targets: ["{{NAME}}"])),
                      ],
                      settings: Settings(base: [:]),
                      targets: [
                          Target(name: "{{NAME}}",
<<<<<<< HEAD
                                 platform: .{{PLATFORM}},
=======
                                 platform: .iOS,
>>>>>>> 5b2431cc
                                 product: .app,
                                 bundleId: "com.xcodepm.{{NAME}}",
                                 infoPlist: "Info.plist",
                                 dependencies: [
                                     /* Target dependencies can be defined here */
                                     /* .framework(path: "framework") */
                                 ],
                                 settings: nil,
                                 buildPhases: [
                                    
                                     .sources([.sources("./Sources/*")]),
                                     /* Other build phases can be added here */
                                     /* .resources([.include(["./Resources/**/*"])]) */
                                ]),
                    ])
        """.replacingOccurrences(of: "{{NAME}}", with: name)
           .replacingOccurrences(of: "{{PLATFORM}}", with: platform.rawValue)
    }
}<|MERGE_RESOLUTION|>--- conflicted
+++ resolved
@@ -284,11 +284,7 @@
                       settings: Settings(base: [:]),
                       targets: [
                           Target(name: "{{NAME}}",
-<<<<<<< HEAD
                                  platform: .{{PLATFORM}},
-=======
-                                 platform: .iOS,
->>>>>>> 5b2431cc
                                  product: .app,
                                  bundleId: "com.xcodepm.{{NAME}}",
                                  infoPlist: "Info.plist",
