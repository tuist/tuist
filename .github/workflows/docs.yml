name: Documentation
on:
  push:
    branches:
      - main
    paths:
      - docs/**
      - .github/workflows/docs.yml
      - cli/Sources/**
      - Package.swift
      - Package.resolved
      - mise/tasks/docs/**
      - docs/pnpm-lock.yaml
      - handbook/package.json
  pull_request:
    types: [opened, synchronize, reopened, ready_for_review]
    paths:
      - docs/**
      - .github/workflows/docs.yml
      - cli/Sources/**
      - Package.swift
      - Package.resolved
      - mise/tasks/docs/**
      - docs/pnpm-lock.yaml
      - handbook/package.json

permissions:
  contents: read

env:
  GITHUB_TOKEN: ${{ secrets.GITHUB_TOKEN }}
  TUIST_CONFIG_TOKEN: ${{ secrets.TUIST_CONFIG_TOKEN }}
  PNPM_HOME: ~/.pnpm

concurrency:
  group: docs-${{ github.head_ref }}
  cancel-in-progress: true

jobs:
  test-docker-compose:
    name: Test Docker Compose
    runs-on: ubuntu-latest
    timeout-minutes: 15
    if: github.event.pull_request.draft == false || github.event_name != 'pull_request'
    steps:
      - uses: actions/checkout@v4
      - name: Test docker-compose configuration
        run: ./docs/test-docker-compose.sh

  build-deploy:
    name: Build & Deploy
    runs-on: macos-26
<<<<<<< HEAD
    timeout-minutes: 40
    if: github.event.pull_request.draft == false || github.event_name != 'pull_request'
=======
    if: github.event.pull_request.head.repo.fork != true && (github.event.pull_request.draft == false || github.event_name != 'pull_request')
>>>>>>> 6300f135
    steps:
      - uses: actions/checkout@v4
      - name: Restore PNPM Cache
        uses: actions/cache@v3
        id: pnpm-cache
        with:
          path: |
            ~/.pnpm/store
          key: pnpm-${{ hashFiles('pnpm-lock.yaml') }}
      - name: Select Xcode
        run: sudo xcode-select -switch /Applications/Xcode_$(cat .xcode-version).app
      - name: Restore cache
        id: cache-restore
        uses: actions/cache/restore@v4
        with:
          path: .build
          key: ${{ runner.os }}-${{ hashFiles('.xcode-version') }}-docs-${{ hashFiles('./Package.resolved') }}
          restore-keys: ${{ runner.os }}-${{ hashFiles('.xcode-version') }}-docs-
      - uses: jdx/mise-action@v2
        with:
          working_directory: docs
      - name: Generate CLI docs
        working-directory: docs
        run: mise run generate-cli-docs
      - name: Generate manifest docs
        working-directory: docs
        run: mise run generate-manifests-docs
      - name: Lint localization
        working-directory: docs
        run: mise run lint-localization
      - name: Free space
        # Our build process takes a lot of disk space, hitting limits on GitHub Actions runners.
        # This step ensures that we have enough space to build the documentation.
        # Reference: https://github.com/actions/runner-images/issues/2840?ref=dzombak.com#issuecomment-790492173
        run: |
          sudo rm -rf /usr/share/dotnet
          sudo rm -rf /opt/ghc
          sudo rm -rf "/usr/local/share/boost"
          sudo rm -rf "$AGENT_TOOLSDIRECTORY"
      - name: Build the documentation
        # VitePress is not memory-efficient, loading all the pages into memory when building
        # the site. This can potentially lead to out-of-memory errors in localized documentation
        # sites where the number of pages is multiplied by the number of languages.
        env:
          NODE_OPTIONS: --max-old-space-size=12288
        working-directory: docs
        run: mise run build
      - name: Deploy to Cloudflare Pages
        if: github.ref == 'refs/heads/main'
        working-directory: docs
        env:
          MISE_SOPS_AGE_KEY: ${{ secrets.MISE_SOPS_AGE_KEY }}
        run: |
          wrangler pages deploy --commit-hash ${{ github.sha }} --branch ${{ github.ref_name }} --project-name tuist-docs .vitepress/dist
      - name: Save cache
        id: cache-save
        uses: actions/cache/save@v4
        with:
          path: .build
          key: ${{ steps.cache-restore.outputs.cache-primary-key }}<|MERGE_RESOLUTION|>--- conflicted
+++ resolved
@@ -50,12 +50,8 @@
   build-deploy:
     name: Build & Deploy
     runs-on: macos-26
-<<<<<<< HEAD
     timeout-minutes: 40
-    if: github.event.pull_request.draft == false || github.event_name != 'pull_request'
-=======
     if: github.event.pull_request.head.repo.fork != true && (github.event.pull_request.draft == false || github.event_name != 'pull_request')
->>>>>>> 6300f135
     steps:
       - uses: actions/checkout@v4
       - name: Restore PNPM Cache
