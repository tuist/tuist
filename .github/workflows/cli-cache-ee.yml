--- conflicted
+++ resolved
@@ -62,16 +62,6 @@
         with:
           github-token: ${{ secrets.TUIST_GITHUB_TOKEN || github.token }}
           script: |
-<<<<<<< HEAD
-            // Check if this is a fork contribution
-            const isFork = context.payload.pull_request.head.repo.fork;
-            if (isFork) {
-              console.log(`PR is from a fork. Setting is-member to false.`);
-              core.setOutput('is-member', 'false');
-              return;
-            }
-            
-=======
             // If TUIST_GITHUB_TOKEN is not available (e.g., from a fork), treat as non-member
             const token = '${{ secrets.TUIST_GITHUB_TOKEN }}';
             if (!token || token === '') {
@@ -80,7 +70,6 @@
               return;
             }
 
->>>>>>> 098d36fe
             try {
               const { data: membership } = await github.rest.teams.getMembershipForUserInOrg({
                 org: 'tuist',
