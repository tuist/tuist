--- conflicted
+++ resolved
@@ -27,29 +27,6 @@
   TUIST_CONFIG_CLOUD_TOKEN: ${{ secrets.TUIST_CONFIG_CLOUD_TOKEN }}
 
 jobs:
-<<<<<<< HEAD
-  release_build:
-    name: Release build with Xcode
-    runs-on: macos-13
-    steps:
-      - uses: actions/checkout@v3
-      - uses: actions/cache@v3
-        name: 'Cache Tuist .build folder'
-        with:
-          path: .build
-          key: ${{ runner.os }}-${{ hashFiles('.xcode-version') }}-spm-v1-${{ hashFiles('Package.resolved') }}-git-${{ github.sha }}
-          restore-keys: |
-            ${{ runner.os }}-${{ hashFiles('.xcode-version') }}-spm-v1-${{ hashFiles('Package.resolved') }}
-            ${{ runner.os }}-${{ hashFiles('.xcode-version') }}-spm-v1
-      - name: Select Xcode for Tuist and Tuistenv
-        run: sudo xcode-select -switch /Applications/Xcode_$(cat .xcode-version).app
-      - name: Build Tuist for release
-        run: swift build -c release --product tuist
-      - name: Build ProjectDescription for release
-        run: swift build -c release --product ProjectDescription
-
-=======
->>>>>>> 3340c432
   test:
     name: Test with Xcode
     runs-on: macos-13
