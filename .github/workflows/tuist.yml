--- conflicted
+++ resolved
@@ -49,17 +49,13 @@
       - name: Fetch dependencies
         run: tuist fetch
       - name: Test
-<<<<<<< HEAD
-        run: tuist test --no-cache --skip-test-targets TuistBuildAcceptanceTests TuistDependenciesAcceptanceTests TuistGenerateAcceptanceTests TuistTestAcceptanceTests TuistAcceptanceTests
-=======
-        run: tuist test --xcframeworks --skip-test-targets TuistBuildAcceptanceTests TuistGenerateAcceptanceTests TuistTestAcceptanceTests TuistAcceptanceTests --result-bundle-path /tmp/tuist/test-${{ matrix.feature }}
+        run: tuist test --xcframeworks --skip-test-targets TuistBuildAcceptanceTests TuistDependenciesAcceptanceTests TuistGenerateAcceptanceTests TuistTestAcceptanceTests TuistAcceptanceTests --result-bundle-path /tmp/tuist/test-${{ matrix.feature }}
       - uses: actions/upload-artifact@v4
         if: ${{ always() }}
         with:
           name: test-${{ matrix.feature }}
           path: |
             /tmp/tuist/**
->>>>>>> 7f34cba7
 
   cache-warm:
     name: Cache warm with latest Tuist
