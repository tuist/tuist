name: Tuist

on:
  push:
    branches:
      - main
  pull_request:
    paths:
      - Tuist/**
      - Package.resolved
      - Gemfile*
      - Package.swift
      - Project.swift
      - Sources/**
      - Tests/**
      - projects/tuist/features/**
      - projects/tuist/fixtures/**
      - .github/workflows/tuist.yml
      - .package.resolved
      - projects/fourier/**

concurrency:
  group: tuist-${{ github.head_ref }}
  cancel-in-progress: true

env:
  RUBY_VERSION: '3.0.3'
  TUIST_STATS_OPT_OUT: true

jobs:
  unit_tests:
    name: Unit tests with Xcode
    runs-on: macOS-11
    steps:
      - uses: actions/checkout@v1
      - name: Select Xcode
        run: sudo xcode-select -switch /Applications/Xcode_$(cat .xcode-version).app
      - uses: actions/cache@v2
        name: 'Cache Tuist .build folder'
        with:
          path: .build
<<<<<<< HEAD
          key: ${{ runner.os }}-${{ matrix.xcode }}-spm-${{ hashFiles('Package.resolved') }}-git-${{ github.sha }}
          restore-keys: |
            ${{ runner.os }}-${{ matrix.xcode }}-spm-${{ hashFiles('Package.resolved') }}
            ${{ runner.os }}-${{ matrix.xcode }}-spm
=======
          key: ${{ runner.os }}-${{ hashFiles('.xcode-version') }}-spm-${{ hashFiles('Package.resolved') }}
          restore-keys: |
            ${{ runner.os }}-${{ hashFiles('.xcode-version') }}-spm-
>>>>>>> 004cc8a7
      - uses: ruby/setup-ruby@v1
        with:
          ruby-version: ${{ env.RUBY_VERSION }}
      - uses: actions/cache@v2
        with:
          path: vendor/bundle
          key: ${{ runner.os }}-${{ env.RUBY_VERSION }}-gems-${{ hashFiles('Gemfile.lock projects/*/Gemfile.lock') }}
          restore-keys: |
            ${{ runner.os }}-${{ env.RUBY_VERSION }}-gems-
      - name: Bundle install
        run: |
          bundle config path vendor/bundle
          bundle install --jobs 4 --retry 3
      - name: Run tests
        run: |
          ./fourier test tuist unit
  release_build:
    name: Release build with Xcode
    runs-on: macOS-11
    steps:
      - uses: actions/checkout@v1
      - uses: actions/cache@v2
<<<<<<< HEAD
        name: 'Cache Tuist .build folder'
        with:
          path: .build
          key: ${{ runner.os }}-${{ matrix.xcode }}-spm-${{ hashFiles('Package.resolved') }}-git-${{ github.sha }}
          restore-keys: |
            ${{ runner.os }}-${{ matrix.xcode }}-spm-${{ hashFiles('Package.resolved') }}
            ${{ runner.os }}-${{ matrix.xcode }}-spm
=======
        name: 'Cache Tuist Build'
        with:
          path: .build
          key: ${{ runner.os }}-${{ hashFiles('.xcode-version') }}-spm-${{ hashFiles('Package.resolved') }}-git-${{ github.sha }}
          restore-keys: |
            ${{ runner.os }}-${{ hashFiles('.xcode-version') }}-spm-${{ hashFiles('Package.resolved') }}
            ${{ runner.os }}-${{ hashFiles('.xcode-version') }}-spm
      - name: Select Xcode for Tuist and Tuistenv
        run: sudo xcode-select -switch /Applications/Xcode_$(cat .xcode-version).app
>>>>>>> 004cc8a7
      - name: Build Tuist for release
        run: swift build -c release --product tuist
      - name: Build Tuistenv for release
        run: swift build -c release --product tuistenv
      - name: Build ProjectDescription for release
        run: swift build -c release --product ProjectDescription

  acceptance_tests:
    name: ${{ matrix.feature }} acceptance tests with Xcode
    runs-on: macOS-11
    strategy:
      matrix:
        feature:
          [
            'build',
            'cache-frameworks',
            'cache-xcframeworks',
            'dependencies',
            'edit',
            'env',
            'generate-1',
            'generate-2',
            'generate-3',
            'generate-4',
            'generate-5',
            'generate-6',
            'generate-7',
            'generate-8',
            'graph',
            'init',
            'lint-code',
            'lint-project',
            'list-targets',
            'plugins',
            'precompiled',
            'run',
            'scaffold',
            'tasks',
            'test',
            'plugin',
          ]
    env:
      TUIST_CONFIG_GITHUB_API_TOKEN: ${{ secrets.GH_TOKEN }}
    needs: release_build
    steps:
      - uses: actions/checkout@v1
        with:
          submodules: recursive
      - name: Select Xcode
        run: sudo xcode-select -switch /Applications/Xcode_$(cat .xcode-version).app
      - uses: actions/cache@v2
<<<<<<< HEAD
        name: 'Cache Tuist .build folder'
        with:
          path: .build
          key: ${{ runner.os }}-${{ matrix.xcode }}-spm-${{ hashFiles('Package.resolved') }}-git-${{ github.sha }}
          restore-keys: |
            ${{ runner.os }}-${{ matrix.xcode }}-spm-${{ hashFiles('Package.resolved') }}
            ${{ runner.os }}-${{ matrix.xcode }}-spm
=======
        name: 'Cache Tuist Build'
        with:
          path: .build
          key: ${{ runner.os }}-${{ hashFiles('.xcode-version') }}-spm-${{ hashFiles('Package.resolved') }}-git-${{ github.sha }}
          restore-keys: |
            ${{ runner.os }}-${{ hashFiles('.xcode-version') }}-spm-${{ hashFiles('Package.resolved') }}
            ${{ runner.os }}-${{ hashFiles('.xcode-version') }}-spm
>>>>>>> 004cc8a7
      - uses: ruby/setup-ruby@v1
        with:
          ruby-version: ${{ env.RUBY_VERSION }}
      - uses: actions/cache@v2
        with:
          path: vendor/bundle
          key: ${{ runner.os }}-${{ env.RUBY_VERSION }}-gems-${{ hashFiles('Gemfile.lock') }}
          restore-keys: |
            ${{ runner.os }}-${{ env.RUBY_VERSION }}-gems-
      - name: Bundle install
        run: |
          bundle config path vendor/bundle
          bundle install --jobs 4 --retry 3
      - name: Run tests
        run: ./fourier test tuist acceptance projects/tuist/features/${{ matrix.feature }}.feature
  
  lint:
    name: Lint
    runs-on: macOS-11
    steps:
      - uses: actions/checkout@v1
      - name: Select Xcode
        run: sudo xcode-select -switch /Applications/Xcode_$(cat .xcode-version).app
      - uses: ruby/setup-ruby@v1
        with:
          ruby-version: ${{ env.RUBY_VERSION }}
      - uses: actions/cache@v2
        with:
          path: vendor/bundle
          key: ${{ runner.os }}-${{ env.RUBY_VERSION }}${{ hashFiles('Gemfile.lock') }}
          restore-keys: |
            ${{ runner.os }}-${{ env.RUBY_VERSION }}-gems-
      - name: Bundle install
        run: |
          bundle config path vendor/bundle
          bundle install --jobs 4 --retry 3
      - name: Install Bundler dependencies
        run: bundle install
      - name: Run
        run: ./fourier lint tuist
  
  lint-lockfiles:
    name: Lint lockfiles
    runs-on: macOS-11
    steps:
      - uses: actions/checkout@v1
      - name: Select Xcode
        run: sudo xcode-select -switch /Applications/Xcode_$(cat .xcode-version).app
      - uses: ruby/setup-ruby@v1
        with:
          ruby-version: ${{ env.RUBY_VERSION }}
      - uses: actions/cache@v2
        with:
          path: vendor/bundle
          key: ${{ runner.os }}-${{ env.RUBY_VERSION }}${{ hashFiles('Gemfile.lock') }}
          restore-keys: |
            ${{ runner.os }}-${{ env.RUBY_VERSION }}-gems-
      - name: Bundle install
        run: |
          bundle config path vendor/bundle
          bundle install --jobs 4 --retry 3
      - name: Install Bundler dependencies
        run: bundle install
      - name: Run
        run: ./fourier lint lockfiles<|MERGE_RESOLUTION|>--- conflicted
+++ resolved
@@ -39,23 +39,17 @@
         name: 'Cache Tuist .build folder'
         with:
           path: .build
-<<<<<<< HEAD
-          key: ${{ runner.os }}-${{ matrix.xcode }}-spm-${{ hashFiles('Package.resolved') }}-git-${{ github.sha }}
+          key: ${{ runner.os }}-${{ hashFiles('.xcode-version') }}-spm-${{ hashFiles('Package.resolved') }}-git-${{ github.sha }}
           restore-keys: |
-            ${{ runner.os }}-${{ matrix.xcode }}-spm-${{ hashFiles('Package.resolved') }}
-            ${{ runner.os }}-${{ matrix.xcode }}-spm
-=======
-          key: ${{ runner.os }}-${{ hashFiles('.xcode-version') }}-spm-${{ hashFiles('Package.resolved') }}
-          restore-keys: |
-            ${{ runner.os }}-${{ hashFiles('.xcode-version') }}-spm-
->>>>>>> 004cc8a7
+            ${{ runner.os }}-${{ hashFiles('.xcode-version') }}-spm-${{ hashFiles('Package.resolved') }}
+            ${{ runner.os }}-${{ hashFiles('.xcode-version') }}-spm
       - uses: ruby/setup-ruby@v1
         with:
           ruby-version: ${{ env.RUBY_VERSION }}
       - uses: actions/cache@v2
         with:
           path: vendor/bundle
-          key: ${{ runner.os }}-${{ env.RUBY_VERSION }}-gems-${{ hashFiles('Gemfile.lock projects/*/Gemfile.lock') }}
+          key: ${{ runner.os }}-${{ env.RUBY_VERSION }}-gems-${{ hashFiles('Gemfile.lock') }}
           restore-keys: |
             ${{ runner.os }}-${{ env.RUBY_VERSION }}-gems-
       - name: Bundle install
@@ -71,16 +65,7 @@
     steps:
       - uses: actions/checkout@v1
       - uses: actions/cache@v2
-<<<<<<< HEAD
         name: 'Cache Tuist .build folder'
-        with:
-          path: .build
-          key: ${{ runner.os }}-${{ matrix.xcode }}-spm-${{ hashFiles('Package.resolved') }}-git-${{ github.sha }}
-          restore-keys: |
-            ${{ runner.os }}-${{ matrix.xcode }}-spm-${{ hashFiles('Package.resolved') }}
-            ${{ runner.os }}-${{ matrix.xcode }}-spm
-=======
-        name: 'Cache Tuist Build'
         with:
           path: .build
           key: ${{ runner.os }}-${{ hashFiles('.xcode-version') }}-spm-${{ hashFiles('Package.resolved') }}-git-${{ github.sha }}
@@ -89,7 +74,6 @@
             ${{ runner.os }}-${{ hashFiles('.xcode-version') }}-spm
       - name: Select Xcode for Tuist and Tuistenv
         run: sudo xcode-select -switch /Applications/Xcode_$(cat .xcode-version).app
->>>>>>> 004cc8a7
       - name: Build Tuist for release
         run: swift build -c release --product tuist
       - name: Build Tuistenv for release
@@ -141,23 +125,13 @@
       - name: Select Xcode
         run: sudo xcode-select -switch /Applications/Xcode_$(cat .xcode-version).app
       - uses: actions/cache@v2
-<<<<<<< HEAD
         name: 'Cache Tuist .build folder'
-        with:
-          path: .build
-          key: ${{ runner.os }}-${{ matrix.xcode }}-spm-${{ hashFiles('Package.resolved') }}-git-${{ github.sha }}
-          restore-keys: |
-            ${{ runner.os }}-${{ matrix.xcode }}-spm-${{ hashFiles('Package.resolved') }}
-            ${{ runner.os }}-${{ matrix.xcode }}-spm
-=======
-        name: 'Cache Tuist Build'
         with:
           path: .build
           key: ${{ runner.os }}-${{ hashFiles('.xcode-version') }}-spm-${{ hashFiles('Package.resolved') }}-git-${{ github.sha }}
           restore-keys: |
             ${{ runner.os }}-${{ hashFiles('.xcode-version') }}-spm-${{ hashFiles('Package.resolved') }}
             ${{ runner.os }}-${{ hashFiles('.xcode-version') }}-spm
->>>>>>> 004cc8a7
       - uses: ruby/setup-ruby@v1
         with:
           ruby-version: ${{ env.RUBY_VERSION }}
