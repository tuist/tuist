# Build and deploy DocC to GitHub pages. Based off of Pointfree's work here:
# https://github.com/pointfreeco/swift-parsing/blob/main/.github/workflows/documentation.yml
name: Docc

on:
  release:
    types:
      - published
  push:
    branches:
      - main

concurrency:
  group: docc-${{ github.head_ref }}
  cancel-in-progress: true

jobs:
  build:
    runs-on: macos-12
    steps:
      - name: Checkout Package
        uses: actions/checkout@v3
        with:
          fetch-depth: 0
<<<<<<< HEAD
      - name: Checkout swift-docc
        uses: actions/checkout@v3
        with:
          repository: apple/swift-docc
          ref: main
          path: swift-docc
      - name: Cache DocC
        id: cache-docc
        uses: actions/cache@v3
        with:
          key: swift-url-docc-build
          path: swift-docc/.build
      - name: Build swift-docc
        run: |
          cd swift-docc; swift build --product docc -c release; cd ..
      - name: Checkout swift-docc-render
        uses: actions/checkout@v3
        with:
          repository: apple/swift-docc-render
          ref: main
          path: swift-docc-render
      - name: Build swift-docc-render
        run: |
          cd swift-docc-render; npm install && npm run build; cd ..
=======
>>>>>>> 551b216e
      - name: Checkout gh-pages Branch
        uses: actions/checkout@v3
        with:
          ref: gh-pages
          path: docs-out
      - name: Build documentation
        run: >
          rm -rf docs-out/.git;
          rm -rf docs-out/main;
          rm -rf docs-out/latest;
          for tag in $(echo "main"; echo "latest"; git tag | tail -n +94);
          do
            echo "⏳ Generating documentation for "$tag" release.";
            
            if [ -d "docs-out/$tag" ] 
            then 
                echo "✅ Documentation for "$tag" already exists.";
            else 
                if [ "$tag" == "latest" ]; then
                  git checkout -f "$(git tag | tail -n 1)";
                else
                  git checkout -f "$tag";
                fi
                
                swift package \
                --allow-writing-to-directory docs-out/"$tag" \
                generate-documentation \
                --target ProjectDescription \
                --output-path docs-out/"$tag" \
                --transform-for-static-hosting \
                --hosting-base-path /tuist/"$tag" \
                    && echo "✅ Documentation generated for "$tag" release." \
                    || echo "⚠️ Documentation skipped for "$tag".";
            fi;
          done
      
      - name: Fix permissions
        run: 'sudo chown -R $USER docs-out'
      - name: Publish documentation to GitHub Pages
        uses: JamesIves/github-pages-deploy-action@4.1.7
        with:
          branch: gh-pages
          folder: docs-out
          single-commit: true<|MERGE_RESOLUTION|>--- conflicted
+++ resolved
@@ -22,33 +22,6 @@
         uses: actions/checkout@v3
         with:
           fetch-depth: 0
-<<<<<<< HEAD
-      - name: Checkout swift-docc
-        uses: actions/checkout@v3
-        with:
-          repository: apple/swift-docc
-          ref: main
-          path: swift-docc
-      - name: Cache DocC
-        id: cache-docc
-        uses: actions/cache@v3
-        with:
-          key: swift-url-docc-build
-          path: swift-docc/.build
-      - name: Build swift-docc
-        run: |
-          cd swift-docc; swift build --product docc -c release; cd ..
-      - name: Checkout swift-docc-render
-        uses: actions/checkout@v3
-        with:
-          repository: apple/swift-docc-render
-          ref: main
-          path: swift-docc-render
-      - name: Build swift-docc-render
-        run: |
-          cd swift-docc-render; npm install && npm run build; cd ..
-=======
->>>>>>> 551b216e
       - name: Checkout gh-pages Branch
         uses: actions/checkout@v3
         with:
