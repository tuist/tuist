defmodule CacheWeb.CASControllerTest do
  use CacheWeb.ConnCase, async: true
  use Mimic
  use Oban.Testing, repo: Cache.Repo

  import ExUnit.CaptureLog

  alias Cache.Authentication
  alias Cache.CASArtifacts
  alias Cache.Disk

  setup do
    {:ok, test_storage_dir} = Briefly.create(directory: true)

    stub(Disk, :storage_dir, fn -> test_storage_dir end)

    {:ok, test_storage_dir: test_storage_dir}
  end

  describe "POST /api/cache/cas/:id" do
    test "saves artifact successfully when authenticated", %{conn: conn} do
      account_handle = "test-account"
      project_handle = "test-project"
      id = "abc123"
      body = "test artifact content"

      expect(Authentication, :ensure_project_accessible, fn _conn, ^account_handle, ^project_handle ->
        {:ok, "Bearer valid-token"}
      end)

      Disk
      |> expect(:exists?, fn ^account_handle, ^project_handle, ^id ->
        false
      end)
      |> expect(:put, fn ^account_handle, ^project_handle, ^id, ^body ->
        :ok
      end)

      capture_log(fn ->
        conn =
          conn
          |> put_req_header("authorization", "Bearer valid-token")
          |> put_req_header("content-type", "application/octet-stream")
          |> post("/api/cache/cas/#{id}?account_handle=#{account_handle}&project_handle=#{project_handle}", body)

        assert conn.status == 204
        assert conn.resp_body == ""
      end)

      assert_enqueued(worker: Cache.S3UploadWorker, args: %{key: "#{account_handle}/#{project_handle}/cas/#{id}"})
    end

    test "streams large artifact to temporary file", %{conn: conn} do
      account_handle = "test-account"
      project_handle = "test-project"
      id = "abc123"
      large_body = :binary.copy("0123456789abcdef", 150_000)

      expect(Authentication, :ensure_project_accessible, fn _conn, ^account_handle, ^project_handle ->
        {:ok, "Bearer valid-token"}
      end)

      Disk
      |> expect(:exists?, fn ^account_handle, ^project_handle, ^id ->
        false
      end)
      |> expect(:put, fn ^account_handle, ^project_handle, ^id, {:file, tmp_path} ->
        assert File.exists?(tmp_path)
        assert File.stat!(tmp_path).size == byte_size(large_body)
        File.rm(tmp_path)
        :ok
      end)

      capture_log(fn ->
        conn =
          conn
          |> put_req_header("authorization", "Bearer valid-token")
          |> put_req_header("content-type", "application/octet-stream")
          |> Plug.Conn.put_private(:body_read_opts, length: 128_000, read_length: 128_000, read_timeout: 60_000)
          |> post("/api/cache/cas/#{id}?account_handle=#{account_handle}&project_handle=#{project_handle}", large_body)

        assert conn.status == 204
        assert conn.resp_body == ""
      end)

      assert_enqueued(worker: Cache.S3UploadWorker, args: %{key: "#{account_handle}/#{project_handle}/cas/#{id}"})
    end

    test "skips save when artifact already exists", %{conn: conn} do
      account_handle = "test-account"
      project_handle = "test-project"
      id = "abc123"
      body = "test artifact content"

      expect(Authentication, :ensure_project_accessible, fn _conn, ^account_handle, ^project_handle ->
        {:ok, "Bearer valid-token"}
      end)

      expect(Disk, :exists?, fn ^account_handle, ^project_handle, ^id ->
        true
      end)

      conn =
        conn
        |> put_req_header("authorization", "Bearer valid-token")
        |> put_req_header("content-type", "application/octet-stream")
        |> post("/api/cache/cas/#{id}?account_handle=#{account_handle}&project_handle=#{project_handle}", body)

      assert conn.status == 204
      assert conn.resp_body == ""
    end

    test "returns 500 when disk write fails", %{conn: conn} do
      account_handle = "test-account"
      project_handle = "test-project"
      id = "abc123"
      body = "test artifact content"

      expect(Authentication, :ensure_project_accessible, fn _conn, ^account_handle, ^project_handle ->
        {:ok, "Bearer valid-token"}
      end)

      Disk
      |> expect(:exists?, fn ^account_handle, ^project_handle, ^id ->
        false
      end)
      |> expect(:put, fn ^account_handle, ^project_handle, ^id, ^body ->
        {:error, :enospc}
      end)

      capture_log(fn ->
        conn =
          conn
          |> put_req_header("authorization", "Bearer valid-token")
          |> put_req_header("content-type", "application/octet-stream")
          |> post("/api/cache/cas/#{id}?account_handle=#{account_handle}&project_handle=#{project_handle}", body)

        assert conn.status == 500
        response = json_response(conn, 500)
        assert response["message"] == "Failed to persist artifact"
      end)
    end

    test "treats put_file exists error as success", %{conn: conn} do
      account_handle = "test-account"
      project_handle = "test-project"
      id = "abc123"
      large_body = :binary.copy("0123456789abcdef", 150_000)

      expect(Authentication, :ensure_project_accessible, fn _conn, ^account_handle, ^project_handle ->
        {:ok, "Bearer valid-token"}
      end)

      Disk
      |> expect(:exists?, fn ^account_handle, ^project_handle, ^id ->
        false
      end)
      |> expect(:put, fn ^account_handle, ^project_handle, ^id, {:file, tmp_path} ->
        assert File.exists?(tmp_path)
        File.rm(tmp_path)
        {:error, :exists}
      end)

      conn =
        conn
        |> put_req_header("authorization", "Bearer valid-token")
        |> put_req_header("content-type", "application/octet-stream")
        |> Plug.Conn.put_private(:body_read_opts, length: 128_000, read_length: 128_000, read_timeout: 60_000)
        |> post("/api/cache/cas/#{id}?account_handle=#{account_handle}&project_handle=#{project_handle}", large_body)

      assert conn.status == 204
      assert conn.resp_body == ""
    end

    test "returns 401 when authorization header is missing", %{conn: conn} do
      account_handle = "test-account"
      project_handle = "test-project"
      id = "abc123"

      expect(Authentication, :ensure_project_accessible, fn _conn, ^account_handle, ^project_handle ->
        {:error, 401, "Missing Authorization header"}
      end)

      conn =
        conn
        |> put_req_header("content-type", "application/octet-stream")
        |> post("/api/cache/cas/#{id}?account_handle=#{account_handle}&project_handle=#{project_handle}", "body")

      assert conn.status == 401
      response = json_response(conn, 401)
      assert response["message"] == "Missing Authorization header"
    end

    test "returns 404 when project is not accessible", %{conn: conn} do
      account_handle = "test-account"
      project_handle = "test-project"
      id = "abc123"

      expect(Authentication, :ensure_project_accessible, fn _conn, ^account_handle, ^project_handle ->
        {:error, 404, "Unauthorized or not found"}
      end)

      conn =
        conn
        |> put_req_header("authorization", "Bearer invalid-token")
        |> put_req_header("content-type", "application/octet-stream")
        |> post("/api/cache/cas/#{id}?account_handle=#{account_handle}&project_handle=#{project_handle}", "body")

      assert conn.status == 404
      response = json_response(conn, 404)
      assert response["message"] == "Unauthorized or not found"
    end
  end

  describe "GET /api/cache/cas/*id" do
    test "returns X-Accel-Redirect to local file when on disk", %{conn: conn} do
      account_handle = "test-account"
      project_handle = "test-project"
      id = "abc123"

      expect(Authentication, :ensure_project_accessible, fn _conn, ^account_handle, ^project_handle ->
        {:ok, "Bearer valid-token"}
      end)

      expect(Disk, :stat, fn ^account_handle, ^project_handle, ^id ->
        {:ok, %File.Stat{size: 1024, type: :regular}}
      end)

      expect(CASArtifacts, :track_artifact_access, fn key ->
        assert key == "#{account_handle}/#{project_handle}/cas/#{id}"
        :ok
      end)

      conn =
        conn
        |> put_req_header("authorization", "Bearer valid-token")
        |> get("/api/cache/cas/#{id}?account_handle=#{account_handle}&project_handle=#{project_handle}")

      assert conn.status == 200

      assert get_resp_header(conn, "x-accel-redirect") == [
               "/internal/local/#{account_handle}/#{project_handle}/cas/#{id}"
             ]

      assert conn.resp_body == ""
    end

    test "returns X-Accel-Redirect to remote when not on disk and S3 presign succeeds", %{conn: conn} do
      account_handle = "test-account"
      project_handle = "test-project"
      id = "abc123"

      expect(Authentication, :ensure_project_accessible, fn _conn, ^account_handle, ^project_handle ->
        {:ok, "Bearer valid-token"}
      end)

      expect(Disk, :stat, fn ^account_handle, ^project_handle, ^id ->
        {:error, :enoent}
      end)

      expect(CASArtifacts, :track_artifact_access, fn key ->
        assert key == "#{account_handle}/#{project_handle}/cas/#{id}"
        :ok
      end)

      # Stub presign to return a deterministic URL
      expect(Cache.S3, :presign_download_url, fn key ->
        assert key == "#{account_handle}/#{project_handle}/cas/#{id}"
        {:ok, "https://example.com/prefix/#{account_handle}/#{project_handle}/cas/#{id}?token=abc"}
      end)

      conn =
        conn
        |> put_req_header("authorization", "Bearer valid-token")
        |> get("/api/cache/cas/#{id}?account_handle=#{account_handle}&project_handle=#{project_handle}")

      assert conn.status == 200

      assert get_resp_header(conn, "x-accel-redirect") == [
               "/internal/remote/https/example.com/prefix/#{account_handle}/#{project_handle}/cas/#{id}?token=abc"
             ]

      assert conn.resp_body == ""
    end

    test "returns 404 when S3 presign fails", %{conn: conn} do
      account_handle = "test-account"
      project_handle = "test-project"
      id = "abc123"

      expect(Authentication, :ensure_project_accessible, fn _conn, ^account_handle, ^project_handle ->
        {:ok, "Bearer valid-token"}
      end)

      expect(Disk, :stat, fn ^account_handle, ^project_handle, ^id ->
        {:error, :enoent}
      end)

      expect(CASArtifacts, :track_artifact_access, fn key ->
        assert key == "#{account_handle}/#{project_handle}/cas/#{id}"
        :ok
      end)

      expect(Cache.S3, :presign_download_url, fn key ->
        assert key == "#{account_handle}/#{project_handle}/cas/#{id}"
<<<<<<< HEAD
        {:error, :s3_not_configured}
      end)

      capture_log(fn ->
        conn
        |> put_req_header("authorization", "Bearer valid-token")
        |> get("/api/cache/cas/#{id}?account_handle=#{account_handle}&project_handle=#{project_handle}")
        |> then(&send(self(), {:returned_conn, &1}))
      end)

      assert_receive {:returned_conn, conn}

      assert conn.status == 404
      assert get_resp_header(conn, "x-accel-redirect") == []
      assert conn.resp_body == ""
    end

    test "spawns download worker when file not on disk and S3 presign succeeds", %{conn: conn} do
      account_handle = "test-account"
      project_handle = "test-project"
      id = "abc123"

      expect(Authentication, :ensure_project_accessible, fn _conn, ^account_handle, ^project_handle ->
        {:ok, "Bearer valid-token"}
      end)

      expect(Disk, :stat, fn ^account_handle, ^project_handle, ^id ->
        {:error, :enoent}
      end)

      expect(CASArtifacts, :track_artifact_access, fn key ->
        assert key == "#{account_handle}/#{project_handle}/cas/#{id}"
        :ok
      end)

      expect(Cache.S3, :presign_download_url, fn key ->
        assert key == "#{account_handle}/#{project_handle}/cas/#{id}"
        {:ok, "https://example.com/prefix/#{account_handle}/#{project_handle}/cas/#{id}?token=abc"}
      end)

      test_pid = self()

      stub(Oban, :insert, fn changeset ->
        send(test_pid, {:oban_insert, changeset})
        {:ok, changeset}
      end)

=======
        {:ok, "https://example.com/prefix/#{account_handle}/#{project_handle}/cas/#{id}?token=abc"}
      end)

>>>>>>> 3e0a06ba
      capture_log(fn ->
        conn =
          conn
          |> put_req_header("authorization", "Bearer valid-token")
          |> get("/api/cache/cas/#{id}?account_handle=#{account_handle}&project_handle=#{project_handle}")

        assert conn.status == 200

        assert get_resp_header(conn, "x-accel-redirect") == [
                 "/internal/remote/https/example.com/prefix/#{account_handle}/#{project_handle}/cas/#{id}?token=abc"
               ]

        assert conn.resp_body == ""
      end)
<<<<<<< HEAD

      assert_receive {:oban_insert, changeset}, 500
      assert changeset.changes.worker == "Cache.S3DownloadWorker"

      assert changeset.changes.args == %{
               account_handle: account_handle,
               project_handle: project_handle,
               id: id
             }
    end

    test "continues normally even if download worker enqueue fails", %{conn: conn} do
      account_handle = "test-account"
      project_handle = "test-project"
      id = "abc123"

      expect(Authentication, :ensure_project_accessible, fn _conn, ^account_handle, ^project_handle ->
        {:ok, "Bearer valid-token"}
      end)

      expect(Disk, :stat, fn ^account_handle, ^project_handle, ^id ->
        {:error, :enoent}
      end)

      expect(CASArtifacts, :track_artifact_access, fn key ->
        assert key == "#{account_handle}/#{project_handle}/cas/#{id}"
        :ok
      end)
=======
>>>>>>> 3e0a06ba

      assert_enqueued(worker: Cache.S3DownloadWorker, args: %{key: "#{account_handle}/#{project_handle}/cas/#{id}"})
    end

    test "returns 401 when authentication fails", %{conn: conn} do
      account_handle = "test-account"
      project_handle = "test-project"
      id = "abc123"

      expect(Authentication, :ensure_project_accessible, fn _conn, ^account_handle, ^project_handle ->
        {:error, 401, "Missing Authorization header"}
      end)

      conn = get(conn, "/api/cache/cas/#{id}?account_handle=#{account_handle}&project_handle=#{project_handle}")

      assert conn.status == 401
      response = json_response(conn, 401)
      assert response["message"] == "Missing Authorization header"
    end

    test "returns 401 when account_handle is missing", %{conn: conn} do
      conn = get(conn, "/api/cache/cas/abc123?project_handle=test-project")

      assert conn.status == 401
      response = json_response(conn, 401)
      assert response["message"] == "Missing Authorization header"
    end

    test "returns 401 when project_handle is missing", %{conn: conn} do
      conn = get(conn, "/api/cache/cas/abc123?account_handle=test-account")

      assert conn.status == 401
      response = json_response(conn, 401)
      assert response["message"] == "Missing Authorization header"
    end
  end
end<|MERGE_RESOLUTION|>--- conflicted
+++ resolved
@@ -303,59 +303,9 @@
 
       expect(Cache.S3, :presign_download_url, fn key ->
         assert key == "#{account_handle}/#{project_handle}/cas/#{id}"
-<<<<<<< HEAD
-        {:error, :s3_not_configured}
-      end)
-
-      capture_log(fn ->
-        conn
-        |> put_req_header("authorization", "Bearer valid-token")
-        |> get("/api/cache/cas/#{id}?account_handle=#{account_handle}&project_handle=#{project_handle}")
-        |> then(&send(self(), {:returned_conn, &1}))
-      end)
-
-      assert_receive {:returned_conn, conn}
-
-      assert conn.status == 404
-      assert get_resp_header(conn, "x-accel-redirect") == []
-      assert conn.resp_body == ""
-    end
-
-    test "spawns download worker when file not on disk and S3 presign succeeds", %{conn: conn} do
-      account_handle = "test-account"
-      project_handle = "test-project"
-      id = "abc123"
-
-      expect(Authentication, :ensure_project_accessible, fn _conn, ^account_handle, ^project_handle ->
-        {:ok, "Bearer valid-token"}
-      end)
-
-      expect(Disk, :stat, fn ^account_handle, ^project_handle, ^id ->
-        {:error, :enoent}
-      end)
-
-      expect(CASArtifacts, :track_artifact_access, fn key ->
-        assert key == "#{account_handle}/#{project_handle}/cas/#{id}"
-        :ok
-      end)
-
-      expect(Cache.S3, :presign_download_url, fn key ->
-        assert key == "#{account_handle}/#{project_handle}/cas/#{id}"
         {:ok, "https://example.com/prefix/#{account_handle}/#{project_handle}/cas/#{id}?token=abc"}
       end)
 
-      test_pid = self()
-
-      stub(Oban, :insert, fn changeset ->
-        send(test_pid, {:oban_insert, changeset})
-        {:ok, changeset}
-      end)
-
-=======
-        {:ok, "https://example.com/prefix/#{account_handle}/#{project_handle}/cas/#{id}?token=abc"}
-      end)
-
->>>>>>> 3e0a06ba
       capture_log(fn ->
         conn =
           conn
@@ -370,37 +320,6 @@
 
         assert conn.resp_body == ""
       end)
-<<<<<<< HEAD
-
-      assert_receive {:oban_insert, changeset}, 500
-      assert changeset.changes.worker == "Cache.S3DownloadWorker"
-
-      assert changeset.changes.args == %{
-               account_handle: account_handle,
-               project_handle: project_handle,
-               id: id
-             }
-    end
-
-    test "continues normally even if download worker enqueue fails", %{conn: conn} do
-      account_handle = "test-account"
-      project_handle = "test-project"
-      id = "abc123"
-
-      expect(Authentication, :ensure_project_accessible, fn _conn, ^account_handle, ^project_handle ->
-        {:ok, "Bearer valid-token"}
-      end)
-
-      expect(Disk, :stat, fn ^account_handle, ^project_handle, ^id ->
-        {:error, :enoent}
-      end)
-
-      expect(CASArtifacts, :track_artifact_access, fn key ->
-        assert key == "#{account_handle}/#{project_handle}/cas/#{id}"
-        :ok
-      end)
-=======
->>>>>>> 3e0a06ba
 
       assert_enqueued(worker: Cache.S3DownloadWorker, args: %{key: "#{account_handle}/#{project_handle}/cas/#{id}"})
     end
