import FileSystem
import FileSystemTesting
import Foundation
import Mockable
import Path
import Testing
import TuistAutomation
import TuistCI
import TuistCore
import TuistGit
import TuistLoader
import TuistRootDirectoryLocator
import TuistServer
import TuistSupport
import TuistTesting
import TuistXCActivityLog
import TuistXCResultService
import XcodeGraph

@testable import TuistKit

struct InspectResultBundleServiceTests {
    private let subject: InspectResultBundleService
    private let machineEnvironment = MockMachineEnvironmentRetrieving()
    private let createTestService = MockCreateTestServicing()
    private let xcResultService = MockXCResultServicing()
    private let dateService = MockDateServicing()
    private let serverEnvironmentService = MockServerEnvironmentServicing()
    private let gitController = MockGitControlling()
    private let ciController = MockCIControlling()
    private let xcodeBuildController = MockXcodeBuildControlling()
    private let rootDirectoryLocator = MockRootDirectoryLocating()
    private let xcActivityLogController = MockXCActivityLogControlling()

    init() throws {
        subject = InspectResultBundleService(
            machineEnvironment: machineEnvironment,
            createTestService: createTestService,
            xcResultService: xcResultService,
            dateService: dateService,
            serverEnvironmentService: serverEnvironmentService,
            gitController: gitController,
            ciController: ciController,
            xcodeBuildController: xcodeBuildController,
            rootDirectoryLocator: rootDirectoryLocator,
            xcActivityLogController: xcActivityLogController
        )

        given(machineEnvironment)
            .modelIdentifier()
            .willReturn("Mac15,3")

        given(machineEnvironment)
            .macOSVersion
            .willReturn("13.2.0")

        given(xcodeBuildController)
            .version()
            .willReturn(Version(16, 0, 0))

        given(serverEnvironmentService)
            .url(configServerURL: .any)
            .willReturn(Constants.URLs.production)

        given(gitController)
            .gitInfo(workingDirectory: .any)
            .willReturn(.test())

        given(gitController)
            .isInGitRepository(workingDirectory: .any)
            .willReturn(true)

        given(gitController)
            .topLevelGitDirectory(workingDirectory: .any)
            .willReturn(try AbsolutePath(validating: "/tmp/project"))

        given(ciController)
            .ciInfo()
            .willReturn(nil)

        given(createTestService)
            .createTest(
                fullHandle: .any,
                serverURL: .any,
                testSummary: .any,
                buildRunId: .any,
                gitBranch: .any,
                gitCommitSHA: .any,
                gitRef: .any,
                gitRemoteURLOrigin: .any,
                isCI: .any,
                modelIdentifier: .any,
                macOSVersion: .any,
                xcodeVersion: .any,
                ciRunId: .any,
                ciProjectHandle: .any,
                ciHost: .any,
                ciProvider: .any
            )
            .willReturn(
                Components.Schemas.RunsTest(
                    duration: 1000,
                    id: "test-id",
                    project_id: 1,
                    _type: .test,
                    url: "https://tuist.dev/tuist/tuist/runs/test-id"
                )
            )

        given(xcActivityLogController)
            .mostRecentActivityLogFile(projectDerivedDataDirectory: .any, filter: .any)
            .willReturn(nil)
    }

    @Test(.withMockedEnvironment())
    func inspectResultBundle_createsTest() async throws {
        // Given
        let mockedEnvironment = try #require(Environment.mocked)
        let currentWorkingDirectory = try await mockedEnvironment.currentWorkingDirectory()
        let resultBundlePath = currentWorkingDirectory.appending(component: "Test.xcresult")

        given(xcResultService)
            .parse(path: .value(resultBundlePath), rootDirectory: .any)
            .willReturn(TestSummary(testPlanName: nil, status: .passed, duration: 100, testModules: []))

        gitController.reset()
        given(gitController)
            .isInGitRepository(workingDirectory: .any)
            .willReturn(true)

        given(gitController)
            .topLevelGitDirectory(workingDirectory: .any)
            .willReturn(currentWorkingDirectory)

        given(gitController)
            .gitInfo(workingDirectory: .any)
            .willReturn(
                .test(
                    ref: "git-ref",
                    branch: "main",
                    sha: "abc123",
                    remoteURLOrigin: "https://github.com/tuist/tuist"
                )
            )

        // When
        let result = try await subject.inspectResultBundle(
            resultBundlePath: resultBundlePath,
            projectDerivedDataDirectory: nil,
            config: .test(fullHandle: "tuist/tuist")
        )

        // Then
        #expect(result.id == "test-id")
        #expect(result.url == "https://tuist.dev/tuist/tuist/runs/test-id")

        verify(createTestService)
            .createTest(
                fullHandle: .value("tuist/tuist"),
                serverURL: .value(Constants.URLs.production),
                testSummary: .any,
                buildRunId: .value(nil),
                gitBranch: .value("main"),
                gitCommitSHA: .value("abc123"),
                gitRef: .value("git-ref"),
                gitRemoteURLOrigin: .value("https://github.com/tuist/tuist"),
                isCI: .value(false),
                modelIdentifier: .value("Mac15,3"),
                macOSVersion: .value("13.2.0"),
                xcodeVersion: .value("16.0.0"),
                ciRunId: .any,
                ciProjectHandle: .any,
                ciHost: .any,
                ciProvider: .any
            )
            .called(1)
    }

    @Test(.withMockedEnvironment())
    func inspectResultBundle_throwsWhenFullHandleMissing() async throws {
        // Given
        let mockedEnvironment = try #require(Environment.mocked)
        let currentWorkingDirectory = try await mockedEnvironment.currentWorkingDirectory()
        let resultBundlePath = currentWorkingDirectory.appending(component: "Test.xcresult")

        given(xcResultService)
            .parse(path: .value(resultBundlePath), rootDirectory: .any)
            .willReturn(TestSummary(testPlanName: nil, status: .passed, duration: 100, testModules: []))

        // When / Then
        await #expect(
            throws: InspectResultBundleServiceError.missingFullHandle
        ) {
            try await subject.inspectResultBundle(
                resultBundlePath: resultBundlePath,
                projectDerivedDataDirectory: nil,
                config: .test(fullHandle: nil)
            )
        }
    }

    @Test(.withMockedEnvironment())
    func inspectResultBundle_throwsWhenInvocationRecordMissing() async throws {
        // Given
        let mockedEnvironment = try #require(Environment.mocked)
        let currentWorkingDirectory = try await mockedEnvironment.currentWorkingDirectory()
        let resultBundlePath = currentWorkingDirectory.appending(component: "Test.xcresult")

        given(xcResultService)
            .parse(path: .value(resultBundlePath), rootDirectory: .any)
            .willReturn(nil)

        // When / Then
        await #expect(
            throws: InspectResultBundleServiceError.missingInvocationRecord
        ) {
            try await subject.inspectResultBundle(
                resultBundlePath: resultBundlePath,
                projectDerivedDataDirectory: nil,
                config: .test(fullHandle: "tuist/tuist")
            )
        }
    }

    @Test(.withMockedEnvironment())
    func inspectResultBundle_usesWorkspacePathForGitInfo() async throws {
        // Given
        let mockedEnvironment = try #require(Environment.mocked)
        let currentWorkingDirectory = try await mockedEnvironment.currentWorkingDirectory()
        let workspacePath = try AbsolutePath(validating: "/workspace/path")
        mockedEnvironment.workspacePath = workspacePath
        let resultBundlePath = currentWorkingDirectory.appending(component: "Test.xcresult")

        given(xcResultService)
            .parse(path: .value(resultBundlePath), rootDirectory: .any)
            .willReturn(TestSummary(testPlanName: nil, status: .passed, duration: 100, testModules: []))

        gitController.reset()
        given(gitController)
            .isInGitRepository(workingDirectory: .value(workspacePath))
            .willReturn(true)

        given(gitController)
            .topLevelGitDirectory(workingDirectory: .value(workspacePath))
            .willReturn(workspacePath)

        given(gitController)
            .gitInfo(workingDirectory: .value(workspacePath))
            .willReturn(.test())

        // When
        _ = try await subject.inspectResultBundle(
            resultBundlePath: resultBundlePath,
            projectDerivedDataDirectory: nil,
            config: .test(fullHandle: "tuist/tuist")
        )

        // Then
        verify(gitController)
            .isInGitRepository(workingDirectory: .value(workspacePath))
            .called(1)

        verify(gitController)
            .topLevelGitDirectory(workingDirectory: .value(workspacePath))
            .called(1)

        verify(gitController)
            .gitInfo(workingDirectory: .value(workspacePath))
            .called(1)
    }

    @Test(.withMockedEnvironment())
<<<<<<< HEAD
    func inspectResultBundle_passesBuildRunIdFromActivityLog() async throws {
=======
    func inspectResultBundle_passesCIMetadata() async throws {
>>>>>>> 1ee02d2c
        // Given
        let mockedEnvironment = try #require(Environment.mocked)
        let currentWorkingDirectory = try await mockedEnvironment.currentWorkingDirectory()
        let resultBundlePath = currentWorkingDirectory.appending(component: "Test.xcresult")
<<<<<<< HEAD
        let derivedDataDirectory = currentWorkingDirectory.appending(component: "DerivedData")
        let activityLogPath = derivedDataDirectory.appending(components: "Logs", "Build", "build-123.xcactivitylog")
=======
>>>>>>> 1ee02d2c

        given(xcResultService)
            .parse(path: .value(resultBundlePath), rootDirectory: .any)
            .willReturn(TestSummary(testPlanName: nil, status: .passed, duration: 100, testModules: []))

        gitController.reset()
        given(gitController)
            .isInGitRepository(workingDirectory: .any)
            .willReturn(true)

        given(gitController)
            .topLevelGitDirectory(workingDirectory: .any)
            .willReturn(currentWorkingDirectory)

        given(gitController)
            .gitInfo(workingDirectory: .any)
<<<<<<< HEAD
            .willReturn(.test())

        xcActivityLogController.reset()
        given(xcActivityLogController)
            .mostRecentActivityLogFile(projectDerivedDataDirectory: .value(derivedDataDirectory), filter: .any)
            .willReturn(
                XCActivityLogFile(
                    path: activityLogPath,
                    timeStoppedRecording: Date(),
                    signature: "Build"
=======
            .willReturn(
                .test(
                    ref: "git-ref",
                    branch: "main",
                    sha: "abc123",
                    remoteURLOrigin: "https://github.com/tuist/tuist"
                )
            )

        ciController.reset()
        given(ciController)
            .ciInfo()
            .willReturn(
                .test(
                    provider: .github,
                    runId: "19683527895",
                    projectHandle: "tuist/tuist",
                    host: "github.com"
>>>>>>> 1ee02d2c
                )
            )

        // When
        _ = try await subject.inspectResultBundle(
            resultBundlePath: resultBundlePath,
<<<<<<< HEAD
            projectDerivedDataDirectory: derivedDataDirectory,
=======
>>>>>>> 1ee02d2c
            config: .test(fullHandle: "tuist/tuist")
        )

        // Then
        verify(createTestService)
            .createTest(
                fullHandle: .value("tuist/tuist"),
<<<<<<< HEAD
                serverURL: .any,
                testSummary: .any,
                buildRunId: .value("build-123"),
=======
                serverURL: .value(Constants.URLs.production),
                testSummary: .any,
                gitBranch: .value("main"),
                gitCommitSHA: .value("abc123"),
                gitRef: .value("git-ref"),
                gitRemoteURLOrigin: .value("https://github.com/tuist/tuist"),
                isCI: .value(false),
                modelIdentifier: .value("Mac15,3"),
                macOSVersion: .value("13.2.0"),
                xcodeVersion: .value("16.0.0"),
                ciRunId: .value("19683527895"),
                ciProjectHandle: .value("tuist/tuist"),
                ciHost: .value("github.com"),
                ciProvider: .value(.github)
            )
            .called(1)
    }

    @Test(.withMockedEnvironment())
    func inspectResultBundle_handlesNilCIInfo() async throws {
        // Given
        let mockedEnvironment = try #require(Environment.mocked)
        let currentWorkingDirectory = try await mockedEnvironment.currentWorkingDirectory()
        let resultBundlePath = currentWorkingDirectory.appending(component: "Test.xcresult")

        given(xcResultService)
            .parse(path: .value(resultBundlePath), rootDirectory: .any)
            .willReturn(TestSummary(testPlanName: nil, status: .passed, duration: 100, testModules: []))

        gitController.reset()
        given(gitController)
            .isInGitRepository(workingDirectory: .any)
            .willReturn(true)

        given(gitController)
            .topLevelGitDirectory(workingDirectory: .any)
            .willReturn(currentWorkingDirectory)

        given(gitController)
            .gitInfo(workingDirectory: .any)
            .willReturn(.test())

        ciController.reset()
        given(ciController)
            .ciInfo()
            .willReturn(nil)

        // When
        _ = try await subject.inspectResultBundle(
            resultBundlePath: resultBundlePath,
            config: .test(fullHandle: "tuist/tuist")
        )

        // Then
        verify(createTestService)
            .createTest(
                fullHandle: .any,
                serverURL: .any,
                testSummary: .any,
>>>>>>> 1ee02d2c
                gitBranch: .any,
                gitCommitSHA: .any,
                gitRef: .any,
                gitRemoteURLOrigin: .any,
                isCI: .any,
                modelIdentifier: .any,
                macOSVersion: .any,
<<<<<<< HEAD
                xcodeVersion: .any
=======
                xcodeVersion: .any,
                ciRunId: .value(nil),
                ciProjectHandle: .value(nil),
                ciHost: .value(nil),
                ciProvider: .value(nil)
>>>>>>> 1ee02d2c
            )
            .called(1)
    }
}<|MERGE_RESOLUTION|>--- conflicted
+++ resolved
@@ -270,20 +270,13 @@
     }
 
     @Test(.withMockedEnvironment())
-<<<<<<< HEAD
     func inspectResultBundle_passesBuildRunIdFromActivityLog() async throws {
-=======
-    func inspectResultBundle_passesCIMetadata() async throws {
->>>>>>> 1ee02d2c
-        // Given
-        let mockedEnvironment = try #require(Environment.mocked)
-        let currentWorkingDirectory = try await mockedEnvironment.currentWorkingDirectory()
-        let resultBundlePath = currentWorkingDirectory.appending(component: "Test.xcresult")
-<<<<<<< HEAD
+        // Given
+        let mockedEnvironment = try #require(Environment.mocked)
+        let currentWorkingDirectory = try await mockedEnvironment.currentWorkingDirectory()
+        let resultBundlePath = currentWorkingDirectory.appending(component: "Test.xcresult")
         let derivedDataDirectory = currentWorkingDirectory.appending(component: "DerivedData")
         let activityLogPath = derivedDataDirectory.appending(components: "Logs", "Build", "build-123.xcactivitylog")
-=======
->>>>>>> 1ee02d2c
 
         given(xcResultService)
             .parse(path: .value(resultBundlePath), rootDirectory: .any)
@@ -300,7 +293,6 @@
 
         given(gitController)
             .gitInfo(workingDirectory: .any)
-<<<<<<< HEAD
             .willReturn(.test())
 
         xcActivityLogController.reset()
@@ -311,7 +303,61 @@
                     path: activityLogPath,
                     timeStoppedRecording: Date(),
                     signature: "Build"
-=======
+                )
+            )
+
+        // When
+        _ = try await subject.inspectResultBundle(
+            resultBundlePath: resultBundlePath,
+            projectDerivedDataDirectory: derivedDataDirectory,
+            config: .test(fullHandle: "tuist/tuist")
+        )
+
+        // Then
+        verify(createTestService)
+            .createTest(
+                fullHandle: .value("tuist/tuist"),
+                serverURL: .any,
+                testSummary: .any,
+                buildRunId: .value("build-123"),
+                gitBranch: .any,
+                gitCommitSHA: .any,
+                gitRef: .any,
+                gitRemoteURLOrigin: .any,
+                isCI: .any,
+                modelIdentifier: .any,
+                macOSVersion: .any,
+                xcodeVersion: .any,
+                ciRunId: .any,
+                ciProjectHandle: .any,
+                ciHost: .any,
+                ciProvider: .any
+            )
+            .called(1)
+    }
+
+    @Test(.withMockedEnvironment())
+    func inspectResultBundle_passesCIMetadata() async throws {
+        // Given
+        let mockedEnvironment = try #require(Environment.mocked)
+        let currentWorkingDirectory = try await mockedEnvironment.currentWorkingDirectory()
+        let resultBundlePath = currentWorkingDirectory.appending(component: "Test.xcresult")
+
+        given(xcResultService)
+            .parse(path: .value(resultBundlePath), rootDirectory: .any)
+            .willReturn(TestSummary(testPlanName: nil, status: .passed, duration: 100, testModules: []))
+
+        gitController.reset()
+        given(gitController)
+            .isInGitRepository(workingDirectory: .any)
+            .willReturn(true)
+
+        given(gitController)
+            .topLevelGitDirectory(workingDirectory: .any)
+            .willReturn(currentWorkingDirectory)
+
+        given(gitController)
+            .gitInfo(workingDirectory: .any)
             .willReturn(
                 .test(
                     ref: "git-ref",
@@ -330,17 +376,13 @@
                     runId: "19683527895",
                     projectHandle: "tuist/tuist",
                     host: "github.com"
->>>>>>> 1ee02d2c
                 )
             )
 
         // When
         _ = try await subject.inspectResultBundle(
             resultBundlePath: resultBundlePath,
-<<<<<<< HEAD
-            projectDerivedDataDirectory: derivedDataDirectory,
-=======
->>>>>>> 1ee02d2c
+            projectDerivedDataDirectory: nil,
             config: .test(fullHandle: "tuist/tuist")
         )
 
@@ -348,13 +390,9 @@
         verify(createTestService)
             .createTest(
                 fullHandle: .value("tuist/tuist"),
-<<<<<<< HEAD
-                serverURL: .any,
-                testSummary: .any,
-                buildRunId: .value("build-123"),
-=======
                 serverURL: .value(Constants.URLs.production),
                 testSummary: .any,
+                buildRunId: .any,
                 gitBranch: .value("main"),
                 gitCommitSHA: .value("abc123"),
                 gitRef: .value("git-ref"),
@@ -403,6 +441,7 @@
         // When
         _ = try await subject.inspectResultBundle(
             resultBundlePath: resultBundlePath,
+            projectDerivedDataDirectory: nil,
             config: .test(fullHandle: "tuist/tuist")
         )
 
@@ -412,7 +451,7 @@
                 fullHandle: .any,
                 serverURL: .any,
                 testSummary: .any,
->>>>>>> 1ee02d2c
+                buildRunId: .any,
                 gitBranch: .any,
                 gitCommitSHA: .any,
                 gitRef: .any,
@@ -420,15 +459,11 @@
                 isCI: .any,
                 modelIdentifier: .any,
                 macOSVersion: .any,
-<<<<<<< HEAD
-                xcodeVersion: .any
-=======
                 xcodeVersion: .any,
                 ciRunId: .value(nil),
                 ciProjectHandle: .value(nil),
                 ciHost: .value(nil),
                 ciProvider: .value(nil)
->>>>>>> 1ee02d2c
             )
             .called(1)
     }
