import Foundation
import TuistCore
import TuistSupport
import XcodeGraph
import XcodeProj

protocol ProjectDescriptorGenerating: AnyObject {
    /// Generates the given project.
    /// - Parameters:
    ///   - project: Project to be generated.
    ///   - graphTraverser: Graph traverser.
    /// - Returns: Generated project descriptor
    func generate(project: Project, graphTraverser: GraphTraversing) async throws -> ProjectDescriptor
}

final class ProjectDescriptorGenerator: ProjectDescriptorGenerating {
    // MARK: - ProjectConstants

    struct ProjectConstants {
        var objectVersion: UInt
        var archiveVersion: UInt

        static var xcode10: ProjectConstants {
            ProjectConstants(
                objectVersion: 50,
                archiveVersion: Xcode.LastKnown.archiveVersion
            )
        }

        static var xcode11: ProjectConstants {
            ProjectConstants(
                objectVersion: 52,
                archiveVersion: Xcode.LastKnown.archiveVersion
            )
        }

        static var xcode13: ProjectConstants {
            ProjectConstants(
                objectVersion: 55,
                archiveVersion: Xcode.LastKnown.archiveVersion
            )
        }

        static var xcode16: ProjectConstants {
            ProjectConstants(
                objectVersion: 70,
                archiveVersion: Xcode.LastKnown.archiveVersion
            )
        }
    }

    // MARK: - Attributes

    /// Generator for the project targets.
    let targetGenerator: TargetGenerating

    /// Generator for the project configuration.
    let configGenerator: ConfigGenerating

    /// Generator for the project schemes.
    let schemeDescriptorsGenerator: SchemeDescriptorsGenerating

    /// Fetcher for the project known asset tags associated with on-demand resources.
    let knownAssetTagsFetcher: KnownAssetTagsFetching

    // MARK: - Init

    /// Initializes the project generator with its attributes.
    ///
    /// - Parameters:
    ///   - targetGenerator: Generator for the project targets.
    ///   - configGenerator: Generator for the project configuration.
    ///   - schemeDescriptorsGenerator: Generator for the project schemes.
    ///   - knownAssetTagsFetcher: Fetcher for the project known asset tags associated with on-demand resources.
    init(
        targetGenerator: TargetGenerating = TargetGenerator(),
        configGenerator: ConfigGenerating = ConfigGenerator(),
        schemeDescriptorsGenerator: SchemeDescriptorsGenerating = SchemeDescriptorsGenerator(),
        knownAssetTagsFetcher: KnownAssetTagsFetching = KnownAssetTagsFetcher()
    ) {
        self.targetGenerator = targetGenerator
        self.configGenerator = configGenerator
        self.schemeDescriptorsGenerator = schemeDescriptorsGenerator
        self.knownAssetTagsFetcher = knownAssetTagsFetcher
    }

    // MARK: - ProjectGenerating

    // swiftlint:disable:next function_body_length
    func generate(
        project: Project,
        graphTraverser: GraphTraversing
    ) async throws -> ProjectDescriptor {
        Logger.current.notice("Generating project \(project.name)")

        let selfRef = XCWorkspaceDataFileRef(location: .current(""))
        let selfRefFile = XCWorkspaceDataElement.file(selfRef)
        let workspaceData = XCWorkspaceData(children: [selfRefFile])
        let workspace = XCWorkspace(data: workspaceData)
        let projectConstants = try determineProjectConstants()
        let pbxproj = PBXProj(
            objectVersion: projectConstants.objectVersion,
            archiveVersion: projectConstants.archiveVersion,
            classes: [:]
        )
        let groups = ProjectGroups.generate(project: project, pbxproj: pbxproj)
        let fileElements = ProjectFileElements()
        try fileElements.generateProjectFiles(
            project: project,
            graphTraverser: graphTraverser,
            groups: groups,
            pbxproj: pbxproj
        )
        let configurationList = try await configGenerator.generateProjectConfig(
            project: project,
            pbxproj: pbxproj,
            fileElements: fileElements
        )
        let pbxProject = try generatePbxproject(
            project: project,
            projectFileElements: fileElements,
            configurationList: configurationList,
            groups: groups,
            pbxproj: pbxproj
        )

        let nativeTargets = try await generateTargets(
            project: project,
            pbxproj: pbxproj,
            pbxProject: pbxProject,
            fileElements: fileElements,
            graphTraverser: graphTraverser
        )

        generateTestTargetIdentity(
            project: project,
            pbxproj: pbxproj,
            pbxProject: pbxProject
        )

        try generateSwiftPackageReferences(
            project: project,
            pbxproj: pbxproj,
            pbxProject: pbxProject
        )

        let generatedProject = GeneratedProject(
            pbxproj: pbxproj,
            path: project.xcodeProjPath,
            targets: nativeTargets,
            name: project.xcodeProjPath.basename
        )

        let schemes = try schemeDescriptorsGenerator.generateProjectSchemes(
            project: project,
            generatedProject: generatedProject,
            graphTraverser: graphTraverser
        )

        groups.removeEmptyAuxiliaryGroups()

        let xcodeProj = XcodeProj(workspace: workspace, pbxproj: pbxproj)
        return ProjectDescriptor(
            path: project.path,
            xcodeprojPath: project.xcodeProjPath,
            xcodeProj: xcodeProj,
            schemeDescriptors: schemes,
            sideEffectDescriptors: []
        )
    }

    // MARK: - Fileprivate

    private func generatePbxproject(
        project: Project,
        projectFileElements: ProjectFileElements,
        configurationList: XCConfigurationList,
        groups: ProjectGroups,
        pbxproj: PBXProj
    ) throws -> PBXProject {
        let defaultKnownRegions = project.defaultKnownRegions ?? ["en", "Base"]
        let knownRegions = Set(defaultKnownRegions + projectFileElements.knownRegions).sorted()
        let developmentRegion = project.developmentRegion ?? Xcode.Default.developmentRegion
        let attributes = generateAttributes(project: project)
        let pbxProject = PBXProject(
            name: project.name,
            buildConfigurationList: configurationList,
            compatibilityVersion: Xcode.Default.compatibilityVersion,
            preferredProjectObjectVersion: nil,
            minimizedProjectReferenceProxies: nil,
            mainGroup: groups.sortedMain,
            developmentRegion: developmentRegion,
            hasScannedForEncodings: 0,
            knownRegions: knownRegions,
            productsGroup: groups.products,
            projectDirPath: "",
            projects: [],
            projectRoots: [],
            targets: [],
            attributes: attributes
        )
        pbxproj.add(object: pbxProject)
        pbxproj.rootObject = pbxProject
        return pbxProject
    }

    private func generateTargets(
        project: Project,
        pbxproj: PBXProj,
        pbxProject: PBXProject,
        fileElements: ProjectFileElements,
        graphTraverser: GraphTraversing
    ) async throws -> [String: PBXNativeTarget] {
        var nativeTargets: [String: PBXNativeTarget] = [:]
        for target in project.targets.values.sorted() {
            let nativeTarget = try await targetGenerator.generateTarget(
                target: target,
                project: project,
                pbxproj: pbxproj,
                pbxProject: pbxProject,
                projectSettings: project.settings,
                fileElements: fileElements,
                path: project.path,
                graphTraverser: graphTraverser
            )
            nativeTargets[target.name] = nativeTarget
        }

        // Target dependencies
        try targetGenerator.generateTargetDependencies(
            path: project.path,
            targets: Array(project.targets.values),
            nativeTargets: nativeTargets,
            graphTraverser: graphTraverser
        )
        return nativeTargets
    }

    private func generateTestTargetIdentity(
        project _: Project,
        pbxproj: PBXProj,
        pbxProject: PBXProject
    ) {
        func testTargetName(_ target: PBXTarget) -> String? {
            guard let buildConfigurations = target.buildConfigurationList?.buildConfigurations else {
                return nil
            }

            return buildConfigurations
                .compactMap { $0.buildSettings["TEST_TARGET_NAME"]?.stringValue }
                .first
        }

        let testTargets = pbxproj.nativeTargets.filter { $0.productType == .uiTestBundle || $0.productType == .unitTestBundle }

        for testTarget in testTargets {
            guard let name = testTargetName(testTarget) else {
                continue
            }

            guard let target = pbxproj.targets(named: name).first else {
                continue
            }

            var attributes = pbxProject.targetAttributes[testTarget] ?? [:]

            attributes["TestTargetID"] = .targetReference(target)

            pbxProject.setTargetAttributes(attributes, target: testTarget)
        }
    }

    private func generateSwiftPackageReferences(project: Project, pbxproj: PBXProj, pbxProject: PBXProject) throws {
        var remotePackageReferences: [String: XCRemoteSwiftPackageReference] = [:]
        var localPackageReferences: [String: XCLocalSwiftPackageReference] = [:]

        for package in project.packages {
            switch package {
<<<<<<< HEAD
            case let .local(config):
=======
            case let .local(path):
                let relativePath = path.relative(to: project.sourceRootPath).pathString
>>>>>>> 098d36fe
                let reference = PBXFileReference(
                    sourceTree: .sourceRoot,
                    name: config.path.components.last,
                    lastKnownFileType: "folder",
<<<<<<< HEAD
                    path: config.path.relative(to: project.sourceRootPath).pathString
                )

                let packageReference = XCLocalSwiftPackageReference(
                    relativePath: config.path.pathString
=======
                    path: relativePath
                )

                let packageReference = XCLocalSwiftPackageReference(
                    relativePath: relativePath
>>>>>>> 098d36fe
                )
                pbxproj.add(object: packageReference)
                localPackageReferences[config.path.pathString] = packageReference

                pbxproj.add(object: reference)

                guard let root = try pbxproj.rootGroup() else { continue }

                if !config.isStandardReference {
                    let localConfig = GeneratorLocalPackageReferenceConfig(
                        path: config.path.pathString,
                        sourceRoot: project.sourceRootPath.pathString,
                        groupPath: config.groupPath,
                        excludingPath: config.excludingPath,
                        keepStructure: config.keepStructure
                    )
                    try addLocalPackageReference(
                        root: root,
                        reference: reference,
                        project: pbxproj,
                        localConfig: localConfig
                    )
                } else {
                    if let existingPackageGroup = root.group(named: "Packages") {
                        existingPackageGroup.children.append(reference)
                    } else {
                        let packageGroup = try root.addGroup(named: "Packages", options: .withoutFolder)
                        packageGroup.first?.children.append(reference)
                    }
                }

            case let .remote(url: url, requirement: requirement):
                let packageReference = XCRemoteSwiftPackageReference(
                    repositoryURL: url,
                    versionRequirement: requirement.xcodeprojValue
                )
                remotePackageReferences[url] = packageReference
                pbxproj.add(object: packageReference)
            }
        }

        pbxProject.remotePackages = remotePackageReferences.sorted { $0.key < $1.key }.map { $1 }
        pbxProject.localPackages = localPackageReferences.sorted { $0.key < $1.key }.map { $1 }
    }

    func addLocalPackageReference(
        root: PBXGroup,
        reference: PBXFileReference,
        project: PBXProj?,
        localConfig: GeneratorLocalPackageReferenceConfig
    ) throws {
        let mainGroupName = localConfig.keepStructure ? "Project" : "Packages"
        let baseGroup = try root.group(namedOrPath: mainGroupName)
            ?? root.addGroup(named: mainGroupName, options: .withoutFolder).first

        let components = makeGroupComponents(from: localConfig)

        var currentGroup = baseGroup
        for folder in components {
            guard let group = currentGroup else { break }

            if localConfig.keepStructure {
                currentGroup = try resolveStructuredReference(named: folder, in: group, project: project)
            } else {
                currentGroup = try group.group(namedOrPath: folder)
                    ?? group.addGroup(named: folder, options: .withoutFolder).first
            }
        }

        currentGroup?.children.append(reference)
    }

    func resolveStructuredReference(
        named name: String,
        in parent: PBXGroup,
        project: PBXProj?
    ) throws -> PBXGroup {
        if let group = parent.children.compactMap({ $0 as? PBXGroup }).first(where: { $0.name == name || $0.path == name }) {
            return group
        }
        
        if let reference = parent.childReference(namedOrPath: name),
           !(reference is PBXGroup),
           let index = parent.children.firstIndex(of: reference) {
            parent.children.remove(at: index)
        }
        
        let newGroup = PBXGroup(
            children: [],
            sourceTree: .group,
            name: nil,
            path: name
        )
        project?.add(object: newGroup)
        parent.children.append(newGroup)
        return newGroup
    }

    private func makeGroupComponents(from config: GeneratorLocalPackageReferenceConfig) -> [String] {
        if let groupPath = config.groupPath {
            return groupPath.split(separator: "/").map(String.init)
        }

        // Calculate relative path to sourceRoot
        var relativePath = config.path
        if relativePath.hasPrefix(config.sourceRoot + "/") {
            relativePath.removeFirst(config.sourceRoot.count + 1)
        }

        var components = relativePath.split(separator: "/").map(String.init)

        // Remove excluding prefix
        if let excludingPath = config.excludingPath {
            let excludeComponents = excludingPath.split(separator: "/").map(String.init)
            if components.starts(with: excludeComponents) {
                components.removeFirst(excludeComponents.count)
            }
        }

        // Remove last element
        components.removeLast()

        return components
    }

    private func generateAttributes(project: Project) -> [String: ProjectAttribute] {
        var attributes: [String: ProjectAttribute] = [:]

        // On Demand Resources tags
        if let knownAssetTags = try? knownAssetTagsFetcher.fetch(project: project), !knownAssetTags.isEmpty {
            attributes["KnownAssetTags"] = .array(knownAssetTags)
        }

        // BuildIndependentTargetsInParallel
        attributes["BuildIndependentTargetsInParallel"] = "YES"

        // Organization name
        if let organizationName = project.organizationName {
            attributes["ORGANIZATIONNAME"] = .string(organizationName)
        }

        // Class prefix
        if let classPrefix = project.classPrefix {
            attributes["CLASSPREFIX"] = .string(classPrefix)
        }

        // Last upgrade check
        if let lastUpgradeCheck = project.lastUpgradeCheck {
            attributes["LastUpgradeCheck"] = .string(lastUpgradeCheck.xcodeStringValue)
        }

        return attributes
    }

    private func determineProjectConstants() throws -> ProjectConstants {
        // TODO: Determine if this can be inferred by the set Xcode version
        .xcode13
    }
}

private extension PBXGroup {
    func group(namedOrPath nameOrPath: String) -> PBXGroup? {
        return children
            .compactMap { $0 as? PBXGroup }
            .first(where: { $0.name == nameOrPath || $0.path == nameOrPath })
    }

    func childReference(namedOrPath nameOrPath: String) -> PBXFileElement? {
        return children.first(where: { $0.path == nameOrPath || ($0.name == nameOrPath) })
    }
}

struct GeneratorLocalPackageReferenceConfig: Equatable, Codable, Sendable {
    let path: String
    let sourceRoot: String
    let groupPath: String?
    let excludingPath: String?
    let keepStructure: Bool
    
    init(
        path: String,
        sourceRoot: String,
        groupPath: String? = nil,
        excludingPath: String? = nil,
        keepStructure: Bool = false
    ) {
        self.path = path
        self.sourceRoot = sourceRoot
        self.groupPath = groupPath
        self.excludingPath = excludingPath
        self.keepStructure = keepStructure
    }
}<|MERGE_RESOLUTION|>--- conflicted
+++ resolved
@@ -276,29 +276,17 @@
 
         for package in project.packages {
             switch package {
-<<<<<<< HEAD
             case let .local(config):
-=======
-            case let .local(path):
-                let relativePath = path.relative(to: project.sourceRootPath).pathString
->>>>>>> 098d36fe
+                let relativePath = config.path.relative(to: project.sourceRootPath).pathString
                 let reference = PBXFileReference(
                     sourceTree: .sourceRoot,
                     name: config.path.components.last,
                     lastKnownFileType: "folder",
-<<<<<<< HEAD
-                    path: config.path.relative(to: project.sourceRootPath).pathString
+                    path: relativePath
                 )
 
                 let packageReference = XCLocalSwiftPackageReference(
                     relativePath: config.path.pathString
-=======
-                    path: relativePath
-                )
-
-                let packageReference = XCLocalSwiftPackageReference(
-                    relativePath: relativePath
->>>>>>> 098d36fe
                 )
                 pbxproj.add(object: packageReference)
                 localPackageReferences[config.path.pathString] = packageReference
