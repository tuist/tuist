import Foundation
import Mockable
import OpenAPIURLSession

#if canImport(TuistXCResultService)
    import TuistCI
    import TuistXCResultService

    @Mockable
    public protocol CreateTestServicing {
        func createTest(
            fullHandle: String,
            serverURL: URL,
            testSummary: TestSummary,
            buildRunId: String?,
            gitBranch: String?,
            gitCommitSHA: String?,
            gitRef: String?,
            gitRemoteURLOrigin: String?,
            isCI: Bool,
            modelIdentifier: String?,
            macOSVersion: String,
            xcodeVersion: String?,
            ciRunId: String?,
            ciProjectHandle: String?,
            ciHost: String?,
            ciProvider: CIProvider?
        ) async throws -> Components.Schemas.RunsTest
    }

    enum CreateTestServiceError: LocalizedError {
        case unknownError(Int)
        case forbidden(String)
        case notFound(String)
        case unauthorized(String)
        case badRequest(String)
        case unexpectedResponseType

        var errorDescription: String? {
            switch self {
            case let .unknownError(statusCode):
                return
                    "The test run could not be uploaded due to an unknown server response of \(statusCode)."
            case let .forbidden(message), let .notFound(message), let .unauthorized(message),
                 let .badRequest(message):
                return message
            case .unexpectedResponseType:
                return "The server returned an unexpected response type. Expected a test run but received a different type."
            }
        }
    }

    public enum ServerTestRunStatus {
        case success, failure, skipped
    }

    public final class CreateTestService: CreateTestServicing {
        private let fullHandleService: FullHandleServicing

        public init(
            fullHandleService: FullHandleServicing = FullHandleService()
        ) {
            self.fullHandleService = fullHandleService
        }

        // swiftlint:disable:next function_body_length
        public func createTest(
            fullHandle: String,
            serverURL: URL,
            testSummary: TestSummary,
            buildRunId: String?,
            gitBranch: String?,
            gitCommitSHA: String?,
            gitRef: String?,
            gitRemoteURLOrigin: String?,
            isCI: Bool,
            modelIdentifier: String?,
            macOSVersion: String,
            xcodeVersion: String?,
            ciRunId: String?,
            ciProjectHandle: String?,
            ciHost: String?,
            ciProvider: CIProvider?
        ) async throws -> Components.Schemas.RunsTest {
            let client = Client.authenticated(serverURL: serverURL)
            let handles = try fullHandleService.parse(fullHandle)

            let status: Operations.createRun.Input.Body.jsonPayload.Case2Payload.statusPayload? =
                switch testSummary.status {
                case .passed:
                    .success
                case .failed:
                    .failure
                case .skipped:
                    .success
                }

            let testModules = testSummary.testModules.map { module in
                let testSuites = module.testSuites.map { suite in
                    Operations.createRun.Input.Body.jsonPayload.Case2Payload.test_modulesPayloadPayload
                        .test_suitesPayloadPayload(
                            duration: suite.duration,
                            name: suite.name,
                            status: mapSuiteStatus(suite.status)
                        )
                }

                let moduleTestCases = module.testCases.map { testCase in
                    let failures: [Operations.createRun.Input.Body.jsonPayload.Case2Payload.test_modulesPayloadPayload
                        .test_casesPayloadPayload.failuresPayloadPayload
                    ] = testCase.failures.map { failure in
                        Operations.createRun.Input.Body.jsonPayload.Case2Payload.test_modulesPayloadPayload
                            .test_casesPayloadPayload.failuresPayloadPayload(
                                issue_type: mapIssueType(failure.issueType),
                                line_number: failure.lineNumber,
                                message: failure.message,
                                path: failure.path?.pathString
                            )
                    }

                    return Operations.createRun.Input.Body.jsonPayload.Case2Payload.test_modulesPayloadPayload
                        .test_casesPayloadPayload(
                            duration: testCase.duration ?? 0,
                            failures: failures,
                            name: testCase.name,
                            status: testCaseStatusToServerStatus(testCase.status),
                            test_suite_name: testCase.testSuite
                        )
                }

                return Operations.createRun.Input.Body.jsonPayload.Case2Payload.test_modulesPayloadPayload(
                    duration: module.duration,
                    name: module.name,
                    status: mapModuleStatus(module.status),
                    test_cases: moduleTestCases,
                    test_suites: testSuites
                )
            }

            let ciProviderPayload: Operations.createRun.Input.Body.jsonPayload.Case2Payload.ci_providerPayload? =
                switch ciProvider {
                case .github:
                    .github
                case .gitlab:
                    .gitlab
                case .bitrise:
                    .bitrise
                case .circleci:
                    .circleci
                case .buildkite:
                    .buildkite
                case .codemagic:
                    .codemagic
                case .none:
                    nil
                }

            let response = try await client.createRun(
                .init(
                    path: .init(
                        account_handle: handles.accountHandle,
                        project_handle: handles.projectHandle
                    ),
                    body: .json(
                        .case2(
                            .init(
<<<<<<< HEAD
                                build_run_id: buildRunId,
=======
                                ci_host: ciHost,
                                ci_project_handle: ciProjectHandle,
                                ci_provider: ciProviderPayload,
                                ci_run_id: ciRunId,
>>>>>>> 1ee02d2c
                                duration: testSummary.duration ?? 0,
                                git_branch: gitBranch,
                                git_commit_sha: gitCommitSHA,
                                git_ref: gitRef,
                                git_remote_url_origin: gitRemoteURLOrigin,
                                is_ci: isCI,
                                macos_version: macOSVersion,
                                model_identifier: modelIdentifier,
                                scheme: testSummary.testPlanName,
                                status: status,
                                test_modules: testModules,
                                _type: .test,
                                xcode_version: xcodeVersion
                            )
                        )
                    )
                )
            )

            switch response {
            case let .ok(okResponse):
                switch okResponse.body {
                case let .json(run):
                    switch run {
                    case .RunsBuild:
                        throw CreateTestServiceError.unexpectedResponseType
                    case let .RunsTest(test):
                        return test
                    }
                }
            case let .forbidden(forbiddenResponse):
                switch forbiddenResponse.body {
                case let .json(error):
                    throw CreateTestServiceError.forbidden(error.message)
                }
            case let .undocumented(statusCode: statusCode, _):
                throw CreateTestServiceError.unknownError(statusCode)
            case let .unauthorized(unauthorized):
                switch unauthorized.body {
                case let .json(error):
                    throw CreateTestServiceError.unauthorized(error.message)
                }
            case let .notFound(notFoundResponse):
                switch notFoundResponse.body {
                case let .json(error):
                    throw CreateTestServiceError.notFound(error.message)
                }
            case let .badRequest(badRequestResponse):
                switch badRequestResponse.body {
                case let .json(error):
                    throw CreateTestServiceError.badRequest(error.message)
                }
            }
        }

        private func testCaseStatusToServerStatus(_ status: TestStatus) -> Operations.createRun.Input.Body.jsonPayload
            .Case2Payload.test_modulesPayload.Element.test_casesPayloadPayload.statusPayload
        {
            switch status {
            case .passed:
                return .success
            case .failed:
                return .failure
            case .skipped:
                return .skipped
            }
        }

        private func mapModuleStatus(_ status: TestStatus) -> Operations.createRun.Input.Body.jsonPayload
            .Case2Payload.test_modulesPayloadPayload.statusPayload
        {
            switch status {
            case .passed, .skipped:
                return .success
            case .failed:
                return .failure
            }
        }

        private func mapSuiteStatus(_ status: TestStatus) -> Operations.createRun.Input.Body.jsonPayload
            .Case2Payload.test_modulesPayloadPayload.test_suitesPayloadPayload.statusPayload
        {
            switch status {
            case .passed, .skipped:
                return .success
            case .failed:
                return .failure
            }
        }

        private func mapIssueType(_ issueType: TestCaseFailure.IssueType?) -> Operations.createRun.Input.Body.jsonPayload
            .Case2Payload.test_modulesPayloadPayload.test_casesPayloadPayload.failuresPayloadPayload.issue_typePayload?
        {
            guard let issueType else { return nil }
            switch issueType {
            case .errorThrown:
                return .error_thrown
            case .assertionFailure:
                return .assertion_failure
            case .issueRecorded:
                return .issue_recorded
            }
        }
    }

#endif<|MERGE_RESOLUTION|>--- conflicted
+++ resolved
@@ -45,7 +45,8 @@
                  let .badRequest(message):
                 return message
             case .unexpectedResponseType:
-                return "The server returned an unexpected response type. Expected a test run but received a different type."
+                return
+                    "The server returned an unexpected response type. Expected a test run but received a different type."
             }
         }
     }
@@ -97,7 +98,8 @@
 
             let testModules = testSummary.testModules.map { module in
                 let testSuites = module.testSuites.map { suite in
-                    Operations.createRun.Input.Body.jsonPayload.Case2Payload.test_modulesPayloadPayload
+                    Operations.createRun.Input.Body.jsonPayload.Case2Payload
+                        .test_modulesPayloadPayload
                         .test_suitesPayloadPayload(
                             duration: suite.duration,
                             name: suite.name,
@@ -106,19 +108,24 @@
                 }
 
                 let moduleTestCases = module.testCases.map { testCase in
-                    let failures: [Operations.createRun.Input.Body.jsonPayload.Case2Payload.test_modulesPayloadPayload
-                        .test_casesPayloadPayload.failuresPayloadPayload
-                    ] = testCase.failures.map { failure in
-                        Operations.createRun.Input.Body.jsonPayload.Case2Payload.test_modulesPayloadPayload
-                            .test_casesPayloadPayload.failuresPayloadPayload(
-                                issue_type: mapIssueType(failure.issueType),
-                                line_number: failure.lineNumber,
-                                message: failure.message,
-                                path: failure.path?.pathString
-                            )
-                    }
-
-                    return Operations.createRun.Input.Body.jsonPayload.Case2Payload.test_modulesPayloadPayload
+                    let failures:
+                        [Operations.createRun.Input.Body.jsonPayload.Case2Payload
+                            .test_modulesPayloadPayload
+                            .test_casesPayloadPayload.failuresPayloadPayload
+                        ] = testCase.failures
+                        .map { failure in
+                            Operations.createRun.Input.Body.jsonPayload.Case2Payload
+                                .test_modulesPayloadPayload
+                                .test_casesPayloadPayload.failuresPayloadPayload(
+                                    issue_type: mapIssueType(failure.issueType),
+                                    line_number: failure.lineNumber,
+                                    message: failure.message,
+                                    path: failure.path?.pathString
+                                )
+                        }
+
+                    return Operations.createRun.Input.Body.jsonPayload.Case2Payload
+                        .test_modulesPayloadPayload
                         .test_casesPayloadPayload(
                             duration: testCase.duration ?? 0,
                             failures: failures,
@@ -128,32 +135,34 @@
                         )
                 }
 
-                return Operations.createRun.Input.Body.jsonPayload.Case2Payload.test_modulesPayloadPayload(
-                    duration: module.duration,
-                    name: module.name,
-                    status: mapModuleStatus(module.status),
-                    test_cases: moduleTestCases,
-                    test_suites: testSuites
-                )
-            }
-
-            let ciProviderPayload: Operations.createRun.Input.Body.jsonPayload.Case2Payload.ci_providerPayload? =
-                switch ciProvider {
-                case .github:
-                    .github
-                case .gitlab:
-                    .gitlab
-                case .bitrise:
-                    .bitrise
-                case .circleci:
-                    .circleci
-                case .buildkite:
-                    .buildkite
-                case .codemagic:
-                    .codemagic
-                case .none:
-                    nil
-                }
+                return Operations.createRun.Input.Body.jsonPayload.Case2Payload
+                    .test_modulesPayloadPayload(
+                        duration: module.duration,
+                        name: module.name,
+                        status: mapModuleStatus(module.status),
+                        test_cases: moduleTestCases,
+                        test_suites: testSuites
+                    )
+            }
+
+            let ciProviderPayload:
+                Operations.createRun.Input.Body.jsonPayload.Case2Payload.ci_providerPayload? =
+                    switch ciProvider {
+                    case .github:
+                        .github
+                    case .gitlab:
+                        .gitlab
+                    case .bitrise:
+                        .bitrise
+                    case .circleci:
+                        .circleci
+                    case .buildkite:
+                        .buildkite
+                    case .codemagic:
+                        .codemagic
+                    case .none:
+                        nil
+                    }
 
             let response = try await client.createRun(
                 .init(
@@ -164,14 +173,11 @@
                     body: .json(
                         .case2(
                             .init(
-<<<<<<< HEAD
                                 build_run_id: buildRunId,
-=======
                                 ci_host: ciHost,
                                 ci_project_handle: ciProjectHandle,
                                 ci_provider: ciProviderPayload,
                                 ci_run_id: ciRunId,
->>>>>>> 1ee02d2c
                                 duration: testSummary.duration ?? 0,
                                 git_branch: gitBranch,
                                 git_commit_sha: gitCommitSHA,
@@ -207,7 +213,7 @@
                 case let .json(error):
                     throw CreateTestServiceError.forbidden(error.message)
                 }
-            case let .undocumented(statusCode: statusCode, _):
+            case let .undocumented(statusCode, _):
                 throw CreateTestServiceError.unknownError(statusCode)
             case let .unauthorized(unauthorized):
                 switch unauthorized.body {
@@ -227,7 +233,8 @@
             }
         }
 
-        private func testCaseStatusToServerStatus(_ status: TestStatus) -> Operations.createRun.Input.Body.jsonPayload
+        private func testCaseStatusToServerStatus(_ status: TestStatus)
+            -> Operations.createRun.Input.Body.jsonPayload
             .Case2Payload.test_modulesPayload.Element.test_casesPayloadPayload.statusPayload
         {
             switch status {
@@ -240,7 +247,8 @@
             }
         }
 
-        private func mapModuleStatus(_ status: TestStatus) -> Operations.createRun.Input.Body.jsonPayload
+        private func mapModuleStatus(_ status: TestStatus)
+            -> Operations.createRun.Input.Body.jsonPayload
             .Case2Payload.test_modulesPayloadPayload.statusPayload
         {
             switch status {
@@ -251,7 +259,8 @@
             }
         }
 
-        private func mapSuiteStatus(_ status: TestStatus) -> Operations.createRun.Input.Body.jsonPayload
+        private func mapSuiteStatus(_ status: TestStatus)
+            -> Operations.createRun.Input.Body.jsonPayload
             .Case2Payload.test_modulesPayloadPayload.test_suitesPayloadPayload.statusPayload
         {
             switch status {
@@ -262,8 +271,10 @@
             }
         }
 
-        private func mapIssueType(_ issueType: TestCaseFailure.IssueType?) -> Operations.createRun.Input.Body.jsonPayload
-            .Case2Payload.test_modulesPayloadPayload.test_casesPayloadPayload.failuresPayloadPayload.issue_typePayload?
+        private func mapIssueType(_ issueType: TestCaseFailure.IssueType?) -> Operations.createRun
+            .Input.Body.jsonPayload
+            .Case2Payload.test_modulesPayloadPayload.test_casesPayloadPayload.failuresPayloadPayload
+            .issue_typePayload?
         {
             guard let issueType else { return nil }
             switch issueType {
