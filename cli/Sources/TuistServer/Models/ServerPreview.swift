import Foundation
import TuistSimulator
import XcodeGraph

public struct ServerPreview: Sendable, Equatable, Codable, Identifiable, Hashable {
    public let id: String
    public let url: URL
    public let qrCodeURL: URL
    public let iconURL: URL
    public let version: Version?
    public let bundleIdentifier: String?
    public var displayName: String?
    public let gitCommitSHA: String?
    public let gitBranch: String?
    public let appBuilds: [AppBuild]
    public let supportedPlatforms: [DestinationType]
<<<<<<< HEAD
    public let createdByCI: Bool
=======
    public let createdFromCI: Bool
>>>>>>> 6e2b474d
    public let createdBy: ServerAccount?
    public let insertedAt: Date
}

extension ServerPreview {
    private static let dateFormatter = ISO8601DateFormatter()

    init?(_ preview: Components.Schemas.Preview) {
        id = preview.id
        guard let url = URL(string: preview.url),
              let qrCodeURL = URL(string: preview.qr_code_url),
              let iconURL = URL(string: preview.icon_url),
              let insertedAt = Self.dateFormatter.date(from: preview.inserted_at)
        else { return nil }
        self.url = url
        self.qrCodeURL = qrCodeURL
        self.iconURL = iconURL
        if let version = preview.version {
            self.version = Version(string: version)
        } else {
            version = nil
        }
        bundleIdentifier = preview.bundle_identifier
        displayName = preview.display_name
        gitCommitSHA = preview.git_commit_sha
        gitBranch = preview.git_branch
        appBuilds = preview.builds.compactMap(AppBuild.init)
        supportedPlatforms = preview.supported_platforms.map(DestinationType.init)
<<<<<<< HEAD
        createdByCI = preview.created_by_ci
=======
        createdFromCI = preview.created_from_ci
>>>>>>> 6e2b474d
        if let createdBy = preview.created_by {
            self.createdBy = ServerAccount(createdBy)
        } else {
            createdBy = nil
        }
        self.insertedAt = insertedAt
    }
}

#if DEBUG
    extension ServerPreview {
        public static func test(
            id: String = "preview-id",
            url: URL = URL(string: "https://tuist.dev/tuist/tuist/previews/preview-id")!,
            // swiftlint:disable:this force_try,
            qrCodeURL: URL =
                URL(string: "https://tuist.dev/tuist/tuist/previews/preview-id/qr-code.svg")!,
            // swiftlint:disable:this force_try
            iconURL: URL =
                URL(string: "https://tuist.dev/tuist/tuist/previews/preview-id/icon.png")!,
            version: Version = "1.0.0",
            // swiftlint:disable:this force_try
            bundleIdentifier: String? = "dev.tuist.app",
            displayName: String? = "App",
            gitCommitSHA: String? = nil,
            gitBranch: String? = nil,
            appBuilds: [AppBuild] = [
                .test(),
            ],
            supportedPlatforms: [DestinationType] = [
                .device(.iOS),
                .simulator(.iOS),
            ],
<<<<<<< HEAD
            createdByCI: Bool = false,
=======
            createdFromCI: Bool = false,
>>>>>>> 6e2b474d
            createdBy: ServerAccount? = .test(),
            insertedAt: Date = Date(timeIntervalSince1970: 0)
        ) -> Self {
            .init(
                id: id,
                url: url,
                qrCodeURL: qrCodeURL,
                iconURL: iconURL,
                version: version,
                bundleIdentifier: bundleIdentifier,
                displayName: displayName,
                gitCommitSHA: gitCommitSHA,
                gitBranch: gitBranch,
                appBuilds: appBuilds,
                supportedPlatforms: supportedPlatforms,
<<<<<<< HEAD
                createdByCI: createdByCI,
=======
                createdFromCI: createdFromCI,
>>>>>>> 6e2b474d
                createdBy: createdBy,
                insertedAt: insertedAt
            )
        }
    }
#endif<|MERGE_RESOLUTION|>--- conflicted
+++ resolved
@@ -14,11 +14,7 @@
     public let gitBranch: String?
     public let appBuilds: [AppBuild]
     public let supportedPlatforms: [DestinationType]
-<<<<<<< HEAD
-    public let createdByCI: Bool
-=======
     public let createdFromCI: Bool
->>>>>>> 6e2b474d
     public let createdBy: ServerAccount?
     public let insertedAt: Date
 }
@@ -47,11 +43,7 @@
         gitBranch = preview.git_branch
         appBuilds = preview.builds.compactMap(AppBuild.init)
         supportedPlatforms = preview.supported_platforms.map(DestinationType.init)
-<<<<<<< HEAD
-        createdByCI = preview.created_by_ci
-=======
         createdFromCI = preview.created_from_ci
->>>>>>> 6e2b474d
         if let createdBy = preview.created_by {
             self.createdBy = ServerAccount(createdBy)
         } else {
@@ -85,11 +77,7 @@
                 .device(.iOS),
                 .simulator(.iOS),
             ],
-<<<<<<< HEAD
-            createdByCI: Bool = false,
-=======
             createdFromCI: Bool = false,
->>>>>>> 6e2b474d
             createdBy: ServerAccount? = .test(),
             insertedAt: Date = Date(timeIntervalSince1970: 0)
         ) -> Self {
@@ -105,11 +93,7 @@
                 gitBranch: gitBranch,
                 appBuilds: appBuilds,
                 supportedPlatforms: supportedPlatforms,
-<<<<<<< HEAD
-                createdByCI: createdByCI,
-=======
                 createdFromCI: createdFromCI,
->>>>>>> 6e2b474d
                 createdBy: createdBy,
                 insertedAt: insertedAt
             )
