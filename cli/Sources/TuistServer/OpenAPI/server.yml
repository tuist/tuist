---
components:
  responses: {}
  schemas:
    CacheActionItem:
      description: Represents an action item stored in the cache.
      properties:
        hash:
          description: The hash that uniquely identifies the artifact in the cache.
          type: string
          x-struct:
          x-validate:
      required:
        - hash
      title: CacheActionItem
      type: object
      x-struct: Elixir.TuistWeb.API.Schemas.CacheActionItem
      x-validate:
    OrganizationList:
      description: The list of organizations the authenticated subject is part of.
      properties:
        organizations:
          items:
            $ref: '#/components/schemas/Organization'
          type: array
          x-struct:
          x-validate:
      required:
        - organizations
      title: OrganizationList
      type: object
      x-struct:
      x-validate:
    BundleRequest:
      description: Request schema for bundle creation
      properties:
        bundle:
          properties:
            app_bundle_id:
              description: The bundle ID of the app
              type: string
              x-struct:
              x-validate:
            artifacts:
              description: The artifacts in this bundle
              items:
                $ref: '#/components/schemas/BundleArtifact'
              type: array
              x-struct:
              x-validate:
            download_size:
              description: The bundle download size in bytes
              type: integer
              x-struct:
              x-validate:
            git_branch:
              description: The git branch associated with the bundle.
              type: string
              x-struct:
              x-validate:
            git_commit_sha:
              description: The git commit SHA associated with the bundle.
              type: string
              x-struct:
              x-validate:
            git_ref:
              description: Git reference of the repository. When run from CI in a pull request, this will be the remote reference to the pull request, such as `refs/pull/23958/merge`.
              type: string
              x-struct:
              x-validate:
            install_size:
              description: The bundle install size in bytes
              type: integer
              x-struct:
              x-validate:
            name:
              description: The name of the bundle
              type: string
              x-struct:
              x-validate:
            supported_platforms:
              description: List of supported platforms
              items:
                $ref: '#/components/schemas/BundleSupportedPlatform'
              type: array
              x-struct:
              x-validate:
            type:
              description: The type of the bundle
              enum:
                - ipa
                - app
                - xcarchive
              type: string
              x-struct:
              x-validate:
            version:
              description: The version of the bundle
              type: string
              x-struct:
              x-validate:
          required:
            - app_bundle_id
            - name
            - supported_platforms
            - version
            - install_size
            - artifacts
          type: object
          x-struct:
          x-validate:
      required:
        - bundle
      title: BundleRequest
      type: object
      x-struct:
      x-validate:
    ArtifactUploadID:
      description: The upload has been initiated and a ID is returned to upload the various parts using multi-part uploads
      properties:
        data:
          description: Data that contains ID that's associated with the multipart upload to use when uploading parts
          properties:
            upload_id:
              description: The upload ID
              type: string
              x-struct:
              x-validate:
          required:
            - upload_id
          type: object
          x-struct:
          x-validate:
        status:
          default: success
          enum:
            - success
          type: string
          x-struct:
          x-validate:
      required:
        - status
        - data
      title: ArtifactUploadID
      type: object
      x-struct: Elixir.TuistWeb.API.Schemas.ArtifactUploadId
      x-validate:
    CacheCategory:
      default: builds
      description: The category of the cache.
      enum:
        - tests
        - builds
      title: CacheCategory
      type: string
      x-struct: Elixir.TuistWeb.API.Schemas.CacheCategory
      x-validate:
    CacheArtifactDownloadURL:
      description: The URL to download the artifact from the cache.
      properties:
        data:
          properties:
            expires_at:
              description: The UNIX timestamp when the URL expires.
              type: integer
              x-struct:
              x-validate:
            url:
              description: The URL to download the artifact from the cache.
              type: string
              x-struct:
              x-validate:
          required:
            - url
            - expires_at
          type: object
          x-struct:
          x-validate:
        status:
          default: success
          enum:
            - success
          type: string
          x-struct:
          x-validate:
      required:
        - status
        - data
      title: CacheArtifactDownloadURL
      type: object
      x-struct: Elixir.TuistWeb.API.Schemas.CacheArtifactDownloadURL
      x-validate:
    Tokens:
      description: A list of project tokens.
      properties:
        tokens:
          items:
            $ref: '#/components/schemas/ProjectToken'
          type: array
          x-struct:
          x-validate:
      required:
        - tokens
      title: Tokens
      type: object
      x-struct:
      x-validate:
    ArtifactMultipartUploadParts:
      description: It represents a part that has been uploaded using multipart uploads. The part is identified by its number and the etag
      properties:
        parts:
          items:
            properties:
              etag:
                description: The ETag of the part
                type: string
                x-struct:
                x-validate:
              part_number:
                description: The part number
                type: integer
                x-struct:
                x-validate:
            required:
              - part_number
              - etag
            type: object
            x-struct:
            x-validate:
          type: array
          x-struct:
          x-validate:
        upload_id:
          description: The upload ID
          type: string
          x-struct:
          x-validate:
      required:
        - upload_id
        - parts
      title: ArtifactMultipartUploadParts
      type: object
      x-struct: Elixir.TuistWeb.API.Schemas.ArtifactMultipartUploadParts
      x-validate:
    CommandEvent:
      description: A command event.
      example:
        id: 123e4567-e89b-12d3-a456-426614174000
        name: build
        project_id: 123
        test_run_url: https://tuist.dev/my-account/my-project/tests/test-runs/123e4567-e89b-12d3-a456-426614174000
        url: https://tuist.dev/my-account/my-project/runs/123e4567-e89b-12d3-a456-426614174000
      properties:
        id:
          description: The unique identifier of the command event.
          format: uuid
          type: string
          x-struct:
          x-validate:
        name:
          description: The name of the command
          type: string
          x-struct:
          x-validate:
        project_id:
          description: The project identifier
          type: integer
          x-struct:
          x-validate:
        test_run_url:
          description: The URL to the test run, if available
          nullable: true
          type: string
          x-struct:
          x-validate:
        url:
          description: The URL to the command event
          type: string
          x-struct:
          x-validate:
      required:
        - id
        - project_id
        - name
        - url
      title: CommandEvent
      type: object
      x-struct: Elixir.TuistWeb.API.Schemas.CommandEvent
      x-validate:
    CacheActionItemUploadParams:
      properties:
        hash:
          description: The hash of the cache action item.
          type: string
          x-struct:
          x-validate:
      title: CacheActionItemUploadParams
      type: object
      x-struct:
      x-validate:
    ArtifactMultipartUploadPart:
      description: Represents an multipart upload's part identified by the upload id and the part number
      properties:
        content_length:
          description: The content length of the part.
          type: integer
          x-struct:
          x-validate:
        part_number:
          description: The part number of the multipart upload.
          type: integer
          x-struct:
          x-validate:
        upload_id:
          description: The upload ID.
          type: string
          x-struct:
          x-validate:
      required:
        - part_number
        - upload_id
      title: ArtifactMultipartUploadPart
      type: object
      x-struct: Elixir.TuistWeb.API.Schemas.ArtifactMultipartUploadPart
      x-validate:
    ProjectFullToken:
      description: A new project token.
      properties:
        token:
          description: The generated project token.
          type: string
          x-struct:
          x-validate:
      required:
        - token
      title: ProjectFullToken
      type: object
      x-struct:
      x-validate:
    PreviewArtifactUpload:
      description: The upload has been initiated and preview and upload unique identifier are returned to upload the various parts using multi-part uploads
      properties:
        data:
          description: Data that contains preview and upload unique identifier associated with the multipart upload to use when uploading parts
          properties:
            app_build_id:
              description: The id of the app build.
              type: string
              x-struct:
              x-validate:
            preview_id:
              deprecated: true
              description: The id of the preview.
              type: string
              x-struct:
              x-validate:
            upload_id:
              description: The upload ID
              type: string
              x-struct:
              x-validate:
          required:
            - upload_id
            - app_build_id
          type: object
          x-struct:
          x-validate:
        status:
          default: success
          enum:
            - success
          type: string
          x-struct:
          x-validate:
      required:
        - status
        - data
      title: PreviewArtifactUpload
      type: object
      x-struct:
      x-validate:
    Project:
      properties:
        default_branch:
          description: The default branch of the project.
          example: main
          type: string
          x-struct:
          x-validate:
        full_name:
          description: The full name of the project (e.g. tuist/tuist)
          type: string
          x-struct:
          x-validate:
        id:
          description: ID of the project
          type: number
          x-struct:
          x-validate:
        repository_url:
          description: The URL of the connected git repository, such as https://github.com/tuist/tuist or https://github.com/tuist/tuist.git
          type: string
          x-struct:
          x-validate:
        token:
          deprecated: true
          description: The token that should be used to authenticate the project. For CI only.
          type: string
          x-struct:
          x-validate:
        visibility:
          description: The visibility of the project
          enum:
            - private
            - public
          type: string
          x-struct:
          x-validate:
      required:
        - id
        - full_name
        - token
        - default_branch
        - visibility
      title: Project
      type: object
      x-struct: Elixir.TuistWeb.API.Schemas.Project
      x-validate:
    Invitation:
      properties:
        id:
          description: The invitation's unique identifier
          type: number
          x-struct:
          x-validate:
        invitee_email:
          description: The email of the invitee
          type: string
          x-struct:
          x-validate:
        inviter:
          $ref: '#/components/schemas/User'
        organization_id:
          description: The id of the organization the invitee is invited to
          type: number
          x-struct:
          x-validate:
        token:
          description: The token to accept the invitation
          type: string
          x-struct:
          x-validate:
      required:
        - id
        - invitee_email
        - organization_id
        - inviter
        - token
      title: Invitation
      type: object
      x-struct: Elixir.TuistWeb.API.Schemas.Invitation
      x-validate:
    PreviewIndexPage:
      default: 1
      description: The page number to return.
      minimum: 1
      title: PreviewIndexPage
      type: integer
      x-struct:
      x-validate:
    Account:
      properties:
        handle:
          description: The handle of the account
          type: string
          x-struct:
          x-validate:
        id:
          description: ID of the account
          type: number
          x-struct:
          x-validate:
      required:
        - id
        - handle
      title: Account
      type: object
      x-struct: Elixir.TuistWeb.API.Schemas.Account
      x-validate:
    OrganizationMember:
      description: An organization member
      properties:
        email:
          description: The organization member's email
          type: string
          x-struct:
          x-validate:
        id:
          description: The organization member's unique identifier
          type: number
          x-struct:
          x-validate:
        name:
          description: The organization member's name
          type: string
          x-struct:
          x-validate:
        role:
          description: The organization member's role
          enum:
            - admin
            - user
          type: string
          x-struct:
          x-validate:
      required:
        - id
        - email
        - name
        - role
      title: OrganizationMember
      type: object
      x-struct: Elixir.TuistWeb.API.Schemas.OrganizationMember
      x-validate:
    Organization:
      description: An organization
      properties:
        id:
          description: The organization's unique identifier
          type: number
          x-struct:
          x-validate:
        invitations:
          description: A list of organization invitations
          items:
            $ref: '#/components/schemas/Invitation'
          type: array
          x-struct:
          x-validate:
        members:
          description: A list of organization members
          items:
            $ref: '#/components/schemas/OrganizationMember'
          type: array
          x-struct:
          x-validate:
        name:
          description: The organization's name
          type: string
          x-struct:
          x-validate:
        plan:
          description: The plan associated with the organization
          enum:
            - air
            - pro
            - enterprise
            - none
          type: string
          x-struct:
          x-validate:
        sso_organization_id:
          description: The organization ID associated with the SSO provider
          type: string
          x-struct:
          x-validate:
        sso_provider:
          description: The SSO provider set up for the organization
          enum:
            - google
            - okta
          type: string
          x-struct:
          x-validate:
      required:
        - id
        - name
        - plan
        - members
        - invitations
      title: Organization
      type: object
      x-struct: Elixir.TuistWeb.API.Schemas.Organization
      x-validate:
    PreviewSupportedPlatform:
      enum:
        - ios
        - ios_simulator
        - tvos
        - tvos_simulator
        - watchos
        - watchos_simulator
        - visionos
        - visionos_simulator
        - macos
      title: PreviewSupportedPlatform
      type: string
      x-struct: Elixir.TuistWeb.API.Schemas.PreviewSupportedPlatform
      x-validate:
    CommandEventArtifact:
      description: It represents an artifact that's associated with a command event (e.g. result bundles)
      properties:
        name:
          description: The name of the file. It's used only for certain types such as result_bundle_object
          type: string
          x-struct:
          x-validate:
        type:
          description: |
            The command event artifact type. It can be:
            - result_bundle: A result bundle artifact that represents the whole `.xcresult` bundle
            - invocation_record: An invocation record artifact. This is a root bundle object of the result bundle
            - result_bundle_object: A result bundle object. There are many different bundle objects per result bundle.
          enum:
            - result_bundle
            - invocation_record
            - result_bundle_object
          type: string
          x-struct:
          x-validate:
      required:
        - type
      title: CommandEventArtifact
      type: object
      x-struct: Elixir.TuistWeb.API.Schemas.CommandEventArtifact
      x-validate:
    Preview:
      properties:
        builds:
          items:
            $ref: '#/components/schemas/AppBuild'
          type: array
          x-struct:
          x-validate:
        bundle_identifier:
          description: The bundle identifier of the preview
          type: string
          x-struct:
          x-validate:
        created_by:
          $ref: '#/components/schemas/Account'
        created_from_ci:
          description: Whether the preview was created from CI
          type: boolean
          x-struct:
          x-validate:
        device_url:
          description: The URL to download the preview on a device
          type: string
          x-struct:
          x-validate:
        display_name:
          description: The display name of the preview
          type: string
          x-struct:
          x-validate:
        git_branch:
          description: The git branch associated with the preview
          type: string
          x-struct:
          x-validate:
        git_commit_sha:
          description: The git commit SHA associated with the preview
          type: string
          x-struct:
          x-validate:
        icon_url:
          description: The URL for the icon image of the preview
          type: string
          x-struct:
          x-validate:
        id:
          description: Unique identifier of the preview.
          type: string
          x-struct:
          x-validate:
        inserted_at:
          description: The date and time when the preview was inserted
          format: date_time
          type: string
          x-struct:
          x-validate:
        qr_code_url:
          description: The URL for the QR code image to dowload the preview
          type: string
          x-struct:
          x-validate:
        supported_platforms:
          items:
            $ref: '#/components/schemas/PreviewSupportedPlatform'
          type: array
          x-struct:
          x-validate:
        url:
          description: The URL to download the preview
          type: string
          x-struct:
          x-validate:
        version:
          description: The app version of the preview
          type: string
          x-struct:
          x-validate:
      required:
        - id
        - url
        - qr_code_url
        - icon_url
        - builds
        - supported_platforms
        - inserted_at
        - created_from_ci
        - device_url
      title: Preview
      type: object
      x-struct: Elixir.TuistWeb.API.Schemas.Preview
      x-validate:
    ValidationError:
      properties:
        fields:
          additionalProperties:
            items:
              type: string
              x-struct:
              x-validate:
            type: array
            x-struct:
            x-validate:
          description: Field-specific validation errors
          type: object
          x-struct:
          x-validate:
        message:
          description: The error message
          type: string
          x-struct:
          x-validate:
      required:
        - message
        - fields
      title: ValidationError
      type: object
      x-struct: Elixir.TuistWeb.API.Schemas.ValidationError
      x-validate:
    RunParams:
      description: Parameters to create a single run.
      oneOf:
        - properties:
            cacheable_tasks:
              description: Cacheable tasks associated with the build run.
              items:
                properties:
                  cas_output_node_ids:
                    description: Array of CAS output node IDs associated with this cacheable task.
                    items:
                      type: string
                      x-struct:
                      x-validate:
                    type: array
                    x-struct:
                    x-validate:
                  description:
                    description: Optional description of the cacheable task.
                    type: string
                    x-struct:
                    x-validate:
                  key:
                    description: The cache key of the task.
                    type: string
                    x-struct:
                    x-validate:
                  read_duration:
                    description: The duration in milliseconds for reading from cache.
                    type: number
                    x-struct:
                    x-validate:
                  status:
                    description: The cache status of the task.
                    enum:
                      - hit_local
                      - hit_remote
                      - miss
                    type: string
                    x-struct:
                    x-validate:
                  type:
                    description: The type of cacheable task.
                    enum:
                      - clang
                      - swift
                    type: string
                    x-struct:
                    x-validate:
                  write_duration:
                    description: The duration in milliseconds for writing to cache.
                    type: number
                    x-struct:
                    x-validate:
                required:
                  - type
                  - status
                  - key
                type: object
                x-struct:
                x-validate:
              type: array
              x-struct:
              x-validate:
            cas_outputs:
              description: CAS output operations associated with the build run.
              items:
                properties:
                  checksum:
                    description: The checksum of the CAS object.
                    type: string
                    x-struct:
                    x-validate:
                  compressed_size:
                    description: The compressed size of the CAS object in bytes.
                    type: integer
                    x-struct:
                    x-validate:
                  duration:
                    description: The duration of the CAS operation in milliseconds.
                    type: number
                    x-struct:
                    x-validate:
                  node_id:
                    description: The CAS node identifier.
                    type: string
                    x-struct:
                    x-validate:
                  operation:
                    description: The type of CAS operation.
                    enum:
                      - download
                      - upload
                    type: string
                    x-struct:
                    x-validate:
                  size:
                    description: The size of the CAS object in bytes.
                    type: integer
                    x-struct:
                    x-validate:
                  type:
                    description: The type of the CAS output file.
                    enum:
                      - swift
                      - sil
                      - sib
                      - image
                      - dSYM
                      - dependencies
                      - emit-module-dependencies
                      - autolink
                      - swiftmodule
                      - swiftdoc
                      - swiftinterface
                      - object
                      - ast-dump
                      - raw-sil
                      - raw-sib
                      - raw-llvm-ir
                      - llvm-ir
                      - llvm-bc
                      - private-swiftinterface
                      - package-swiftinterface
                      - objc-header
                      - swift-dependencies
                      - dependency-scanner-cache
                      - json-dependencies
                      - json-target-info
                      - json-supported-features
                      - json-module-artifacts
                      - imported-modules
                      - module-trace
                      - index-data
                      - index-unit-output-path
                      - yaml-opt-record
                      - bitstream-opt-record
                      - diagnostics
                      - emit-module-diagnostics
                      - dependency-scan-diagnostics
                      - api-baseline-json
                      - abi-baseline-json
                      - const-values
                      - api-descriptor-json
                      - swift-module-summary
                      - module-semantic-info
                      - cached-diagnostics
                      - json-supported-swift-features
                      - modulemap
                      - pch
                      - pcm
                      - tbd
                      - remap
                      - localization-strings
                      - clang-header
                      - swiftsourceinfo
                      - assembly
                      - unknown
                    type: string
                    x-struct:
                    x-validate:
                required:
                  - node_id
                  - checksum
                  - size
                  - duration
                  - compressed_size
                  - operation
                type: object
                x-struct:
                x-validate:
              type: array
              x-struct:
              x-validate:
            category:
              description: The category of the build run, can be clean or incremental.
              enum:
                - clean
                - incremental
              type: string
              x-struct:
              x-validate:
            ci_host:
              description: The CI host URL (optional, for self-hosted instances).
              type: string
              x-struct:
              x-validate:
            ci_project_handle:
              description: "The CI project handle (e.g., 'owner/repo' for GitHub, project path for GitLab)."
              type: string
              x-struct:
              x-validate:
            ci_provider:
              description: The CI provider.
              enum:
                - github
                - gitlab
                - bitrise
                - circleci
                - buildkite
                - codemagic
              type: string
              x-struct:
              x-validate:
            ci_run_id:
              description: The CI run identifier (e.g., GitHub Actions run ID, GitLab pipeline ID).
              type: string
              x-struct:
              x-validate:
            configuration:
              description: The build configuration (e.g., Debug, Release).
              type: string
              x-struct:
              x-validate:
            duration:
              description: Duration of the run in milliseconds.
              type: integer
              x-struct:
              x-validate:
            files:
              description: Compiled files associated with the build run.
              items:
                properties:
                  compilation_duration:
                    description: The duration of the compilation for the file in milliseconds.
                    type: integer
                    x-struct:
                    x-validate:
                  path:
                    description: The file path where the issue occurred, relative to the project root.
                    type: string
                    x-struct:
                    x-validate:
                  project:
                    description: The project name associated with the file.
                    type: string
                    x-struct:
                    x-validate:
                  target:
                    description: The target name associated with the file.
                    type: string
                    x-struct:
                    x-validate:
                  type:
                    description: The type of the file.
                    enum:
                      - swift
                      - c
                    type: string
                    x-struct:
                    x-validate:
                required:
                  - type
                  - target
                  - project
                  - path
                  - compilation_duration
                type: object
                x-struct:
                x-validate:
              type: array
              x-struct:
              x-validate:
            git_branch:
              description: The git branch.
              type: string
              x-struct:
              x-validate:
            git_commit_sha:
              description: The commit SHA.
              type: string
              x-struct:
              x-validate:
            git_ref:
              description: The git reference.
              type: string
              x-struct:
              x-validate:
            git_remote_url_origin:
              description: The git remote URL origin.
              type: string
              x-struct:
              x-validate:
            id:
              description: UUID of a run generated by the system.
              type: string
              x-struct:
              x-validate:
            is_ci:
              description: Indicates if the run was executed on a Continuous Integration (CI) system.
              type: boolean
              x-struct:
              x-validate:
            issues:
              description: The build issues associated with the build run.
              items:
                properties:
                  ending_column:
                    description: The ending column number of the issue.
                    type: integer
                    x-struct:
                    x-validate:
                  ending_line:
                    description: The ending line number of the issue.
                    type: integer
                    x-struct:
                    x-validate:
                  message:
                    description: The detailed message of the issue.
                    type: string
                    x-struct:
                    x-validate:
                  path:
                    description: The file path where the issue occurred, relative to the project root.
                    type: string
                    x-struct:
                    x-validate:
                  project:
                    description: The project name associated with the issue.
                    type: string
                    x-struct:
                    x-validate:
                  signature:
                    description: The signature of the issue.
                    type: string
                    x-struct:
                    x-validate:
                  starting_column:
                    description: The starting column number of the issue.
                    type: integer
                    x-struct:
                    x-validate:
                  starting_line:
                    description: The starting line number of the issue.
                    type: integer
                    x-struct:
                    x-validate:
                  step_type:
                    description: The step type where the issue occurred, such as swift_compilation.
                    enum:
                      - c_compilation
                      - swift_compilation
                      - script_execution
                      - create_static_library
                      - linker
                      - copy_swift_libs
                      - compile_assets_catalog
                      - compile_storyboard
                      - write_auxiliary_file
                      - link_storyboards
                      - copy_resource_file
                      - merge_swift_module
                      - xib_compilation
                      - swift_aggregated_compilation
                      - precompile_bridging_header
                      - other
                      - validate_embedded_binary
                      - validate
                    type: string
                    x-struct:
                    x-validate:
                  target:
                    description: The target name associated with the issue.
                    type: string
                    x-struct:
                    x-validate:
                  title:
                    description: The title of the build issue.
                    type: string
                    x-struct:
                    x-validate:
                  type:
                    description: The type of the issue.
                    enum:
                      - warning
                      - error
                    type: string
                    x-struct:
                    x-validate:
                required:
                  - type
                  - target
                  - project
                  - title
                  - signature
                  - step_type
                  - starting_line
                  - ending_line
                  - starting_column
                  - ending_column
                type: object
                x-struct:
                x-validate:
              type: array
              x-struct:
              x-validate:
            macos_version:
              description: The version of macOS used during the run.
              type: string
              x-struct:
              x-validate:
            model_identifier:
              description: Identifier for the model where the run was executed, such as MacBookAir10,1.
              type: string
              x-struct:
              x-validate:
            scheme:
              description: The scheme used for the build.
              type: string
              x-struct:
              x-validate:
            status:
              description: The status of the build run.
              enum:
                - success
                - failure
              type: string
              x-struct:
              x-validate:
            targets:
              description: Targets with build metadata associated with the build run.
              items:
                properties:
                  build_duration:
                    description: The build duration for the target in milliseconds.
                    type: integer
                    x-struct:
                    x-validate:
                  compilation_duration:
                    description: The duration of the compilation for the target in milliseconds.
                    type: integer
                    x-struct:
                    x-validate:
                  name:
                    description: The target name.
                    type: string
                    x-struct:
                    x-validate:
                  project:
                    description: The target's project name.
                    type: string
                    x-struct:
                    x-validate:
                  status:
                    description: The status of the target's build.
                    enum:
                      - success
                      - failure
                    type: string
                    x-struct:
                    x-validate:
                required:
                  - name
                  - project
                  - build_duration
                  - compilation_duration
                  - status
                type: object
                x-struct:
                x-validate:
              type: array
              x-struct:
              x-validate:
            type:
              description: "The type of the run, which is 'build' in this case."
              enum:
                - build
              type: string
              x-struct:
              x-validate:
            xcode_version:
              description: The version of Xcode used during the run.
              type: string
              x-struct:
              x-validate:
          required:
            - type
            - id
            - duration
            - is_ci
          title: BuildRun
          type: object
          x-struct:
          x-validate:
        - properties:
<<<<<<< HEAD
            build_run_id:
              description: The UUID of an associated build run.
=======
            ci_host:
              description: The CI host URL (optional, for self-hosted instances).
              type: string
              x-struct:
              x-validate:
            ci_project_handle:
              description: "The CI project handle (e.g., 'owner/repo' for GitHub, project path for GitLab)."
              type: string
              x-struct:
              x-validate:
            ci_provider:
              description: The CI provider.
              enum:
                - github
                - gitlab
                - bitrise
                - circleci
                - buildkite
                - codemagic
              type: string
              x-struct:
              x-validate:
            ci_run_id:
              description: The CI run identifier (e.g., GitHub Actions run ID, GitLab pipeline ID).
>>>>>>> 1ee02d2c
              type: string
              x-struct:
              x-validate:
            duration:
              description: Duration of the run in milliseconds.
              type: integer
              x-struct:
              x-validate:
            git_branch:
              description: The git branch.
              type: string
              x-struct:
              x-validate:
            git_commit_sha:
              description: The commit SHA.
              type: string
              x-struct:
              x-validate:
            git_ref:
              description: The git reference.
              type: string
              x-struct:
              x-validate:
            git_remote_url_origin:
              description: The git remote URL origin.
              type: string
              x-struct:
              x-validate:
            is_ci:
              description: Indicates if the run was executed on a Continuous Integration (CI) system.
              type: boolean
              x-struct:
              x-validate:
            macos_version:
              description: The version of macOS used during the run.
              type: string
              x-struct:
              x-validate:
            model_identifier:
              description: Identifier for the model where the run was executed, such as MacBookAir10,1.
              type: string
              x-struct:
              x-validate:
            scheme:
              description: The scheme used for the test run.
              type: string
              x-struct:
              x-validate:
            status:
              description: The status of the test run.
              enum:
                - success
                - failure
              type: string
              x-struct:
              x-validate:
            test_modules:
              description: The test modules associated with the test run.
              items:
                properties:
                  duration:
                    description: The duration of the test module in milliseconds.
                    type: integer
                    x-struct:
                    x-validate:
                  name:
                    description: The name of the test module/target.
                    type: string
                    x-struct:
                    x-validate:
                  status:
                    description: The status of the test module.
                    enum:
                      - success
                      - failure
                    type: string
                    x-struct:
                    x-validate:
                  test_cases:
                    description: The test cases within this module.
                    items:
                      properties:
                        duration:
                          description: The duration of the test case in milliseconds.
                          type: integer
                          x-struct:
                          x-validate:
                        failures:
                          description: The failures that occurred in this test case.
                          items:
                            properties:
                              issue_type:
                                description: The type of issue that occurred.
                                enum:
                                  - error_thrown
                                  - assertion_failure
                                  - issue_recorded
                                type: string
                                x-struct:
                                x-validate:
                              line_number:
                                description: The line number where the failure occurred.
                                type: integer
                                x-struct:
                                x-validate:
                              message:
                                description: The failure message.
                                type: string
                                x-struct:
                                x-validate:
                              path:
                                description: The file path where the failure occurred, relative to the project root.
                                type: string
                                x-struct:
                                x-validate:
                            required:
                              - line_number
                            type: object
                            x-struct:
                            x-validate:
                          type: array
                          x-struct:
                          x-validate:
                        name:
                          description: The name of the test case.
                          type: string
                          x-struct:
                          x-validate:
                        status:
                          description: The status of the test case.
                          enum:
                            - success
                            - failure
                            - skipped
                          type: string
                          x-struct:
                          x-validate:
                        test_suite_name:
                          description: The name of the test suite this test case belongs to (optional).
                          type: string
                          x-struct:
                          x-validate:
                      required:
                        - name
                        - status
                        - duration
                      type: object
                      x-struct:
                      x-validate:
                    type: array
                    x-struct:
                    x-validate:
                  test_suites:
                    description: The test suites within this module.
                    items:
                      properties:
                        duration:
                          description: The duration of the test suite in milliseconds.
                          type: integer
                          x-struct:
                          x-validate:
                        name:
                          description: The name of the test suite.
                          type: string
                          x-struct:
                          x-validate:
                        status:
                          description: The status of the test suite.
                          enum:
                            - success
                            - failure
                            - skipped
                          type: string
                          x-struct:
                          x-validate:
                      required:
                        - name
                        - status
                        - duration
                      type: object
                      x-struct:
                      x-validate:
                    type: array
                    x-struct:
                    x-validate:
                required:
                  - name
                  - status
                  - duration
                type: object
                x-struct:
                x-validate:
              type: array
              x-struct:
              x-validate:
            type:
              description: "The type of the run, which is 'test' in this case."
              enum:
                - test
              type: string
              x-struct:
              x-validate:
            xcode_version:
              description: The version of Xcode used during the run.
              type: string
              x-struct:
              x-validate:
          required:
            - type
            - duration
            - test_modules
            - macos_version
            - is_ci
          title: TestRun
          type: object
          x-struct:
          x-validate:
      title: RunParams
      x-struct:
      x-validate:
    RunsIndexPageSize:
      default: 20
      description: The maximum number of runs to return in a single page.
      maximum: 100
      minimum: 1
      title: RunsIndexPageSize
      type: integer
      x-struct:
      x-validate:
    Bundle:
      description: Response schema for bundle
      properties:
        app_bundle_id:
          description: The bundle ID of the app
          type: string
          x-struct:
          x-validate:
        artifacts:
          description: The artifacts in this bundle
          items:
            $ref: '#/components/schemas/BundleArtifact'
          type: array
          x-struct:
          x-validate:
        download_size:
          description: The bundle download size in bytes
          type: integer
          x-struct:
          x-validate:
        git_branch:
          description: The git branch associated with the bundle.
          type: string
          x-struct:
          x-validate:
        git_commit_sha:
          description: The git commit SHA associated with the bundle.
          type: string
          x-struct:
          x-validate:
        git_ref:
          description: Git reference of the repository. When run from CI in a pull request, this will be the remote reference to the pull request, such as `refs/pull/23958/merge`.
          type: string
          x-struct:
          x-validate:
        id:
          description: The ID of the bundle. This is not a bundle ID that you'd set in Xcode but the database identifier of the bundle.
          type: string
          x-struct:
          x-validate:
        inserted_at:
          description: When the bundle was created
          format: date-time
          type: string
          x-struct:
          x-validate:
        install_size:
          description: The bundle install size in bytes
          type: integer
          x-struct:
          x-validate:
        name:
          description: The name of the bundle
          type: string
          x-struct:
          x-validate:
        supported_platforms:
          description: List of supported platforms
          items:
            $ref: '#/components/schemas/BundleSupportedPlatform'
          type: array
          x-struct:
          x-validate:
        uploaded_by_account:
          description: The account that uploaded this bundle
          type: string
          x-struct:
          x-validate:
        url:
          description: The URL to view this bundle
          type: string
          x-struct:
          x-validate:
        version:
          description: The version of the bundle
          type: string
          x-struct:
          x-validate:
      required:
        - id
        - name
        - app_bundle_id
        - version
        - supported_platforms
        - install_size
        - inserted_at
        - uploaded_by_account
        - url
      title: Bundle
      type: object
      x-struct: Elixir.TuistWeb.API.Schemas.Bundle
      x-validate:
    BundleArtifact:
      description: A bundle artifact schema
      properties:
        artifact_type:
          description: The type of artifact
          enum:
            - directory
            - file
            - font
            - binary
            - localization
            - asset
            - unknown
          type: string
          x-struct:
          x-validate:
        children:
          description: Nested child artifacts, for example for artifacts that represent a directory.
          items:
            $ref: '#/components/schemas/BundleArtifact'
          type: array
          x-struct:
          x-validate:
        path:
          description: The path to the artifact relative to the root of the bundle.
          type: string
          x-struct:
          x-validate:
        shasum:
          description: The SHA checksum of the artifact
          type: string
          x-struct:
          x-validate:
        size:
          description: The size of the artifact in bytes
          type: integer
          x-struct:
          x-validate:
      required:
        - artifact_type
        - path
        - size
        - shasum
      title: BundleArtifact
      type: object
      x-struct: Elixir.TuistWeb.API.Schemas.BundleArtifact
      x-validate:
    RunsBuild:
      description: Represents a single build run.
      properties:
        duration:
          description: The duration of the build run in milliseconds
          type: integer
          x-struct:
          x-validate:
        id:
          description: The unique identifier of the build run
          type: string
          x-struct:
          x-validate:
        project_id:
          description: The ID of the Tuist project associated with this build run
          type: integer
          x-struct:
          x-validate:
        type:
          description: "The type of the run, which is 'build' in this case"
          enum:
            - build
          type: string
          x-struct:
          x-validate:
        url:
          description: The URL to access the build run
          type: string
          x-struct:
          x-validate:
      required:
        - type
        - id
        - duration
        - project_id
        - url
      title: RunsBuild
      type: object
      x-struct: Elixir.TuistWeb.API.Schemas.Runs.Build
      x-validate:
    ProjectToken:
      description: A token to authenticate API requests as a project.
      properties:
        id:
          description: The token unique identifier.
          type: string
          x-struct:
          x-validate:
        inserted_at:
          description: The timestamp of when the token was created.
          format: date-time
          type: string
          x-struct:
          x-validate:
      required:
        - id
        - inserted_at
      title: ProjectToken
      type: object
      x-struct: Elixir.TuistWeb.API.Schemas.ProjectToken
      x-validate:
    TestRun:
      properties:
<<<<<<< HEAD
        build_run_id:
          description: The UUID of an associated build run.
=======
        ci_host:
          description: The CI host URL (optional, for self-hosted instances).
          type: string
          x-struct:
          x-validate:
        ci_project_handle:
          description: "The CI project handle (e.g., 'owner/repo' for GitHub, project path for GitLab)."
          type: string
          x-struct:
          x-validate:
        ci_provider:
          description: The CI provider.
          enum:
            - github
            - gitlab
            - bitrise
            - circleci
            - buildkite
            - codemagic
          type: string
          x-struct:
          x-validate:
        ci_run_id:
          description: The CI run identifier (e.g., GitHub Actions run ID, GitLab pipeline ID).
>>>>>>> 1ee02d2c
          type: string
          x-struct:
          x-validate:
        duration:
          description: Duration of the run in milliseconds.
          type: integer
          x-struct:
          x-validate:
        git_branch:
          description: The git branch.
          type: string
          x-struct:
          x-validate:
        git_commit_sha:
          description: The commit SHA.
          type: string
          x-struct:
          x-validate:
        git_ref:
          description: The git reference.
          type: string
          x-struct:
          x-validate:
        git_remote_url_origin:
          description: The git remote URL origin.
          type: string
          x-struct:
          x-validate:
        is_ci:
          description: Indicates if the run was executed on a Continuous Integration (CI) system.
          type: boolean
          x-struct:
          x-validate:
        macos_version:
          description: The version of macOS used during the run.
          type: string
          x-struct:
          x-validate:
        model_identifier:
          description: Identifier for the model where the run was executed, such as MacBookAir10,1.
          type: string
          x-struct:
          x-validate:
        scheme:
          description: The scheme used for the test run.
          type: string
          x-struct:
          x-validate:
        status:
          description: The status of the test run.
          enum:
            - success
            - failure
          type: string
          x-struct:
          x-validate:
        test_modules:
          description: The test modules associated with the test run.
          items:
            properties:
              duration:
                description: The duration of the test module in milliseconds.
                type: integer
                x-struct:
                x-validate:
              name:
                description: The name of the test module/target.
                type: string
                x-struct:
                x-validate:
              status:
                description: The status of the test module.
                enum:
                  - success
                  - failure
                type: string
                x-struct:
                x-validate:
              test_cases:
                description: The test cases within this module.
                items:
                  properties:
                    duration:
                      description: The duration of the test case in milliseconds.
                      type: integer
                      x-struct:
                      x-validate:
                    failures:
                      description: The failures that occurred in this test case.
                      items:
                        properties:
                          issue_type:
                            description: The type of issue that occurred.
                            enum:
                              - error_thrown
                              - assertion_failure
                              - issue_recorded
                            type: string
                            x-struct:
                            x-validate:
                          line_number:
                            description: The line number where the failure occurred.
                            type: integer
                            x-struct:
                            x-validate:
                          message:
                            description: The failure message.
                            type: string
                            x-struct:
                            x-validate:
                          path:
                            description: The file path where the failure occurred, relative to the project root.
                            type: string
                            x-struct:
                            x-validate:
                        required:
                          - line_number
                        type: object
                        x-struct:
                        x-validate:
                      type: array
                      x-struct:
                      x-validate:
                    name:
                      description: The name of the test case.
                      type: string
                      x-struct:
                      x-validate:
                    status:
                      description: The status of the test case.
                      enum:
                        - success
                        - failure
                        - skipped
                      type: string
                      x-struct:
                      x-validate:
                    test_suite_name:
                      description: The name of the test suite this test case belongs to (optional).
                      type: string
                      x-struct:
                      x-validate:
                  required:
                    - name
                    - status
                    - duration
                  type: object
                  x-struct:
                  x-validate:
                type: array
                x-struct:
                x-validate:
              test_suites:
                description: The test suites within this module.
                items:
                  properties:
                    duration:
                      description: The duration of the test suite in milliseconds.
                      type: integer
                      x-struct:
                      x-validate:
                    name:
                      description: The name of the test suite.
                      type: string
                      x-struct:
                      x-validate:
                    status:
                      description: The status of the test suite.
                      enum:
                        - success
                        - failure
                        - skipped
                      type: string
                      x-struct:
                      x-validate:
                  required:
                    - name
                    - status
                    - duration
                  type: object
                  x-struct:
                  x-validate:
                type: array
                x-struct:
                x-validate:
            required:
              - name
              - status
              - duration
            type: object
            x-struct:
            x-validate:
          type: array
          x-struct:
          x-validate:
        type:
          description: "The type of the run, which is 'test' in this case."
          enum:
            - test
          type: string
          x-struct:
          x-validate:
        xcode_version:
          description: The version of Xcode used during the run.
          type: string
          x-struct:
          x-validate:
      required:
        - type
        - duration
        - test_modules
        - macos_version
        - is_ci
      title: TestRun
      type: object
      x-struct:
      x-validate:
    AccountTokenScope:
      description: The scope of the token.
      enum:
        - registry_read
      title: AccountTokenScope
      type: string
      x-struct:
      x-validate:
    OrganizationUsage:
      description: The usage of an organization.
      properties:
        current_month_remote_cache_hits:
          description: The number of remote cache hits in the current month
          type: number
          x-struct:
          x-validate:
      required:
        - current_month_remote_cache_hits
      title: OrganizationUsage
      type: object
      x-struct: Elixir.TuistWeb.API.Schemas.OrganizationUsage
      x-validate:
    PreviewsIndex:
      properties:
        pagination_metadata:
          $ref: '#/components/schemas/PaginationMetadata'
        previews:
          description: Previews list.
          items:
            $ref: '#/components/schemas/Preview'
          type: array
          x-struct:
          x-validate:
      required:
        - previews
        - pagination_metadata
      title: PreviewsIndex
      type: object
      x-struct:
      x-validate:
    ArtifactUploadURL:
      description: The URL to upload an artifact.
      properties:
        expires_at:
          description: The UNIX timestamp when the URL expires.
          type: integer
          x-struct:
          x-validate:
        url:
          description: The URL to upload the artifact.
          type: string
          x-struct:
          x-validate:
      required:
        - url
        - expires_at
      title: ArtifactUploadURL
      type: object
      x-struct: Elixir.TuistWeb.API.Schemas.ArtifactUploadURL
      x-validate:
    DeviceCodeAuthenticationTokens:
      description: Token to authenticate the user with.
      properties:
        access_token:
          description: A short-lived token to authenticate API requests as user.
          type: string
          x-struct:
          x-validate:
        refresh_token:
          description: A token to generate new access tokens when they expire.
          type: string
          x-struct:
          x-validate:
        token:
          deprecated: true
          description: User authentication token
          type: string
          x-struct:
          x-validate:
      title: DeviceCodeAuthenticationTokens
      type: object
      x-struct:
      x-validate:
    AbsentCacheArtifact:
      properties:
        error:
          items:
            properties:
              code:
                default: not_found
                type: string
                x-struct:
                x-validate:
              message:
                type: string
                x-struct:
                x-validate:
            type: object
            x-struct:
            x-validate:
          type: array
          x-struct:
          x-validate:
      title: AbsentCacheArtifact
      type: object
      x-struct:
      x-validate:
    Error:
      properties:
        message:
          description: The error message
          type: string
          x-struct:
          x-validate:
      required:
        - message
      title: Error
      type: object
      x-struct: Elixir.TuistWeb.API.Schemas.Error
      x-validate:
    AccountToken:
      description: A new account token.
      properties:
        token:
          description: The generated account token.
          type: string
          x-struct:
          x-validate:
      required:
        - token
      title: AccountToken
      type: object
      x-struct:
      x-validate:
    RunsIndexPage:
      default: 1
      description: The page number to return.
      minimum: 1
      title: RunsIndexPage
      type: integer
      x-struct:
      x-validate:
    CacheEndpoints:
      description: List of available cache endpoints
      properties:
        endpoints:
          items:
            type: string
            x-struct:
            x-validate:
          type: array
          x-struct:
          x-validate:
      required:
        - endpoints
      title: CacheEndpoints
      type: object
      x-struct:
      x-validate:
    Run:
      description: The schema for a Tuist run.
      properties:
        cacheable_targets:
          description: Cacheable targets of the run
          items:
            type: string
            x-struct:
            x-validate:
          type: array
          x-struct:
          x-validate:
        command_arguments:
          description: Arguments passed to the command
          items:
            type: string
            x-struct:
            x-validate:
          type: array
          x-struct:
          x-validate:
        duration:
          description: Duration of the run
          type: number
          x-struct:
          x-validate:
        git_branch:
          description: Git branch of the repository
          type: string
          x-struct:
          x-validate:
        git_commit_sha:
          description: Git commit SHA of the repository
          type: string
          x-struct:
          x-validate:
        git_ref:
          description: Git reference of the repository. When run from CI in a pull request, this will be the remote reference to the pull request, such as `refs/pull/23958/merge`.
          type: string
          x-struct:
          x-validate:
        id:
          description: ID of the run
          type: number
          x-struct:
          x-validate:
        local_cache_target_hits:
          description: Local cache target hits of the run
          items:
            type: string
            x-struct:
            x-validate:
          type: array
          x-struct:
          x-validate:
        local_test_target_hits:
          description: Local test target hits of the run
          items:
            type: string
            x-struct:
            x-validate:
          type: array
          x-struct:
          x-validate:
        macos_version:
          description: Version of macOS used
          type: string
          x-struct:
          x-validate:
        name:
          description: Command name of the run
          type: string
          x-struct:
          x-validate:
        preview_id:
          description: ID of the associated preview
          type: string
          x-struct:
          x-validate:
        ran_at:
          description: Unix timestamp in seconds since epoch (1970-01-01T00:00:00Z)
          example: 1715606400
          format: int64
          type: integer
          x-struct:
          x-validate:
        ran_by:
          description: The account triggered the run.
          properties:
            handle:
              description: The handle of the account that triggered the run.
              type: string
              x-struct:
              x-validate:
          required:
            - handle
          type: string
          x-struct:
          x-validate:
        remote_cache_target_hits:
          description: Remote cache target hits of the run
          items:
            type: string
            x-struct:
            x-validate:
          type: array
          x-struct:
          x-validate:
        remote_test_target_hits:
          description: Remote test target hits of the run
          items:
            type: string
            x-struct:
            x-validate:
          type: array
          x-struct:
          x-validate:
        status:
          description: Status of the command event
          type: string
          x-struct:
          x-validate:
        subcommand:
          description: Subcommand of the run
          type: string
          x-struct:
          x-validate:
        swift_version:
          description: Version of Swift used
          type: string
          x-struct:
          x-validate:
        test_targets:
          description: Test targets of the run
          items:
            type: string
            x-struct:
            x-validate:
          type: array
          x-struct:
          x-validate:
        tuist_version:
          description: Version of Tuist used
          type: string
          x-struct:
          x-validate:
        url:
          description: URL to the run
          type: string
          x-struct:
          x-validate:
      required:
        - id
        - name
        - duration
        - subcommand
        - command_arguments
        - tuist_version
        - swift_version
        - macos_version
        - status
        - git_commit_sha
        - git_ref
        - git_branch
        - url
        - ran_at
      title: Run
      type: object
      x-struct: Elixir.TuistWeb.API.Schemas.Run
      x-validate:
    BundleSupportedPlatform:
      description: A platform that a bundle can support (e.g. iOS)
      enum:
        - ios
        - ios_simulator
        - tvos
        - tvos_simulator
        - watchos
        - watchos_simulator
        - visionos
        - visionos_simulator
        - macos
      title: BundleSupportedPlatform
      type: string
      x-struct: Elixir.TuistWeb.API.Schemas.BundleSupportedPlatform
      x-validate:
    CacheArtifactExistence:
      description: The artifact exists in the cache and can be downloaded
      properties:
        data:
          properties: {}
          type: object
          x-struct:
          x-validate:
        status:
          default: success
          enum:
            - success
          type: string
          x-struct:
          x-validate:
      title: CacheArtifactExistence
      type: object
      x-struct:
      x-validate:
    ArtifactMultipartUploadURL:
      description: The URL to upload a multipart part
      properties:
        data:
          properties:
            url:
              description: The URL to upload the part
              type: string
              x-struct:
              x-validate:
          required:
            - url
          type: object
          x-struct:
          x-validate:
        status:
          default: success
          enum:
            - success
          type: string
          x-struct:
          x-validate:
      required:
        - status
        - data
      title: ArtifactMultipartUploadURL
      type: object
      x-struct: Elixir.TuistWeb.API.Schemas.ArtifactMultipartUploadUrl
      x-validate:
    AppBuild:
      properties:
        id:
          description: Unique identifier of the build.
          type: string
          x-struct:
          x-validate:
        supported_platforms:
          items:
            $ref: '#/components/schemas/PreviewSupportedPlatform'
          type: array
          x-struct:
          x-validate:
        type:
          description: The type of the build
          enum:
            - app_bundle
            - ipa
          type: string
          x-struct:
          x-validate:
        url:
          description: The URL to download the build
          type: string
          x-struct:
          x-validate:
      required:
        - id
        - url
        - type
        - supported_platforms
      title: AppBuild
      type: object
      x-struct: Elixir.TuistWeb.API.Schemas.AppBuild
      x-validate:
    CacheArtifactMultipartUploadCompletion:
      description: This response confirms that the upload has been completed successfully. The cache will now be able to serve the artifact.
      properties:
        data:
          properties: {}
          type: object
          x-struct:
          x-validate:
        status:
          default: success
          enum:
            - success
          type: string
          x-struct:
          x-validate:
      title: CacheArtifactMultipartUploadCompletion
      type: object
      x-struct:
      x-validate:
    BuildRun:
      properties:
        cacheable_tasks:
          description: Cacheable tasks associated with the build run.
          items:
            properties:
              cas_output_node_ids:
                description: Array of CAS output node IDs associated with this cacheable task.
                items:
                  type: string
                  x-struct:
                  x-validate:
                type: array
                x-struct:
                x-validate:
              description:
                description: Optional description of the cacheable task.
                type: string
                x-struct:
                x-validate:
              key:
                description: The cache key of the task.
                type: string
                x-struct:
                x-validate:
              read_duration:
                description: The duration in milliseconds for reading from cache.
                type: number
                x-struct:
                x-validate:
              status:
                description: The cache status of the task.
                enum:
                  - hit_local
                  - hit_remote
                  - miss
                type: string
                x-struct:
                x-validate:
              type:
                description: The type of cacheable task.
                enum:
                  - clang
                  - swift
                type: string
                x-struct:
                x-validate:
              write_duration:
                description: The duration in milliseconds for writing to cache.
                type: number
                x-struct:
                x-validate:
            required:
              - type
              - status
              - key
            type: object
            x-struct:
            x-validate:
          type: array
          x-struct:
          x-validate:
        cas_outputs:
          description: CAS output operations associated with the build run.
          items:
            properties:
              checksum:
                description: The checksum of the CAS object.
                type: string
                x-struct:
                x-validate:
              compressed_size:
                description: The compressed size of the CAS object in bytes.
                type: integer
                x-struct:
                x-validate:
              duration:
                description: The duration of the CAS operation in milliseconds.
                type: number
                x-struct:
                x-validate:
              node_id:
                description: The CAS node identifier.
                type: string
                x-struct:
                x-validate:
              operation:
                description: The type of CAS operation.
                enum:
                  - download
                  - upload
                type: string
                x-struct:
                x-validate:
              size:
                description: The size of the CAS object in bytes.
                type: integer
                x-struct:
                x-validate:
              type:
                description: The type of the CAS output file.
                enum:
                  - swift
                  - sil
                  - sib
                  - image
                  - dSYM
                  - dependencies
                  - emit-module-dependencies
                  - autolink
                  - swiftmodule
                  - swiftdoc
                  - swiftinterface
                  - object
                  - ast-dump
                  - raw-sil
                  - raw-sib
                  - raw-llvm-ir
                  - llvm-ir
                  - llvm-bc
                  - private-swiftinterface
                  - package-swiftinterface
                  - objc-header
                  - swift-dependencies
                  - dependency-scanner-cache
                  - json-dependencies
                  - json-target-info
                  - json-supported-features
                  - json-module-artifacts
                  - imported-modules
                  - module-trace
                  - index-data
                  - index-unit-output-path
                  - yaml-opt-record
                  - bitstream-opt-record
                  - diagnostics
                  - emit-module-diagnostics
                  - dependency-scan-diagnostics
                  - api-baseline-json
                  - abi-baseline-json
                  - const-values
                  - api-descriptor-json
                  - swift-module-summary
                  - module-semantic-info
                  - cached-diagnostics
                  - json-supported-swift-features
                  - modulemap
                  - pch
                  - pcm
                  - tbd
                  - remap
                  - localization-strings
                  - clang-header
                  - swiftsourceinfo
                  - assembly
                  - unknown
                type: string
                x-struct:
                x-validate:
            required:
              - node_id
              - checksum
              - size
              - duration
              - compressed_size
              - operation
            type: object
            x-struct:
            x-validate:
          type: array
          x-struct:
          x-validate:
        category:
          description: The category of the build run, can be clean or incremental.
          enum:
            - clean
            - incremental
          type: string
          x-struct:
          x-validate:
        ci_host:
          description: The CI host URL (optional, for self-hosted instances).
          type: string
          x-struct:
          x-validate:
        ci_project_handle:
          description: "The CI project handle (e.g., 'owner/repo' for GitHub, project path for GitLab)."
          type: string
          x-struct:
          x-validate:
        ci_provider:
          description: The CI provider.
          enum:
            - github
            - gitlab
            - bitrise
            - circleci
            - buildkite
            - codemagic
          type: string
          x-struct:
          x-validate:
        ci_run_id:
          description: The CI run identifier (e.g., GitHub Actions run ID, GitLab pipeline ID).
          type: string
          x-struct:
          x-validate:
        configuration:
          description: The build configuration (e.g., Debug, Release).
          type: string
          x-struct:
          x-validate:
        duration:
          description: Duration of the run in milliseconds.
          type: integer
          x-struct:
          x-validate:
        files:
          description: Compiled files associated with the build run.
          items:
            properties:
              compilation_duration:
                description: The duration of the compilation for the file in milliseconds.
                type: integer
                x-struct:
                x-validate:
              path:
                description: The file path where the issue occurred, relative to the project root.
                type: string
                x-struct:
                x-validate:
              project:
                description: The project name associated with the file.
                type: string
                x-struct:
                x-validate:
              target:
                description: The target name associated with the file.
                type: string
                x-struct:
                x-validate:
              type:
                description: The type of the file.
                enum:
                  - swift
                  - c
                type: string
                x-struct:
                x-validate:
            required:
              - type
              - target
              - project
              - path
              - compilation_duration
            type: object
            x-struct:
            x-validate:
          type: array
          x-struct:
          x-validate:
        git_branch:
          description: The git branch.
          type: string
          x-struct:
          x-validate:
        git_commit_sha:
          description: The commit SHA.
          type: string
          x-struct:
          x-validate:
        git_ref:
          description: The git reference.
          type: string
          x-struct:
          x-validate:
        git_remote_url_origin:
          description: The git remote URL origin.
          type: string
          x-struct:
          x-validate:
        id:
          description: UUID of a run generated by the system.
          type: string
          x-struct:
          x-validate:
        is_ci:
          description: Indicates if the run was executed on a Continuous Integration (CI) system.
          type: boolean
          x-struct:
          x-validate:
        issues:
          description: The build issues associated with the build run.
          items:
            properties:
              ending_column:
                description: The ending column number of the issue.
                type: integer
                x-struct:
                x-validate:
              ending_line:
                description: The ending line number of the issue.
                type: integer
                x-struct:
                x-validate:
              message:
                description: The detailed message of the issue.
                type: string
                x-struct:
                x-validate:
              path:
                description: The file path where the issue occurred, relative to the project root.
                type: string
                x-struct:
                x-validate:
              project:
                description: The project name associated with the issue.
                type: string
                x-struct:
                x-validate:
              signature:
                description: The signature of the issue.
                type: string
                x-struct:
                x-validate:
              starting_column:
                description: The starting column number of the issue.
                type: integer
                x-struct:
                x-validate:
              starting_line:
                description: The starting line number of the issue.
                type: integer
                x-struct:
                x-validate:
              step_type:
                description: The step type where the issue occurred, such as swift_compilation.
                enum:
                  - c_compilation
                  - swift_compilation
                  - script_execution
                  - create_static_library
                  - linker
                  - copy_swift_libs
                  - compile_assets_catalog
                  - compile_storyboard
                  - write_auxiliary_file
                  - link_storyboards
                  - copy_resource_file
                  - merge_swift_module
                  - xib_compilation
                  - swift_aggregated_compilation
                  - precompile_bridging_header
                  - other
                  - validate_embedded_binary
                  - validate
                type: string
                x-struct:
                x-validate:
              target:
                description: The target name associated with the issue.
                type: string
                x-struct:
                x-validate:
              title:
                description: The title of the build issue.
                type: string
                x-struct:
                x-validate:
              type:
                description: The type of the issue.
                enum:
                  - warning
                  - error
                type: string
                x-struct:
                x-validate:
            required:
              - type
              - target
              - project
              - title
              - signature
              - step_type
              - starting_line
              - ending_line
              - starting_column
              - ending_column
            type: object
            x-struct:
            x-validate:
          type: array
          x-struct:
          x-validate:
        macos_version:
          description: The version of macOS used during the run.
          type: string
          x-struct:
          x-validate:
        model_identifier:
          description: Identifier for the model where the run was executed, such as MacBookAir10,1.
          type: string
          x-struct:
          x-validate:
        scheme:
          description: The scheme used for the build.
          type: string
          x-struct:
          x-validate:
        status:
          description: The status of the build run.
          enum:
            - success
            - failure
          type: string
          x-struct:
          x-validate:
        targets:
          description: Targets with build metadata associated with the build run.
          items:
            properties:
              build_duration:
                description: The build duration for the target in milliseconds.
                type: integer
                x-struct:
                x-validate:
              compilation_duration:
                description: The duration of the compilation for the target in milliseconds.
                type: integer
                x-struct:
                x-validate:
              name:
                description: The target name.
                type: string
                x-struct:
                x-validate:
              project:
                description: The target's project name.
                type: string
                x-struct:
                x-validate:
              status:
                description: The status of the target's build.
                enum:
                  - success
                  - failure
                type: string
                x-struct:
                x-validate:
            required:
              - name
              - project
              - build_duration
              - compilation_duration
              - status
            type: object
            x-struct:
            x-validate:
          type: array
          x-struct:
          x-validate:
        type:
          description: "The type of the run, which is 'build' in this case."
          enum:
            - build
          type: string
          x-struct:
          x-validate:
        xcode_version:
          description: The version of Xcode used during the run.
          type: string
          x-struct:
          x-validate:
      required:
        - type
        - id
        - duration
        - is_ci
      title: BuildRun
      type: object
      x-struct:
      x-validate:
    RunsTest:
      description: Represents a single test run.
      properties:
        duration:
          description: The duration of the test run in milliseconds
          type: integer
          x-struct:
          x-validate:
        id:
          description: The unique identifier of the test run
          type: string
          x-struct:
          x-validate:
        project_id:
          description: The ID of the Tuist project associated with this test run
          type: integer
          x-struct:
          x-validate:
        type:
          description: "The type of the run, which is 'test' in this case"
          enum:
            - test
          type: string
          x-struct:
          x-validate:
        url:
          description: The URL to access the test run
          type: string
          x-struct:
          x-validate:
      required:
        - type
        - id
        - duration
        - project_id
        - url
      title: RunsTest
      type: object
      x-struct: Elixir.TuistWeb.API.Schemas.Runs.Test
      x-validate:
    PaginationMetadata:
      description: Pagination metadata.
      properties:
        current_page:
          description: Current page number. Always `nil` when using cursor-based pagination.
          type: integer
          x-struct:
          x-validate:
        has_next_page:
          description: Whether there are more pages available.
          type: boolean
          x-struct:
          x-validate:
        has_previous_page:
          description: Whether there are previous pages available.
          type: boolean
          x-struct:
          x-validate:
        page_size:
          description: Number of items per page.
          type: integer
          x-struct:
          x-validate:
        total_count:
          description: Total number of items.
          type: integer
          x-struct:
          x-validate:
        total_pages:
          description: Total number of pages. Always `nil` when using cursor-based pagination.
          type: integer
          x-struct:
          x-validate:
      required:
        - has_next_page
        - has_previous_page
        - page_size
        - total_count
      title: PaginationMetadata
      type: object
      x-struct: Elixir.TuistWeb.API.Schemas.PaginationMetadata
      x-validate:
    AuthenticationTokens:
      description: A pair of access token to authenticate requests and refresh token to generate new access tokens when they expire.
      properties:
        access_token:
          description: API access token.
          type: string
          x-struct:
          x-validate:
        refresh_token:
          description: A token to generate new API access tokens when they expire.
          type: string
          x-struct:
          x-validate:
      required:
        - access_token
        - refresh_token
      title: AuthenticationTokens
      type: object
      x-struct: Elixir.TuistWeb.API.Schemas.AuthenticationTokens
      x-validate:
    CreateAccountToken:
      description: The request to create a new account token.
      properties:
        scopes:
          description: The scopes for the new account token.
          items:
            description: The scope of the token.
            enum:
              - registry_read
            title: AccountTokenScope
            type: string
            x-struct:
            x-validate:
          type: array
          x-struct:
          x-validate:
      required:
        - scopes
      title: CreateAccountToken
      type: object
      x-struct:
      x-validate:
    PreviewIndexPageSize:
      default: 10
      description: The maximum number of preview to return in a single page.
      maximum: 20
      minimum: 1
      title: PreviewIndexPageSize
      type: integer
      x-struct:
      x-validate:
    User:
      description: A user.
      properties:
        email:
          description: The user's email
          type: string
          x-struct:
          x-validate:
        id:
          description: The user's unique identifier
          type: number
          x-struct:
          x-validate:
        name:
          description: The user's name
          type: string
          x-struct:
          x-validate:
      required:
        - id
        - email
        - name
      title: User
      type: object
      x-struct: Elixir.TuistWeb.API.Schemas.User
      x-validate:
  securitySchemes:
    authorization:
      scheme: bearer
      type: http
    cookie:
      in: cookie
      name: _tuist_cloud_key
      type: apiKey
    oauth2:
      flows:
        authorizationCode:
          authorizationUrl: /oauth2/authorize
          scopes:
            read: Read access to resources
            write: Write access to resources
          tokenUrl: /oauth2/token
      type: oauth2
info:
  title: Tuist
  version: 0.1.0
  x-logo:
    altText: Tuist logo
    url: http://localhost:8080/images/open-graph/squared.png
openapi: 3.0.0
paths:
  /api/cache/multipart/complete:
    post:
      callbacks: {}
      description: Given the upload ID and all the parts with their ETags, this endpoint completes the multipart upload. The cache will then be able to serve the artifact.
      operationId: completeCacheArtifactMultipartUpload
      parameters:
        - description: The category of the cache. It's used to differentiate between different types of caches.
          in: query
          name: cache_category
          required: false
          schema:
            $ref: '#/components/schemas/CacheCategory'
        - description: "The project identifier '{account_name}/{project_name}'."
          in: query
          name: project_id
          required: true
          schema:
            type: string
            x-struct:
            x-validate:
        - description: The hash that uniquely identifies the artifact in the cache.
          in: query
          name: hash
          required: true
          schema:
            type: string
            x-struct:
            x-validate:
        - description: The upload ID.
          in: query
          name: upload_id
          required: true
          schema:
            type: string
            x-struct:
            x-validate:
        - description: The name of the artifact.
          in: query
          name: name
          required: true
          schema:
            type: string
            x-struct:
            x-validate:
      requestBody:
        content:
          application/json:
            schema:
              properties:
                parts:
                  items:
                    properties:
                      etag:
                        description: The ETag of the part
                        type: string
                        x-struct:
                        x-validate:
                      part_number:
                        description: The part number
                        type: integer
                        x-struct:
                        x-validate:
                    type: object
                    x-struct:
                    x-validate:
                  type: array
                  x-struct:
                  x-validate:
              type: object
              x-struct:
              x-validate:
        description: Multi-part upload parts
        required: false
      responses:
        '200':
          content:
            application/json:
              schema:
                description: This response confirms that the upload has been completed successfully. The cache will now be able to serve the artifact.
                properties:
                  data:
                    properties: {}
                    type: object
                    x-struct:
                    x-validate:
                  status:
                    default: success
                    enum:
                      - success
                    type: string
                    x-struct:
                    x-validate:
                title: CacheArtifactMultipartUploadCompletion
                type: object
                x-struct:
                x-validate:
          description: The upload has been completed
        '401':
          content:
            application/json:
              schema:
                $ref: '#/components/schemas/Error'
          description: You need to be authenticated to access this resource
        '402':
          content:
            application/json:
              schema:
                $ref: '#/components/schemas/Error'
          description: The account has an invalid plan
        '403':
          content:
            application/json:
              schema:
                $ref: '#/components/schemas/Error'
          description: The authenticated subject is not authorized to perform this action
        '404':
          content:
            application/json:
              schema:
                $ref: '#/components/schemas/Error'
          description: The project doesn't exist
      summary: It completes a multi-part upload.
      tags:
        - Cache
  /api/analytics:
    post:
      callbacks: {}
      operationId: createCommandEvent
      parameters:
        - description: The project id.
          in: query
          name: project_id
          required: true
          schema:
            type: string
            x-struct:
            x-validate:
      requestBody:
        content:
          application/json:
            schema:
              properties:
                build_run_id:
                  description: The build run identifier.
                  type: string
                  x-struct:
                  x-validate:
                client_id:
                  description: The client id of the command.
                  type: string
                  x-struct:
                  x-validate:
                command_arguments:
                  description: The arguments of the command.
                  items:
                    type: string
                    x-struct:
                    x-validate:
                  type: array
                  x-struct:
                  x-validate:
                duration:
                  description: The duration of the command.
                  type: integer
                  x-struct:
                  x-validate:
                error_message:
                  description: The error message of the command.
                  type: string
                  x-struct:
                  x-validate:
                git_branch:
                  description: The git branch.
                  type: string
                  x-struct:
                  x-validate:
                git_commit_sha:
                  description: The commit SHA.
                  type: string
                  x-struct:
                  x-validate:
                git_ref:
                  description: The git ref. When on CI, the value can be equal to remote reference such as `refs/pull/1234/merge`.
                  type: string
                  x-struct:
                  x-validate:
                git_remote_url_origin:
                  description: The git remote URL origin.
                  type: string
                  x-struct:
                  x-validate:
                is_ci:
                  description: Whether the command was run in a CI environment.
                  type: boolean
                  x-struct:
                  x-validate:
                macos_version:
                  description: The version of macOS that ran the command.
                  type: string
                  x-struct:
                  x-validate:
                name:
                  description: The name of the command.
                  type: string
                  x-struct:
                  x-validate:
                params:
                  deprecated: true
                  description: Extra parameters.
                  properties:
                    cacheable_targets:
                      description: A list of cacheable targets.
                      items:
                        type: string
                        x-struct:
                        x-validate:
                      type: array
                      x-struct:
                      x-validate:
                    local_cache_target_hits:
                      description: A list of local cache target hits.
                      items:
                        type: string
                        x-struct:
                        x-validate:
                      type: array
                      x-struct:
                      x-validate:
                    local_test_target_hits:
                      description: A list of local targets whose tests were skipped.
                      items:
                        type: string
                        x-struct:
                        x-validate:
                      type: array
                      x-struct:
                      x-validate:
                    remote_cache_target_hits:
                      description: A list of remote cache target hits.
                      items:
                        type: string
                        x-struct:
                        x-validate:
                      type: array
                      x-struct:
                      x-validate:
                    remote_test_target_hits:
                      description: A list of remote targets whose tests were skipped.
                      items:
                        type: string
                        x-struct:
                        x-validate:
                      type: array
                      x-struct:
                      x-validate:
                    test_targets:
                      description: The list of targets that were tested.
                      items:
                        type: string
                        x-struct:
                        x-validate:
                      type: array
                      x-struct:
                      x-validate:
                  type: object
                  x-struct:
                  x-validate:
                preview_id:
                  description: The preview identifier.
                  type: string
                  x-struct:
                  x-validate:
                ran_at:
                  description: The date for when the command was run.
                  format: string
                  type: string
                  x-struct:
                  x-validate:
                status:
                  description: The status of the command.
                  enum:
                    - success
                    - failure
                  type: string
                  x-struct:
                  x-validate:
                subcommand:
                  description: The subcommand of the command.
                  type: string
                  x-struct:
                  x-validate:
                swift_version:
                  description: The version of Swift that ran the command.
                  type: string
                  x-struct:
                  x-validate:
                test_run_id:
                  description: The test run identifier.
                  type: string
                  x-struct:
                  x-validate:
                tuist_version:
                  description: The version of Tuist that ran the command.
                  type: string
                  x-struct:
                  x-validate:
                xcode_graph:
                  description: The schema for the Xcode graph.
                  properties:
                    binary_build_duration:
                      description: The estimated time in milliseconds that would take to build the part of the graph that has been replaced as binaries.
                      type: integer
                      x-struct:
                      x-validate:
                    name:
                      description: Name of the Xcode graph
                      type: string
                      x-struct:
                      x-validate:
                    projects:
                      description: Projects present in an Xcode graph
                      items:
                        properties:
                          name:
                            description: Name of the project
                            type: string
                            x-struct:
                            x-validate:
                          path:
                            description: Path of the project
                            type: string
                            x-struct:
                            x-validate:
                          targets:
                            description: Targets present in a project
                            items:
                              properties:
                                binary_cache_metadata:
                                  description: Binary cache metadata
                                  properties:
                                    build_duration:
                                      description: The compilation time of a binary in milliseconds.
                                      type: integer
                                      x-struct:
                                      x-validate:
                                    hash:
                                      description: Hash of the target
                                      type: string
                                      x-struct:
                                      x-validate:
                                    hit:
                                      description: The binary cache hit status
                                      enum:
                                        - miss
                                        - local
                                        - remote
                                      type: string
                                      x-struct:
                                      x-validate:
                                  required:
                                    - hash
                                    - hit
                                  type: object
                                  x-struct:
                                  x-validate:
                                name:
                                  description: Name of the target
                                  type: string
                                  x-struct:
                                  x-validate:
                                selective_testing_metadata:
                                  description: Selective testing metadata
                                  properties:
                                    hash:
                                      description: Hash of the target
                                      type: string
                                      x-struct:
                                      x-validate:
                                    hit:
                                      description: The selective testing hit status
                                      enum:
                                        - miss
                                        - local
                                        - remote
                                      type: string
                                      x-struct:
                                      x-validate:
                                  required:
                                    - hash
                                    - hit
                                  type: object
                                  x-struct:
                                  x-validate:
                              required:
                                - name
                              type: object
                              x-struct:
                              x-validate:
                            type: array
                            x-struct:
                            x-validate:
                        required:
                          - name
                          - path
                          - targets
                        x-struct:
                        x-validate:
                      type: array
                      x-struct:
                      x-validate:
                  required:
                    - name
                    - projects
                  type: object
                  x-struct:
                  x-validate:
              required:
                - name
                - duration
                - tuist_version
                - swift_version
                - macos_version
                - is_ci
                - client_id
              type: object
              x-struct:
              x-validate:
        description: Run params
        required: false
      responses:
        '200':
          content:
            application/json:
              schema:
                $ref: '#/components/schemas/CommandEvent'
          description: The run was created
        '401':
          content:
            application/json:
              schema:
                $ref: '#/components/schemas/Error'
          description: You need to be authenticated to access this resource
        '403':
          content:
            application/json:
              schema:
                $ref: '#/components/schemas/Error'
          description: You don't have permission to create runs for the project.
      summary: Create a a new command analytics event
      tags:
        - Analytics
  /api/projects/{account_handle}/{project_handle}/previews/start:
    post:
      callbacks: {}
      description: The endpoint returns an upload ID that can be used to generate URLs for the individual parts and complete the upload.
      operationId: startPreviewsMultipartUpload
      parameters:
        - description: The handle of the account.
          in: path
          name: account_handle
          required: true
          schema:
            type: string
            x-struct:
            x-validate:
        - description: The handle of the project.
          in: path
          name: project_handle
          required: true
          schema:
            type: string
            x-struct:
            x-validate:
      requestBody:
        content:
          application/json:
            schema:
              properties:
                bundle_identifier:
                  description: The bundle identifier of the preview.
                  type: string
                  x-struct:
                  x-validate:
                display_name:
                  description: The display name of the preview.
                  type: string
                  x-struct:
                  x-validate:
                git_branch:
                  description: The git branch associated with the preview.
                  type: string
                  x-struct:
                  x-validate:
                git_commit_sha:
                  description: The git commit SHA associated with the preview.
                  type: string
                  x-struct:
                  x-validate:
                git_ref:
                  description: The git ref associated with the preview.
                  type: string
                  x-struct:
                  x-validate:
                supported_platforms:
                  description: The supported platforms of the preview.
                  items:
                    $ref: '#/components/schemas/PreviewSupportedPlatform'
                  type: array
                  x-struct:
                  x-validate:
                type:
                  default: app_bundle
                  description: The type of the preview to upload.
                  enum:
                    - app_bundle
                    - ipa
                  type: string
                  x-struct:
                  x-validate:
                version:
                  description: The version of the preview.
                  type: string
                  x-struct:
                  x-validate:
              type: object
              x-struct:
              x-validate:
        description: Preview upload request params
        required: false
      responses:
        '200':
          content:
            application/json:
              schema:
                description: The upload has been initiated and preview and upload unique identifier are returned to upload the various parts using multi-part uploads
                properties:
                  data:
                    description: Data that contains preview and upload unique identifier associated with the multipart upload to use when uploading parts
                    properties:
                      app_build_id:
                        description: The id of the app build.
                        type: string
                        x-struct:
                        x-validate:
                      preview_id:
                        deprecated: true
                        description: The id of the preview.
                        type: string
                        x-struct:
                        x-validate:
                      upload_id:
                        description: The upload ID
                        type: string
                        x-struct:
                        x-validate:
                    required:
                      - upload_id
                      - app_build_id
                    type: object
                    x-struct:
                    x-validate:
                  status:
                    default: success
                    enum:
                      - success
                    type: string
                    x-struct:
                    x-validate:
                required:
                  - status
                  - data
                title: PreviewArtifactUpload
                type: object
                x-struct:
                x-validate:
          description: The upload has been started
        '401':
          content:
            application/json:
              schema:
                $ref: '#/components/schemas/Error'
          description: You need to be authenticated to access this resource
        '403':
          content:
            application/json:
              schema:
                $ref: '#/components/schemas/Error'
          description: The authenticated subject is not authorized to perform this action
        '404':
          content:
            application/json:
              schema:
                $ref: '#/components/schemas/Error'
          description: The project doesn't exist
      summary: It initiates a multipart upload for a preview artifact.
      tags:
        - Previews
  /api/auth:
    post:
      callbacks: {}
      description: This endpoint returns API tokens for a given email and password.
      operationId: authenticate
      parameters: []
      requestBody:
        content:
          application/json:
            schema:
              properties:
                email:
                  description: The email to authenticate with.
                  type: string
                  x-struct:
                  x-validate:
                password:
                  description: The password to authenticate with.
                  type: string
                  x-struct:
                  x-validate:
              required:
                - email
                - password
              type: object
              x-struct:
              x-validate:
        description: Authentication params.
        required: false
      responses:
        '200':
          content:
            application/json:
              schema:
                $ref: '#/components/schemas/AuthenticationTokens'
          description: Successfully authenticated and returned new API tokens.
        '401':
          content:
            application/json:
              schema:
                $ref: '#/components/schemas/Error'
          description: Invalid email or password.
        '429':
          content:
            application/json:
              schema:
                $ref: '#/components/schemas/Error'
          description: You've exceeded the rate limit.
      summary: Authenticate with email and password.
      tags:
        - Authentication
  /api/auth/refresh_token:
    post:
      callbacks: {}
      description: This endpoint returns new tokens for a given refresh token if the refresh token is valid.
      operationId: refreshToken
      parameters: []
      requestBody:
        content:
          application/json:
            schema:
              properties:
                refresh_token:
                  description: User refresh token
                  type: string
                  x-struct:
                  x-validate:
              required:
                - refresh_token
              type: object
              x-struct:
              x-validate:
        description: Token params
        required: false
      responses:
        '200':
          content:
            application/json:
              schema:
                $ref: '#/components/schemas/AuthenticationTokens'
          description: Succcessfully generated new API tokens.
        '400':
          content:
            application/json:
              schema:
                $ref: '#/components/schemas/Error'
          description: The token can't be refreshed because it has invalid type
        '401':
          content:
            application/json:
              schema:
                $ref: '#/components/schemas/Error'
          description: You need to be authenticated to issue new tokens
      summary: Request new tokens.
      tags:
        - Authentication
  /api/projects/{account_handle}/{project_handle}/runs/{run_id}/complete:
    post:
      callbacks: {}
      description: Given the upload ID and all the parts with their ETags, this endpoint completes the multipart upload.
      operationId: completeAnalyticsArtifactMultipartUploadProject
      parameters:
        - description: The handle of the account.
          in: path
          name: account_handle
          required: true
          schema:
            type: string
            x-struct:
            x-validate:
        - description: The handle of the project.
          in: path
          name: project_handle
          required: true
          schema:
            type: string
            x-struct:
            x-validate:
        - description: The id of the run.
          in: path
          name: run_id
          required: true
          schema:
            type: string
            x-struct:
            x-validate:
      requestBody:
        content:
          application/json:
            schema:
              properties:
                command_event_artifact:
                  $ref: '#/components/schemas/CommandEventArtifact'
                multipart_upload_parts:
                  $ref: '#/components/schemas/ArtifactMultipartUploadParts'
              required:
                - command_event_artifact
                - multipart_upload_parts
              type: object
              x-struct:
              x-validate:
        description: Run artifact multipart upload completion
        required: false
      responses:
        '204':
          description: The upload has been completed
        '401':
          content:
            application/json:
              schema:
                $ref: '#/components/schemas/Error'
          description: You need to be authenticated to access this resource
        '403':
          content:
            application/json:
              schema:
                $ref: '#/components/schemas/Error'
          description: The authenticated subject is not authorized to perform this action
        '404':
          content:
            application/json:
              schema:
                $ref: '#/components/schemas/Error'
          description: The project doesn't exist
        '500':
          content:
            application/json:
              schema:
                $ref: '#/components/schemas/Error'
          description: An internal server error occurred
      summary: It completes a multi-part upload
      tags:
        - Analytics
  /api/projects/{account_handle}/{project_handle}/bundles:
    get:
      callbacks: {}
      operationId: listBundles
      parameters:
        - description: The handle of the account.
          in: path
          name: account_handle
          required: true
          schema:
            type: string
            x-struct:
            x-validate:
        - description: The handle of the project.
          in: path
          name: project_handle
          required: true
          schema:
            type: string
            x-struct:
            x-validate:
        - description: Page number for pagination.
          in: query
          name: page
          required: false
          schema:
            type: integer
            x-struct:
            x-validate:
        - description: Number of items per page.
          in: query
          name: page_size
          required: false
          schema:
            type: integer
            x-struct:
            x-validate:
        - description: Filter bundles by git branch.
          in: query
          name: git_branch
          required: false
          schema:
            type: string
            x-struct:
            x-validate:
      responses:
        '200':
          content:
            application/json:
              schema:
                properties:
                  bundles:
                    items:
                      $ref: '#/components/schemas/Bundle'
                    type: array
                    x-struct:
                    x-validate:
                  meta:
                    $ref: '#/components/schemas/PaginationMetadata'
                required:
                  - bundles
                  - meta
                type: object
                x-struct:
                x-validate:
          description: List of bundles
        '401':
          content:
            application/json:
              schema:
                $ref: '#/components/schemas/Error'
          description: You need to be authenticated to list bundles
        '403':
          content:
            application/json:
              schema:
                $ref: '#/components/schemas/Error'
          description: You are not authorized to list bundles
      summary: List bundles for a project
      tags:
        - Bundles
    post:
      callbacks: {}
      operationId: createBundle
      parameters:
        - description: The handle of the account.
          in: path
          name: account_handle
          required: true
          schema:
            type: string
            x-struct:
            x-validate:
        - description: The handle of the project.
          in: path
          name: project_handle
          required: true
          schema:
            type: string
            x-struct:
            x-validate:
      requestBody:
        content:
          application/json:
            schema:
              description: Request schema for bundle creation
              properties:
                bundle:
                  properties:
                    app_bundle_id:
                      description: The bundle ID of the app
                      type: string
                      x-struct:
                      x-validate:
                    artifacts:
                      description: The artifacts in this bundle
                      items:
                        $ref: '#/components/schemas/BundleArtifact'
                      type: array
                      x-struct:
                      x-validate:
                    download_size:
                      description: The bundle download size in bytes
                      type: integer
                      x-struct:
                      x-validate:
                    git_branch:
                      description: The git branch associated with the bundle.
                      type: string
                      x-struct:
                      x-validate:
                    git_commit_sha:
                      description: The git commit SHA associated with the bundle.
                      type: string
                      x-struct:
                      x-validate:
                    git_ref:
                      description: Git reference of the repository. When run from CI in a pull request, this will be the remote reference to the pull request, such as `refs/pull/23958/merge`.
                      type: string
                      x-struct:
                      x-validate:
                    install_size:
                      description: The bundle install size in bytes
                      type: integer
                      x-struct:
                      x-validate:
                    name:
                      description: The name of the bundle
                      type: string
                      x-struct:
                      x-validate:
                    supported_platforms:
                      description: List of supported platforms
                      items:
                        $ref: '#/components/schemas/BundleSupportedPlatform'
                      type: array
                      x-struct:
                      x-validate:
                    type:
                      description: The type of the bundle
                      enum:
                        - ipa
                        - app
                        - xcarchive
                      type: string
                      x-struct:
                      x-validate:
                    version:
                      description: The version of the bundle
                      type: string
                      x-struct:
                      x-validate:
                  required:
                    - app_bundle_id
                    - name
                    - supported_platforms
                    - version
                    - install_size
                    - artifacts
                  type: object
                  x-struct:
                  x-validate:
              required:
                - bundle
              title: BundleRequest
              type: object
              x-struct:
              x-validate:
        description: Bundle params
        required: false
      responses:
        '200':
          content:
            application/json:
              schema:
                $ref: '#/components/schemas/Bundle'
          description: The bundle was created successfully
        '400':
          content:
            application/json:
              schema:
                $ref: '#/components/schemas/ValidationError'
          description: Validation errors occurred
        '401':
          content:
            application/json:
              schema:
                $ref: '#/components/schemas/Error'
          description: You need to be authenticated to create a bundle
        '403':
          content:
            application/json:
              schema:
                $ref: '#/components/schemas/Error'
          description: You are not authorized to create a bundle
      summary: Create a new bundle with artifacts
      tags:
        - Bundles
  /api/cache/keyvalue:
    put:
      callbacks: {}
      operationId: putCacheValue
      parameters:
        - description: The handle of the project's account.
          in: query
          name: account_handle
          required: true
          schema:
            type: string
            x-struct:
            x-validate:
        - description: The handle of the project.
          in: query
          name: project_handle
          required: true
          schema:
            type: string
            x-struct:
            x-validate:
      requestBody:
        content:
          application/json:
            schema:
              properties:
                cas_id:
                  description: The CAS identifier
                  type: string
                  x-struct:
                  x-validate:
                entries:
                  description: Map of entry keys to encoded values
                  items:
                    properties:
                      value:
                        description: The value of the entry
                        type: string
                        x-struct:
                        x-validate:
                    required:
                      - value
                    type: object
                    x-struct:
                    x-validate:
                  type: array
                  x-struct:
                  x-validate:
              required:
                - cas_id
                - entries
              type: object
              x-struct:
              x-validate:
        description: CAS entries with CAS ID
        required: true
      responses:
        '204':
          description: Value stored successfully
        '400':
          content:
            application/json:
              schema:
                $ref: '#/components/schemas/Error'
          description: The request is invalid
        '401':
          content:
            application/json:
              schema:
                $ref: '#/components/schemas/Error'
          description: You need to be authenticated to access this resource
        '403':
          content:
            application/json:
              schema:
                $ref: '#/components/schemas/Error'
          description: The authenticated subject is not authorized to perform this action
        '404':
          content:
            application/json:
              schema:
                $ref: '#/components/schemas/Error'
          description: The project was not found
      summary: Store cache key value entries.
      tags:
        - KeyValue
  /api/auth/device_code/{device_code}:
    get:
      callbacks: {}
      description: This endpoint returns a token for a given device code if the device code is authenticated.
      operationId: getDeviceCode
      parameters:
        - description: The device code to query.
          in: path
          name: device_code
          required: true
          schema:
            type: string
            x-struct:
            x-validate:
      responses:
        '200':
          content:
            application/json:
              schema:
                description: Token to authenticate the user with.
                properties:
                  access_token:
                    description: A short-lived token to authenticate API requests as user.
                    type: string
                    x-struct:
                    x-validate:
                  refresh_token:
                    description: A token to generate new access tokens when they expire.
                    type: string
                    x-struct:
                    x-validate:
                  token:
                    deprecated: true
                    description: User authentication token
                    type: string
                    x-struct:
                    x-validate:
                title: DeviceCodeAuthenticationTokens
                type: object
                x-struct:
                x-validate:
          description: The device code is authenticated
        '202':
          content:
            application/json:
              schema:
                type: object
                x-struct:
                x-validate:
          description: The device code is not authenticated
        '400':
          content:
            application/json:
              schema:
                $ref: '#/components/schemas/Error'
          description: The request was not accepted, e.g., when the device code is expired
      summary: Get a specific device code.
      tags:
        - Authentication
  /api/runs/{run_id}/start:
    post:
      callbacks: {}
      deprecated: true
      description: The endpoint returns an upload ID that can be used to generate URLs for the individual parts and complete the upload.
      operationId: startAnalyticsArtifactMultipartUpload
      parameters:
        - description: The id of the run UUID.
          in: path
          name: run_id
          required: true
          schema:
            type: string
            x-struct:
            x-validate:
      requestBody:
        content:
          application/json:
            schema:
              $ref: '#/components/schemas/CommandEventArtifact'
        description: Artifact to upload
        required: false
      responses:
        '200':
          content:
            application/json:
              schema:
                $ref: '#/components/schemas/ArtifactUploadID'
          description: The upload has been started
        '401':
          content:
            application/json:
              schema:
                $ref: '#/components/schemas/Error'
          description: You need to be authenticated to access this resource
        '403':
          content:
            application/json:
              schema:
                $ref: '#/components/schemas/Error'
          description: The authenticated subject is not authorized to perform this action
        '404':
          content:
            application/json:
              schema:
                $ref: '#/components/schemas/Error'
          description: The run doesn't exist
      summary: It initiates a multipart upload for a run artifact
      tags:
        - Analytics
  /api/projects:
    get:
      callbacks: {}
      operationId: listProjects
      parameters: []
      responses:
        '200':
          content:
            application/json:
              schema:
                properties:
                  projects:
                    items:
                      $ref: '#/components/schemas/Project'
                    type: array
                    x-struct:
                    x-validate:
                required:
                  - projects
                type: object
                x-struct:
                x-validate:
          description: List of projects
        '401':
          content:
            application/json:
              schema:
                $ref: '#/components/schemas/Error'
          description: You need to be authenticated to access this resource
      summary: List projects the authenticated user has access to.
      tags:
        - Projects
    post:
      callbacks: {}
      operationId: createProject
      parameters: []
      requestBody:
        content:
          application/json:
            schema:
              properties:
                full_handle:
                  description: The full handle of the project that should be created.
                  example: tuist/tuist
                  type: string
                  x-struct:
                  x-validate:
                name:
                  deprecated: true
                  description: The name of the project that should be created.
                  type: string
                  x-struct:
                  x-validate:
                organization:
                  deprecated: true
                  description: Organization to create the project with. If not specified, the project will be created with the current user's personal account.
                  type: string
                  x-struct:
                  x-validate:
              type: object
              x-struct:
              x-validate:
        description: Projects params
        required: false
      responses:
        '200':
          content:
            application/json:
              schema:
                $ref: '#/components/schemas/Project'
          description: The project was created
        '400':
          content:
            application/json:
              schema:
                $ref: '#/components/schemas/Error'
          description: The account was not found
        '401':
          content:
            application/json:
              schema:
                $ref: '#/components/schemas/Error'
          description: You need to be authenticated to access this resource
        '403':
          content:
            application/json:
              schema:
                $ref: '#/components/schemas/Error'
          description: The authenticated subject is not authorized to perform this action
      summary: Create a new project.
      tags:
        - Projects
  /api/projects/{account_handle}/{project_handle}/tokens:
    get:
      callbacks: {}
      description: This endpoint returns all tokens for a given project.
      operationId: listProjectTokens
      parameters:
        - description: The account handle.
          in: path
          name: account_handle
          required: true
          schema:
            type: string
            x-struct:
            x-validate:
        - description: The project handle.
          in: path
          name: project_handle
          required: true
          schema:
            type: string
            x-struct:
            x-validate:
      responses:
        '200':
          content:
            application/json:
              schema:
                description: A list of project tokens.
                properties:
                  tokens:
                    items:
                      $ref: '#/components/schemas/ProjectToken'
                    type: array
                    x-struct:
                    x-validate:
                required:
                  - tokens
                title: Tokens
                type: object
                x-struct:
                x-validate:
          description: A list of project tokens.
        '401':
          content:
            application/json:
              schema:
                $ref: '#/components/schemas/Error'
          description: You need to be authenticated to list tokens
        '403':
          content:
            application/json:
              schema:
                $ref: '#/components/schemas/Error'
          description: You need to be authorized to list tokens
        '404':
          content:
            application/json:
              schema:
                $ref: '#/components/schemas/Error'
          description: The project was not found
      summary: List all project tokens.
      tags:
        - Project tokens
    post:
      callbacks: {}
      description: This endpoint returns a new project token.
      operationId: createProjectToken
      parameters:
        - description: The account handle.
          in: path
          name: account_handle
          required: true
          schema:
            type: string
            x-struct:
            x-validate:
        - description: The project handle.
          in: path
          name: project_handle
          required: true
          schema:
            type: string
            x-struct:
            x-validate:
      responses:
        '200':
          content:
            application/json:
              schema:
                description: A new project token.
                properties:
                  token:
                    description: The generated project token.
                    type: string
                    x-struct:
                    x-validate:
                required:
                  - token
                title: ProjectFullToken
                type: object
                x-struct:
                x-validate:
          description: A project token was generated
        '401':
          content:
            application/json:
              schema:
                $ref: '#/components/schemas/Error'
          description: You need to be authenticated to issue new tokens
        '403':
          content:
            application/json:
              schema:
                $ref: '#/components/schemas/Error'
          description: You need to be authorized to issue new tokens
        '404':
          content:
            application/json:
              schema:
                $ref: '#/components/schemas/Error'
          description: The project was not found
      summary: Create a new project token.
      tags:
        - Project tokens
  /api/organizations/{organization_name}/usage:
    get:
      callbacks: {}
      description: Returns the usage of the organization with the given identifier. (e.g. number of remote cache hits)
      operationId: showOrganizationUsage
      parameters:
        - description: The name of the organization to show.
          in: path
          name: organization_name
          required: true
          schema:
            type: string
            x-struct:
            x-validate:
      responses:
        '200':
          content:
            application/json:
              schema:
                $ref: '#/components/schemas/OrganizationUsage'
          description: The organization usage
        '401':
          content:
            application/json:
              schema:
                $ref: '#/components/schemas/Error'
          description: You need to be authenticated to access this resource
        '403':
          content:
            application/json:
              schema:
                $ref: '#/components/schemas/Error'
          description: The authenticated subject is not authorized to perform this action
        '404':
          content:
            application/json:
              schema:
                $ref: '#/components/schemas/Error'
          description: The organization with the given name was not found
      summary: Shows the usage of an organization
      tags:
        - Organizations
  /api/cache/multipart/start:
    post:
      callbacks: {}
      description: The endpoint returns an upload ID that can be used to generate URLs for the individual parts and complete the upload.
      operationId: startCacheArtifactMultipartUpload
      parameters:
        - description: The category of the cache. It's used to differentiate between different types of caches.
          in: query
          name: cache_category
          required: false
          schema:
            $ref: '#/components/schemas/CacheCategory'
        - description: "The project identifier '{account_name}/{project_name}'."
          in: query
          name: project_id
          required: true
          schema:
            type: string
            x-struct:
            x-validate:
        - description: The hash that uniquely identifies the artifact in the cache.
          in: query
          name: hash
          required: true
          schema:
            type: string
            x-struct:
            x-validate:
        - description: The name of the artifact.
          in: query
          name: name
          required: true
          schema:
            type: string
            x-struct:
            x-validate:
      responses:
        '200':
          content:
            application/json:
              schema:
                $ref: '#/components/schemas/ArtifactUploadID'
          description: The upload has been started
        '401':
          content:
            application/json:
              schema:
                $ref: '#/components/schemas/Error'
          description: You need to be authenticated to access this resource
        '402':
          content:
            application/json:
              schema:
                $ref: '#/components/schemas/Error'
          description: The account has an invalid plan
        '403':
          content:
            application/json:
              schema:
                $ref: '#/components/schemas/Error'
          description: The authenticated subject is not authorized to perform this action
        '404':
          content:
            application/json:
              schema:
                $ref: '#/components/schemas/Error'
          description: The project doesn't exist
      summary: It initiates a multipart upload in the cache.
      tags:
        - Cache
  /api/projects/{account_handle}/{project_handle}/cache/ac/{hash}:
    get:
      callbacks: {}
      description: This endpoint gets an item from the action cache.
      operationId: getCacheActionItem
      parameters:
        - description: The name of the account that the project belongs to.
          in: path
          name: account_handle
          required: true
          schema:
            type: string
            x-struct:
            x-validate:
        - description: The name of the project the cache action item belongs to.
          in: path
          name: project_handle
          required: true
          schema:
            type: string
            x-struct:
            x-validate:
        - description: The hash that uniquely identifies an item in the action cache.
          in: path
          name: hash
          required: true
          schema:
            type: string
            x-struct:
            x-validate:
      responses:
        '200':
          content:
            application/json:
              schema:
                $ref: '#/components/schemas/CacheActionItem'
          description: The item exists in the action cache
        '401':
          content:
            application/json:
              schema:
                $ref: '#/components/schemas/Error'
          description: You need to be authenticated to access this resource
        '402':
          content:
            application/json:
              schema:
                $ref: '#/components/schemas/Error'
          description: The account has an invalid plan
        '403':
          content:
            application/json:
              schema:
                $ref: '#/components/schemas/Error'
          description: The authenticated subject is not authorized to perform this action
        '404':
          content:
            application/json:
              schema:
                $ref: '#/components/schemas/Error'
          description: The item doesn't exist in the actino cache
      summary: Get a cache action item.
      tags:
        - Cache
  /api/projects/{account_handle}/{project_handle}/runs/{run_id}/complete_artifacts_uploads:
    put:
      callbacks: {}
      description: Given a run, it marks all artifact uploads as finished and does extra processing of a given command run, such as test flakiness detection.
      operationId: completeAnalyticsArtifactsUploadsProject
      parameters:
        - description: The handle of the account.
          in: path
          name: account_handle
          required: true
          schema:
            type: string
            x-struct:
            x-validate:
        - description: The handle of the project.
          in: path
          name: project_handle
          required: true
          schema:
            type: string
            x-struct:
            x-validate:
        - description: The id of the run.
          in: path
          name: run_id
          required: true
          schema:
            type: string
            x-struct:
            x-validate:
      requestBody:
        content:
          application/json:
            schema:
              properties: {}
              type: object
              x-struct:
              x-validate:
        description: Extra metadata for the post-processing of a command event.
        required: false
      responses:
        '204':
          description: The run artifact uploads were successfully finished
        '401':
          content:
            application/json:
              schema:
                $ref: '#/components/schemas/Error'
          description: You need to be authenticated to access this resource
        '403':
          content:
            application/json:
              schema:
                $ref: '#/components/schemas/Error'
          description: The authenticated subject is not authorized to perform this action
        '404':
          content:
            application/json:
              schema:
                $ref: '#/components/schemas/Error'
          description: The run doesn't exist
      summary: Completes artifacts uploads for a given run
      tags:
        - Analytics
  /api/cache/multipart/generate-url:
    post:
      callbacks: {}
      description: Given an upload ID and a part number, this endpoint returns a signed URL that can be used to upload a part of a multipart upload. The URL is short-lived and expires in 120 seconds.
      operationId: generateCacheArtifactMultipartUploadURL
      parameters:
        - description: The category of the cache. It's used to differentiate between different types of caches.
          in: query
          name: cache_category
          required: false
          schema:
            $ref: '#/components/schemas/CacheCategory'
        - description: The size in bytes of the part that will be uploaded. It's used to generate the signed URL.
          in: query
          name: content_length
          required: false
          schema:
            type: integer
            x-struct:
            x-validate:
        - description: "The project identifier '{account_name}/{project_name}'."
          in: query
          name: project_id
          required: true
          schema:
            type: string
            x-struct:
            x-validate:
        - description: The hash that uniquely identifies the artifact in the cache.
          in: query
          name: hash
          required: true
          schema:
            type: string
            x-struct:
            x-validate:
        - description: The part number of the multipart upload.
          in: query
          name: part_number
          required: true
          schema:
            type: integer
            x-struct:
            x-validate:
        - description: The upload ID.
          in: query
          name: upload_id
          required: true
          schema:
            type: string
            x-struct:
            x-validate:
        - description: The name of the artifact.
          in: query
          name: name
          required: true
          schema:
            type: string
            x-struct:
            x-validate:
      responses:
        '200':
          content:
            application/json:
              schema:
                $ref: '#/components/schemas/ArtifactMultipartUploadURL'
          description: The URL has been generated
        '401':
          content:
            application/json:
              schema:
                $ref: '#/components/schemas/Error'
          description: You need to be authenticated to access this resource
        '402':
          content:
            application/json:
              schema:
                $ref: '#/components/schemas/Error'
          description: The account has an invalid plan
        '403':
          content:
            application/json:
              schema:
                $ref: '#/components/schemas/Error'
          description: The authenticated subject is not authorized to perform this action
        '404':
          content:
            application/json:
              schema:
                $ref: '#/components/schemas/Error'
          description: The project doesn't exist
      summary: It generates a signed URL for uploading a part.
      tags:
        - Cache
  /api/projects/{account_handle}/{project_handle}/runs/{run_id}/generate-url:
    post:
      callbacks: {}
      description: Given an upload ID and a part number, this endpoint returns a signed URL that can be used to upload a part of a multipart upload. The URL is short-lived and expires in 120 seconds.
      operationId: generateAnalyticsArtifactMultipartUploadURLProject
      parameters:
        - description: The handle of the account.
          in: path
          name: account_handle
          required: true
          schema:
            type: string
            x-struct:
            x-validate:
        - description: The handle of the project.
          in: path
          name: project_handle
          required: true
          schema:
            type: string
            x-struct:
            x-validate:
        - description: The id of the run.
          in: path
          name: run_id
          required: true
          schema:
            type: string
            x-struct:
            x-validate:
      requestBody:
        content:
          application/json:
            schema:
              properties:
                command_event_artifact:
                  $ref: '#/components/schemas/CommandEventArtifact'
                multipart_upload_part:
                  $ref: '#/components/schemas/ArtifactMultipartUploadPart'
              required:
                - command_event_artifact
                - multipart_upload_part
              type: object
              x-struct:
              x-validate:
        description: Artifact to generate a signed URL for
        required: false
      responses:
        '200':
          content:
            application/json:
              schema:
                $ref: '#/components/schemas/ArtifactMultipartUploadURL'
          description: The URL has been generated
        '401':
          content:
            application/json:
              schema:
                $ref: '#/components/schemas/Error'
          description: You need to be authenticated to access this resource
        '403':
          content:
            application/json:
              schema:
                $ref: '#/components/schemas/Error'
          description: The authenticated subject is not authorized to perform this action
        '404':
          content:
            application/json:
              schema:
                $ref: '#/components/schemas/Error'
          description: The project doesn't exist
      summary: It generates a signed URL for uploading a part
      tags:
        - Analytics
  /api/projects/{account_handle}/{project_handle}/runs/{run_id}/start:
    post:
      callbacks: {}
      description: The endpoint returns an upload ID that can be used to generate URLs for the individual parts and complete the upload.
      operationId: startAnalyticsArtifactMultipartUploadProject
      parameters:
        - description: The handle of the account.
          in: path
          name: account_handle
          required: true
          schema:
            type: string
            x-struct:
            x-validate:
        - description: The handle of the project.
          in: path
          name: project_handle
          required: true
          schema:
            type: string
            x-struct:
            x-validate:
        - description: The id of the run.
          in: path
          name: run_id
          required: true
          schema:
            type: string
            x-struct:
            x-validate:
      requestBody:
        content:
          application/json:
            schema:
              $ref: '#/components/schemas/CommandEventArtifact'
        description: Artifact to upload
        required: false
      responses:
        '200':
          content:
            application/json:
              schema:
                $ref: '#/components/schemas/ArtifactUploadID'
          description: The upload has been started
        '401':
          content:
            application/json:
              schema:
                $ref: '#/components/schemas/Error'
          description: You need to be authenticated to access this resource
        '403':
          content:
            application/json:
              schema:
                $ref: '#/components/schemas/Error'
          description: The authenticated subject is not authorized to perform this action
        '404':
          content:
            application/json:
              schema:
                $ref: '#/components/schemas/Error'
          description: The run doesn't exist
      summary: It initiates a multipart upload for a run artifact
      tags:
        - Analytics
  /api/auth/apple:
    post:
      callbacks: {}
      description: This endpoint returns API tokens for a given Apple identity token and authorization code from the first-party Tuist iOS app.
      operationId: authenticateApple
      parameters: []
      requestBody:
        content:
          application/json:
            schema:
              properties:
                authorization_code:
                  description: The Apple authorization code.
                  type: string
                  x-struct:
                  x-validate:
                identity_token:
                  description: The Apple identity token.
                  type: string
                  x-struct:
                  x-validate:
              required:
                - identity_token
                - authorization_code
              type: object
              x-struct:
              x-validate:
        description: Apple authentication params.
        required: false
      responses:
        '200':
          content:
            application/json:
              schema:
                $ref: '#/components/schemas/AuthenticationTokens'
          description: Successfully authenticated and returned new API tokens.
        '400':
          content:
            application/json:
              schema:
                $ref: '#/components/schemas/Error'
          description: Invalid request parameters.
        '401':
          content:
            application/json:
              schema:
                $ref: '#/components/schemas/Error'
          description: Invalid Apple identity token or authorization code.
      summary: Authenticate with Apple identity token.
      tags:
        - Authentication
  /api/projects/{account_handle}/{project_handle}/cache/ac:
    post:
      callbacks: {}
      description: The endpoint caches a given action item without uploading a file. To upload files, use the multipart upload instead.
      operationId: uploadCacheActionItem
      parameters:
        - description: The name of the account that the project belongs to.
          in: path
          name: account_handle
          required: true
          schema:
            type: string
            x-struct:
            x-validate:
        - description: The name of the project to clean cache for
          in: path
          name: project_handle
          required: true
          schema:
            type: string
            x-struct:
            x-validate:
      requestBody:
        content:
          application/json:
            schema:
              properties:
                hash:
                  description: The hash of the cache action item.
                  type: string
                  x-struct:
                  x-validate:
              title: CacheActionItemUploadParams
              type: object
              x-struct:
              x-validate:
        description: Cache action item upload params
        required: false
      responses:
        '200':
          content:
            application/json:
              schema:
                $ref: '#/components/schemas/CacheActionItem'
          description: The request is valid but the cache action item already exists
        '201':
          content:
            application/json:
              schema:
                $ref: '#/components/schemas/CacheActionItem'
          description: The action item was cached
        '400':
          content:
            application/json:
              schema:
                $ref: '#/components/schemas/Error'
          description: The request has missing or invalid parameters
        '401':
          content:
            application/json:
              schema:
                $ref: '#/components/schemas/Error'
          description: You need to be authenticated to access this resource
        '402':
          content:
            application/json:
              schema:
                $ref: '#/components/schemas/Error'
          description: The account has an invalid plan
        '403':
          content:
            application/json:
              schema:
                $ref: '#/components/schemas/Error'
          description: The authenticated subject is not authorized to perform this action
        '404':
          content:
            application/json:
              schema:
                $ref: '#/components/schemas/Error'
          description: The project doesn't exist
      summary: It uploads a given cache action item.
      tags:
        - Cache
  /api/organizations/{organization_name}:
    delete:
      callbacks: {}
      deprecated: true
      description: Deletes the organization with the given name.
      operationId: deleteOrganization
      parameters:
        - description: The name of the organization to delete.
          in: path
          name: organization_name
          required: true
          schema:
            type: string
            x-struct:
            x-validate:
      responses:
        '204':
          description: The organization was deleted
        '401':
          content:
            application/json:
              schema:
                $ref: '#/components/schemas/Error'
          description: You need to be authenticated to access this resource
        '403':
          content:
            application/json:
              schema:
                $ref: '#/components/schemas/Error'
          description: The authenticated subject is not authorized to perform this action
        '404':
          content:
            application/json:
              schema:
                $ref: '#/components/schemas/Error'
          description: The organization with the given name was not found
      summary: Deletes an organization
      tags:
        - Organizations
    get:
      callbacks: {}
      description: Returns the organization with the given identifier.
      operationId: showOrganization
      parameters:
        - description: The name of the organization to show.
          in: path
          name: organization_name
          required: true
          schema:
            type: string
            x-struct:
            x-validate:
      responses:
        '200':
          content:
            application/json:
              schema:
                $ref: '#/components/schemas/Organization'
          description: The organization
        '401':
          content:
            application/json:
              schema:
                $ref: '#/components/schemas/Error'
          description: You need to be authenticated to access this resource
        '403':
          content:
            application/json:
              schema:
                $ref: '#/components/schemas/Error'
          description: The authenticated subject is not authorized to perform this action
        '404':
          content:
            application/json:
              schema:
                $ref: '#/components/schemas/Error'
          description: The organization with the given name was not found
      summary: Shows an organization
      tags:
        - Organizations
    patch:
      callbacks: {}
      description: Updates an organization with given parameters.
      operationId: updateOrganization (2)
      parameters:
        - description: The name of the organization to update.
          in: path
          name: organization_name
          required: true
          schema:
            type: string
            x-struct:
            x-validate:
      requestBody:
        content:
          application/json:
            schema:
              properties:
                sso_organization_id:
                  description: The SSO organization ID to be associated with the SSO provider
                  nullable: true
                  type: string
                  x-struct:
                  x-validate:
                sso_provider:
                  description: The SSO provider to set up for the organization
                  enum:
                    - google
                    - okta
                    - none
                  type: string
                  x-struct:
                  x-validate:
              type: object
              x-struct:
              x-validate:
        description: Organization update params
        required: false
      responses:
        '200':
          content:
            application/json:
              schema:
                $ref: '#/components/schemas/Organization'
          description: The organization
        '400':
          content:
            application/json:
              schema:
                $ref: '#/components/schemas/Error'
          description: The organization could not be updated due to a validation error
        '401':
          content:
            application/json:
              schema:
                $ref: '#/components/schemas/Error'
          description: You need to be authenticated to access this resource
        '403':
          content:
            application/json:
              schema:
                $ref: '#/components/schemas/Error'
          description: The authenticated subject is not authorized to perform this action
        '404':
          content:
            application/json:
              schema:
                $ref: '#/components/schemas/Error'
          description: The organization with the given name was not found
      summary: Updates an organization
      tags:
        - Organizations
    put:
      callbacks: {}
      description: Updates an organization with given parameters.
      operationId: updateOrganization
      parameters:
        - description: The name of the organization to update.
          in: path
          name: organization_name
          required: true
          schema:
            type: string
            x-struct:
            x-validate:
      requestBody:
        content:
          application/json:
            schema:
              properties:
                sso_organization_id:
                  description: The SSO organization ID to be associated with the SSO provider
                  nullable: true
                  type: string
                  x-struct:
                  x-validate:
                sso_provider:
                  description: The SSO provider to set up for the organization
                  enum:
                    - google
                    - okta
                    - none
                  type: string
                  x-struct:
                  x-validate:
              type: object
              x-struct:
              x-validate:
        description: Organization update params
        required: false
      responses:
        '200':
          content:
            application/json:
              schema:
                $ref: '#/components/schemas/Organization'
          description: The organization
        '400':
          content:
            application/json:
              schema:
                $ref: '#/components/schemas/Error'
          description: The organization could not be updated due to a validation error
        '401':
          content:
            application/json:
              schema:
                $ref: '#/components/schemas/Error'
          description: You need to be authenticated to access this resource
        '403':
          content:
            application/json:
              schema:
                $ref: '#/components/schemas/Error'
          description: The authenticated subject is not authorized to perform this action
        '404':
          content:
            application/json:
              schema:
                $ref: '#/components/schemas/Error'
          description: The organization with the given name was not found
      summary: Updates an organization
      tags:
        - Organizations
  /api/projects/{account_handle}/{project_handle}/previews/generate-url:
    post:
      callbacks: {}
      description: Given an upload ID and a part number, this endpoint returns a signed URL that can be used to upload a part of a multipart upload. The URL is short-lived and expires in 120 seconds.
      operationId: generatePreviewsMultipartUploadURL
      parameters:
        - description: The handle of the account.
          in: path
          name: account_handle
          required: true
          schema:
            type: string
            x-struct:
            x-validate:
        - description: The handle of the project.
          in: path
          name: project_handle
          required: true
          schema:
            type: string
            x-struct:
            x-validate:
      requestBody:
        content:
          application/json:
            schema:
              properties:
                app_build_id:
                  description: The id of the app build.
                  type: string
                  x-struct:
                  x-validate:
                multipart_upload_part:
                  $ref: '#/components/schemas/ArtifactMultipartUploadPart'
                preview_id:
                  deprecated: true
                  description: The id of the preview.
                  type: string
                  x-struct:
                  x-validate:
              required:
                - multipart_upload_part
                - preview_id
              type: object
              x-struct:
              x-validate:
        description: Artifact to generate a signed URL for
        required: false
      responses:
        '200':
          content:
            application/json:
              schema:
                $ref: '#/components/schemas/ArtifactMultipartUploadURL'
          description: The URL has been generated
        '401':
          content:
            application/json:
              schema:
                $ref: '#/components/schemas/Error'
          description: You need to be authenticated to access this resource
        '403':
          content:
            application/json:
              schema:
                $ref: '#/components/schemas/Error'
          description: The authenticated subject is not authorized to perform this action
        '404':
          content:
            application/json:
              schema:
                $ref: '#/components/schemas/Error'
          description: The project doesn't exist
      summary: It generates a signed URL for uploading a part.
      tags:
        - Previews
  /api/projects/{account_handle}/{project_handle}/bundles/{bundle_id}:
    get:
      callbacks: {}
      operationId: getBundle
      parameters:
        - description: The handle of the account.
          in: path
          name: account_handle
          required: true
          schema:
            type: string
            x-struct:
            x-validate:
        - description: The handle of the project.
          in: path
          name: project_handle
          required: true
          schema:
            type: string
            x-struct:
            x-validate:
        - description: The ID of the bundle.
          in: path
          name: bundle_id
          required: true
          schema:
            format: uuid
            type: string
            x-struct:
            x-validate:
      responses:
        '200':
          content:
            application/json:
              schema:
                $ref: '#/components/schemas/Bundle'
          description: Bundle details
        '401':
          content:
            application/json:
              schema:
                $ref: '#/components/schemas/Error'
          description: You need to be authenticated to view this bundle
        '403':
          content:
            application/json:
              schema:
                $ref: '#/components/schemas/Error'
          description: You are not authorized to view this bundle
        '404':
          content:
            application/json:
              schema:
                $ref: '#/components/schemas/Error'
          description: Bundle not found
        '422':
          content:
            application/json:
              schema:
                $ref: '#/components/schemas/Error'
          description: Invalid request parameters
      summary: Get a single bundle by ID
      tags:
        - Bundles
  /api/accounts/{account_handle}/tokens:
    post:
      callbacks: {}
      description: This endpoint returns a new account token.
      operationId: createAccountToken
      parameters:
        - description: The account handle.
          in: path
          name: account_handle
          required: true
          schema:
            type: string
            x-struct:
            x-validate:
      requestBody:
        content:
          application/json:
            schema:
              description: The request to create a new account token.
              properties:
                scopes:
                  description: The scopes for the new account token.
                  items:
                    description: The scope of the token.
                    enum:
                      - registry_read
                    title: AccountTokenScope
                    type: string
                    x-struct:
                    x-validate:
                  type: array
                  x-struct:
                  x-validate:
              required:
                - scopes
              title: CreateAccountToken
              type: object
              x-struct:
              x-validate:
        description: Create account token params
        required: false
      responses:
        '200':
          content:
            application/json:
              schema:
                description: A new account token.
                properties:
                  token:
                    description: The generated account token.
                    type: string
                    x-struct:
                    x-validate:
                required:
                  - token
                title: AccountToken
                type: object
                x-struct:
                x-validate:
          description: An account token was generated
        '400':
          content:
            application/json:
              schema:
                $ref: '#/components/schemas/Error'
          description: The request is invalid
        '401':
          content:
            application/json:
              schema:
                $ref: '#/components/schemas/Error'
          description: You need to be authenticated to issue new tokens
        '403':
          content:
            application/json:
              schema:
                $ref: '#/components/schemas/Error'
          description: You need to be authorized to issue new tokens
        '404':
          content:
            application/json:
              schema:
                $ref: '#/components/schemas/Error'
          description: The account was not found
      summary: Create a new account token.
      tags:
        - Account tokens
  /api/runs/{run_id}/generate-url:
    post:
      callbacks: {}
      deprecated: true
      description: Given an upload ID and a part number, this endpoint returns a signed URL that can be used to upload a part of a multipart upload. The URL is short-lived and expires in 120 seconds.
      operationId: generateAnalyticsArtifactMultipartUploadURL
      parameters:
        - description: The id of the run.
          in: path
          name: run_id
          required: true
          schema:
            type: string
            x-struct:
            x-validate:
      requestBody:
        content:
          application/json:
            schema:
              properties:
                command_event_artifact:
                  $ref: '#/components/schemas/CommandEventArtifact'
                multipart_upload_part:
                  $ref: '#/components/schemas/ArtifactMultipartUploadPart'
              required:
                - command_event_artifact
                - multipart_upload_part
              type: object
              x-struct:
              x-validate:
        description: Artifact to generate a signed URL for
        required: false
      responses:
        '200':
          content:
            application/json:
              schema:
                $ref: '#/components/schemas/ArtifactMultipartUploadURL'
          description: The URL has been generated
        '401':
          content:
            application/json:
              schema:
                $ref: '#/components/schemas/Error'
          description: You need to be authenticated to access this resource
        '403':
          content:
            application/json:
              schema:
                $ref: '#/components/schemas/Error'
          description: The authenticated subject is not authorized to perform this action
        '404':
          content:
            application/json:
              schema:
                $ref: '#/components/schemas/Error'
          description: The project doesn't exist
      summary: It generates a signed URL for uploading a part.
      tags:
        - Analytics
  /api/projects/{account_handle}/{project_handle}/cache/clean:
    put:
      callbacks: {}
      operationId: cleanCache
      parameters:
        - description: The name of the account that the project belongs to.
          in: path
          name: account_handle
          required: true
          schema:
            type: string
            x-struct:
            x-validate:
        - description: The name of the project to clean cache for
          in: path
          name: project_handle
          required: true
          schema:
            type: string
            x-struct:
            x-validate:
      responses:
        '204':
          description: The cache has been successfully cleaned
        '401':
          content:
            application/json:
              schema:
                $ref: '#/components/schemas/Error'
          description: You need to be authenticated to access this resource
        '403':
          content:
            application/json:
              schema:
                $ref: '#/components/schemas/Error'
          description: The authenticated subject is not authorized to perform this action
        '404':
          content:
            application/json:
              schema:
                $ref: '#/components/schemas/Error'
          description: The project was not found
      summary: Cleans cache for a given project
      tags:
        - Cache
  /api/organizations/{organization_name}/invitations:
    delete:
      callbacks: {}
      description: Cancels an invitation for a given invitee email and an organization.
      operationId: cancelInvitation
      parameters:
        - description: The name of the organization.
          in: path
          name: organization_name
          required: true
          schema:
            type: string
            x-struct:
            x-validate:
      requestBody:
        content:
          application/json:
            schema:
              properties:
                invitee_email:
                  description: The email of the invitee.
                  type: string
                  x-struct:
                  x-validate:
              required:
                - invitee_email
              type: object
              x-struct:
              x-validate:
        description: Invitation params
        required: false
      responses:
        '204':
          description: The invitation was cancelled
        '401':
          content:
            application/json:
              schema:
                $ref: '#/components/schemas/Error'
          description: You need to be authenticated to access this resource
        '403':
          content:
            application/json:
              schema:
                $ref: '#/components/schemas/Error'
          description: The authenticated subject is not authorized to perform this action
        '404':
          content:
            application/json:
              schema:
                $ref: '#/components/schemas/Error'
          description: The invitation with the given invitee email and organization name was not found
      summary: Cancels an invitation
      tags:
        - Invitations
    post:
      callbacks: {}
      description: Invites a user with a given email to a given organization.
      operationId: createInvitation
      parameters:
        - description: The name of the organization.
          in: path
          name: organization_name
          required: true
          schema:
            type: string
            x-struct:
            x-validate:
      requestBody:
        content:
          application/json:
            schema:
              properties:
                invitee_email:
                  description: The email of the invitee.
                  type: string
                  x-struct:
                  x-validate:
              required:
                - invitee_email
              type: object
              x-struct:
              x-validate:
        description: Invitation params
        required: false
      responses:
        '200':
          content:
            application/json:
              schema:
                $ref: '#/components/schemas/Invitation'
          description: The user was invited
        '400':
          content:
            application/json:
              schema:
                $ref: '#/components/schemas/Error'
          description: The user could not be invited due to a validation error
        '401':
          content:
            application/json:
              schema:
                $ref: '#/components/schemas/Error'
          description: You need to be authenticated to access this resource
        '403':
          content:
            application/json:
              schema:
                $ref: '#/components/schemas/Error'
          description: The authenticated subject is not authorized to perform this action
        '404':
          content:
            application/json:
              schema:
                $ref: '#/components/schemas/Error'
          description: The organization was not found
      summary: Creates an invitation
      tags:
        - Invitations
  /api/cache/cas/{id}:
    get:
      callbacks: {}
      operationId: loadCacheCAS
      parameters:
        - description: The handle of the project's account.
          in: query
          name: account_handle
          required: true
          schema:
            type: string
            x-struct:
            x-validate:
        - description: The handle of the project.
          in: query
          name: project_handle
          required: true
          schema:
            type: string
            x-struct:
            x-validate:
        - description: The artifact identifier.
          in: path
          name: id
          required: true
          schema:
            type: string
            x-struct:
            x-validate:
      responses:
        '200':
          content:
            application/octet-stream: {}
          description: Artifact content stream
        '400':
          content:
            application/json:
              schema:
                $ref: '#/components/schemas/Error'
          description: The request is invalid
        '401':
          content:
            application/json:
              schema:
                $ref: '#/components/schemas/Error'
          description: You need to be authenticated to access this resource
        '403':
          content:
            application/json:
              schema:
                $ref: '#/components/schemas/Error'
          description: The authenticated subject is not authorized to perform this action
        '404':
          content:
            application/json:
              schema:
                $ref: '#/components/schemas/Error'
          description: Artifact does not exist
      summary: Download a CAS artifact.
      tags:
        - CAS
    post:
      callbacks: {}
      operationId: saveCacheCAS
      parameters:
        - description: The handle of the project's account.
          in: query
          name: account_handle
          required: true
          schema:
            type: string
            x-struct:
            x-validate:
        - description: The handle of the project.
          in: query
          name: project_handle
          required: true
          schema:
            type: string
            x-struct:
            x-validate:
        - description: The artifact identifier.
          in: path
          name: id
          required: true
          schema:
            type: string
            x-struct:
            x-validate:
      requestBody:
        content:
          application/octet-stream: {}
        description: The CAS artifact data
        required: true
      responses:
        '204':
          description: Upload successful
        '400':
          content:
            application/json:
              schema:
                $ref: '#/components/schemas/Error'
          description: The request is invalid
        '401':
          content:
            application/json:
              schema:
                $ref: '#/components/schemas/Error'
          description: You need to be authenticated to access this resource
        '403':
          content:
            application/json:
              schema:
                $ref: '#/components/schemas/Error'
          description: The authenticated subject is not authorized to perform this action
      summary: Save a CAS artifact
      tags:
        - CAS
  /api/projects/{account_handle}/{project_handle}/previews:
    get:
      callbacks: {}
      description: This endpoint returns a list of previews for a given project.
      operationId: listPreviews
      parameters:
        - description: The handle of the account.
          in: path
          name: account_handle
          required: true
          schema:
            type: string
            x-struct:
            x-validate:
        - description: The handle of the project.
          in: path
          name: project_handle
          required: true
          schema:
            type: string
            x-struct:
            x-validate:
        - description: The display name of previews.
          in: query
          name: display_name
          required: false
          schema:
            type: string
            x-struct:
            x-validate:
        - description: The preview version specifier. Currently, accepts a commit SHA, branch name, or latest.
          in: query
          name: specifier
          required: false
          schema:
            type: string
            x-struct:
            x-validate:
        - description: ''
          in: query
          name: supported_platforms
          required: false
          schema:
            description: The supported platforms of the preview.
            items:
              $ref: '#/components/schemas/PreviewSupportedPlatform'
            type: array
            x-struct:
            x-validate:
        - description: ''
          in: query
          name: page_size
          required: false
          schema:
            default: 10
            description: The maximum number of preview to return in a single page.
            maximum: 20
            minimum: 1
            title: PreviewIndexPageSize
            type: integer
            x-struct:
            x-validate:
        - description: ''
          in: query
          name: page
          required: false
          schema:
            default: 1
            description: The page number to return.
            minimum: 1
            title: PreviewIndexPage
            type: integer
            x-struct:
            x-validate:
        - description: Distinct fields – no two previews will be returned with this field having the same value.
          in: query
          name: distinct_field
          required: false
          schema:
            enum:
              - bundle_identifier
            type: string
            x-struct:
            x-validate:
      responses:
        '200':
          content:
            application/json:
              schema:
                properties:
                  pagination_metadata:
                    $ref: '#/components/schemas/PaginationMetadata'
                  previews:
                    description: Previews list.
                    items:
                      $ref: '#/components/schemas/Preview'
                    type: array
                    x-struct:
                    x-validate:
                required:
                  - previews
                  - pagination_metadata
                title: PreviewsIndex
                type: object
                x-struct:
                x-validate:
          description: Successful response for listing previews.
        '401':
          content:
            application/json:
              schema:
                $ref: '#/components/schemas/Error'
          description: You need to be authenticated to access this resource
        '403':
          content:
            application/json:
              schema:
                $ref: '#/components/schemas/Error'
          description: The authenticated subject is not authorized to perform this action
      summary: List previews.
      tags:
        - Previews
  /api/cache:
    get:
      callbacks: {}
      description: This endpoint returns a signed URL that can be used to download an artifact from the cache.
      operationId: downloadCacheArtifact
      parameters:
        - description: The category of the cache. It's used to differentiate between different types of caches.
          in: query
          name: cache_category
          required: false
          schema:
            $ref: '#/components/schemas/CacheCategory'
        - description: "The project identifier '{account_name}/{project_name}'."
          in: query
          name: project_id
          required: true
          schema:
            type: string
            x-struct:
            x-validate:
        - description: The hash that uniquely identifies the artifact in the cache.
          in: query
          name: hash
          required: true
          schema:
            type: string
            x-struct:
            x-validate:
        - description: The name of the artifact.
          in: query
          name: name
          required: true
          schema:
            type: string
            x-struct:
            x-validate:
      responses:
        '200':
          content:
            application/json:
              schema:
                $ref: '#/components/schemas/CacheArtifactDownloadURL'
          description: The artifact exists and is downloadable
        '401':
          content:
            application/json:
              schema:
                $ref: '#/components/schemas/Error'
          description: You need to be authenticated to access this resource
        '402':
          content:
            application/json:
              schema:
                $ref: '#/components/schemas/Error'
          description: The account has an invalid plan
        '403':
          content:
            application/json:
              schema:
                $ref: '#/components/schemas/Error'
          description: The authenticated subject is not authorized to perform this action
        '404':
          content:
            application/json:
              schema:
                $ref: '#/components/schemas/Error'
          description: The project or the cache artifact doesn't exist
      summary: Downloads an artifact from the cache.
      tags:
        - Cache
  /api/cache/keyvalue/{cas_id}:
    get:
      callbacks: {}
      operationId: getCacheValue
      parameters:
        - description: The CAS identifier.
          in: path
          name: cas_id
          required: true
          schema:
            type: string
            x-struct:
            x-validate:
        - description: The handle of the project's account.
          in: query
          name: account_handle
          required: true
          schema:
            type: string
            x-struct:
            x-validate:
        - description: The handle of the project.
          in: query
          name: project_handle
          required: true
          schema:
            type: string
            x-struct:
            x-validate:
      responses:
        '200':
          content:
            application/json:
              schema:
                properties:
                  entries:
                    items:
                      properties:
                        value:
                          description: The value of the entry
                          type: string
                          x-struct:
                          x-validate:
                      required:
                        - value
                      type: object
                      x-struct:
                      x-validate:
                    type: array
                    x-struct:
                    x-validate:
                required:
                  - entries
                type: object
                x-struct:
                x-validate:
          description: Cache value retrieved successfully
        '400':
          content:
            application/json:
              schema:
                $ref: '#/components/schemas/Error'
          description: The request is invalid
        '401':
          content:
            application/json:
              schema:
                $ref: '#/components/schemas/Error'
          description: You need to be authenticated to access this resource
        '403':
          content:
            application/json:
              schema:
                $ref: '#/components/schemas/Error'
          description: The authenticated subject is not authorized to perform this action
        '404':
          content:
            application/json:
              schema:
                $ref: '#/components/schemas/Error'
          description: No entries found for the given CAS ID
      summary: Get cache value.
      tags:
        - KeyValue
  /api/cache/endpoints:
    get:
      callbacks: {}
      description: This endpoint returns a list of available cache endpoints.
      operationId: getCacheEndpoints
      parameters: []
      responses:
        '200':
          content:
            application/json:
              schema:
                description: List of available cache endpoints
                properties:
                  endpoints:
                    items:
                      type: string
                      x-struct:
                      x-validate:
                    type: array
                    x-struct:
                    x-validate:
                required:
                  - endpoints
                title: CacheEndpoints
                type: object
                x-struct:
                x-validate:
          description: List of cache endpoints
      summary: Get cache endpoints.
      tags:
        - Cache
  /api/runs/{run_id}/complete:
    post:
      callbacks: {}
      deprecated: true
      description: Given the upload ID and all the parts with their ETags, this endpoint completes the multipart upload.
      operationId: completeAnalyticsArtifactMultipartUpload
      parameters:
        - description: The id of the run.
          in: path
          name: run_id
          required: true
          schema:
            type: string
            x-struct:
            x-validate:
      requestBody:
        content:
          application/json:
            schema:
              properties:
                command_event_artifact:
                  $ref: '#/components/schemas/CommandEventArtifact'
                multipart_upload_parts:
                  $ref: '#/components/schemas/ArtifactMultipartUploadParts'
              required:
                - command_event_artifact
                - multipart_upload_parts
              type: object
              x-struct:
              x-validate:
        description: Run artifact multipart upload completion
        required: false
      responses:
        '204':
          description: The upload has been completed
        '401':
          content:
            application/json:
              schema:
                $ref: '#/components/schemas/Error'
          description: You need to be authenticated to access this resource
        '403':
          content:
            application/json:
              schema:
                $ref: '#/components/schemas/Error'
          description: The authenticated subject is not authorized to perform this action
        '404':
          content:
            application/json:
              schema:
                $ref: '#/components/schemas/Error'
          description: The project doesn't exist
        '500':
          content:
            application/json:
              schema:
                $ref: '#/components/schemas/Error'
          description: An internal server error occurred
      summary: It completes a multi-part upload.
      tags:
        - Analytics
  /api/organizations:
    get:
      callbacks: {}
      description: Returns all the organizations the authenticated subject is part of.
      operationId: listOrganizations
      parameters: []
      responses:
        '200':
          content:
            application/json:
              schema:
                description: The list of organizations the authenticated subject is part of.
                properties:
                  organizations:
                    items:
                      $ref: '#/components/schemas/Organization'
                    type: array
                    x-struct:
                    x-validate:
                required:
                  - organizations
                title: OrganizationList
                type: object
                x-struct:
                x-validate:
          description: The list of organizations
        '401':
          content:
            application/json:
              schema:
                $ref: '#/components/schemas/Error'
          description: You need to be authenticated to access this resource
        '403':
          content:
            application/json:
              schema:
                $ref: '#/components/schemas/Error'
          description: The authenticated subject is not authorized to perform this action
      summary: Lists the organizations
      tags:
        - Organizations
    post:
      callbacks: {}
      description: Creates an organization with the given name.
      operationId: createOrganization
      parameters: []
      requestBody:
        content:
          application/json:
            schema:
              properties:
                name:
                  description: The name of the organization that should be created.
                  type: string
                  x-struct:
                  x-validate:
              required:
                - name
              type: object
              x-struct:
              x-validate:
        description: Organization params
        required: false
      responses:
        '200':
          content:
            application/json:
              schema:
                $ref: '#/components/schemas/Organization'
          description: The organization was created
        '400':
          content:
            application/json:
              schema:
                $ref: '#/components/schemas/Error'
          description: The organization could not be created due to a validation error
      summary: Creates an organization
      tags:
        - Organizations
  /api/projects/{account_handle}/{project_handle}/previews/{preview_id}:
    delete:
      callbacks: {}
      description: This endpoint deletes a preview with a given id.
      operationId: deletePreview
      parameters:
        - description: The handle of the account.
          in: path
          name: account_handle
          required: true
          schema:
            type: string
            x-struct:
            x-validate:
        - description: The handle of the project.
          in: path
          name: project_handle
          required: true
          schema:
            type: string
            x-struct:
            x-validate:
        - description: The id of the preview to delete.
          in: path
          name: preview_id
          required: true
          schema:
            type: string
            x-struct:
            x-validate:
      responses:
        '204':
          description: The preview was deleted
        '400':
          content:
            application/json:
              schema:
                $ref: '#/components/schemas/Error'
          description: The request is invalid
        '401':
          content:
            application/json:
              schema:
                $ref: '#/components/schemas/Error'
          description: You need to be authenticated to access this resource
        '403':
          content:
            application/json:
              schema:
                $ref: '#/components/schemas/Error'
          description: The authenticated subject is not authorized to perform this action
        '404':
          content:
            application/json:
              schema:
                $ref: '#/components/schemas/Error'
          description: The preview does not exist
      summary: Deletes a preview.
      tags:
        - Previews
    get:
      callbacks: {}
      description: This endpoint returns a preview with a given id, including the url to download the preview.
      operationId: downloadPreview
      parameters:
        - description: The handle of the account.
          in: path
          name: account_handle
          required: true
          schema:
            type: string
            x-struct:
            x-validate:
        - description: The handle of the project.
          in: path
          name: project_handle
          required: true
          schema:
            type: string
            x-struct:
            x-validate:
        - description: The id of the preview.
          in: path
          name: preview_id
          required: true
          schema:
            type: string
            x-struct:
            x-validate:
      responses:
        '200':
          content:
            application/json:
              schema:
                $ref: '#/components/schemas/Preview'
          description: The preview exists and can be downloaded
        '400':
          content:
            application/json:
              schema:
                $ref: '#/components/schemas/Error'
          description: The request is invalid
        '401':
          content:
            application/json:
              schema:
                $ref: '#/components/schemas/Error'
          description: You need to be authenticated to access this resource
        '403':
          content:
            application/json:
              schema:
                $ref: '#/components/schemas/Error'
          description: The authenticated subject is not authorized to perform this action
        '404':
          content:
            application/json:
              schema:
                $ref: '#/components/schemas/Error'
          description: The preview does not exist
      summary: Returns a preview with a given id.
      tags:
        - Previews
  /api/cache/exists:
    get:
      callbacks: {}
      deprecated: true
      description: This endpoint checks if an artifact exists in the cache. It returns a 404 status code if the artifact does not exist.
      operationId: cacheArtifactExists
      parameters:
        - description: The category of the cache. It's used to differentiate between different types of caches.
          in: query
          name: cache_category
          required: false
          schema:
            $ref: '#/components/schemas/CacheCategory'
        - description: "The project identifier '{account_name}/{project_name}'."
          in: query
          name: project_id
          required: true
          schema:
            type: string
            x-struct:
            x-validate:
        - description: The hash that uniquely identifies the artifact in the cache.
          in: query
          name: hash
          required: true
          schema:
            type: string
            x-struct:
            x-validate:
        - description: The name of the artifact.
          in: query
          name: name
          required: true
          schema:
            type: string
            x-struct:
            x-validate:
      responses:
        '200':
          content:
            application/json:
              schema:
                description: The artifact exists in the cache and can be downloaded
                properties:
                  data:
                    properties: {}
                    type: object
                    x-struct:
                    x-validate:
                  status:
                    default: success
                    enum:
                      - success
                    type: string
                    x-struct:
                    x-validate:
                title: CacheArtifactExistence
                type: object
                x-struct:
                x-validate:
          description: The artifact exists
        '401':
          content:
            application/json:
              schema:
                $ref: '#/components/schemas/Error'
          description: You need to be authenticated to access this resource
        '402':
          content:
            application/json:
              schema:
                $ref: '#/components/schemas/Error'
          description: The account has an invalid plan
        '403':
          content:
            application/json:
              schema:
                $ref: '#/components/schemas/Error'
          description: The authenticated subject is not authorized to perform this action
        '404':
          content:
            application/json:
              schema:
                properties:
                  error:
                    items:
                      properties:
                        code:
                          default: not_found
                          type: string
                          x-struct:
                          x-validate:
                        message:
                          type: string
                          x-struct:
                          x-validate:
                      type: object
                      x-struct:
                      x-validate:
                    type: array
                    x-struct:
                    x-validate:
                title: AbsentCacheArtifact
                type: object
                x-struct:
                x-validate:
          description: The artifact doesn't exist
      summary: It checks if an artifact exists in the cache.
      tags:
        - Cache
  /api/projects/{account_handle}/{project_handle}/tokens/{id}:
    delete:
      callbacks: {}
      operationId: revokeProjectToken
      parameters:
        - description: The account handle.
          in: path
          name: account_handle
          required: true
          schema:
            type: string
            x-struct:
            x-validate:
        - description: The project handle.
          in: path
          name: project_handle
          required: true
          schema:
            type: string
            x-struct:
            x-validate:
        - description: The ID of the project token
          in: path
          name: id
          required: true
          schema:
            type: string
            x-struct:
            x-validate:
      responses:
        '204':
          description: The project token was revoked
        '400':
          content:
            application/json:
              schema:
                $ref: '#/components/schemas/Error'
          description: The provided token ID is not valid
        '401':
          content:
            application/json:
              schema:
                $ref: '#/components/schemas/Error'
          description: You need to be authenticated to access this resource
        '403':
          content:
            application/json:
              schema:
                $ref: '#/components/schemas/Error'
          description: The authenticated subject is not authorized to perform this action
        '404':
          content:
            application/json:
              schema:
                $ref: '#/components/schemas/Error'
          description: The project token was not found
      summary: Revokes a project token.
      tags:
        - Project tokens
  /api/projects/{account_handle}/{project_handle}:
    get:
      callbacks: {}
      operationId: showProject
      parameters:
        - description: The name of the account that the project belongs to.
          in: path
          name: account_handle
          required: true
          schema:
            type: string
            x-struct:
            x-validate:
        - description: The name of the project to show
          in: path
          name: project_handle
          required: true
          schema:
            type: string
            x-struct:
            x-validate:
      responses:
        '200':
          content:
            application/json:
              schema:
                $ref: '#/components/schemas/Project'
          description: The project to show
        '401':
          content:
            application/json:
              schema:
                $ref: '#/components/schemas/Error'
          description: You need to be authenticated to access this resource
        '403':
          content:
            application/json:
              schema:
                $ref: '#/components/schemas/Error'
          description: The authenticated subject is not authorized to perform this action
        '404':
          content:
            application/json:
              schema:
                $ref: '#/components/schemas/Error'
          description: The project was not found
      summary: Returns a project based on the handle.
      tags:
        - Projects
    put:
      callbacks: {}
      description: Updates a project with given parameters.
      operationId: updateProject
      parameters:
        - description: The handle of the project's account.
          in: path
          name: account_handle
          required: true
          schema:
            type: string
            x-struct:
            x-validate:
        - description: The handle of the project to update.
          in: path
          name: project_handle
          required: true
          schema:
            type: string
            x-struct:
            x-validate:
      requestBody:
        content:
          application/json:
            schema:
              properties:
                default_branch:
                  description: The default branch for the project.
                  type: string
                  x-struct:
                  x-validate:
                visibility:
                  description: The visibility of the project. Public projects are visible to everyone, private projects are only visible to the project's members.
                  enum:
                    - public
                    - private
                  type: string
                  x-struct:
                  x-validate:
              type: object
              x-struct:
              x-validate:
        description: Project update params
        required: false
      responses:
        '200':
          content:
            application/json:
              schema:
                $ref: '#/components/schemas/Project'
          description: The updated project
        '400':
          content:
            application/json:
              schema:
                $ref: '#/components/schemas/Error'
          description: The request is invalid
        '401':
          content:
            application/json:
              schema:
                $ref: '#/components/schemas/Error'
          description: You need to be authenticated to access this resource
        '403':
          content:
            application/json:
              schema:
                $ref: '#/components/schemas/Error'
          description: The authenticated subject is not authorized to perform this action
        '404':
          content:
            application/json:
              schema:
                $ref: '#/components/schemas/Error'
          description: The project with the given account and project handles was not found
      summary: Updates a project
      tags:
        - Projects
  /api/projects/{account_handle}/{project_handle}/runs:
    get:
      callbacks: {}
      operationId: listRuns
      parameters:
        - description: The handle of the account.
          in: path
          name: account_handle
          required: true
          schema:
            type: string
            x-struct:
            x-validate:
        - description: The handle of the project.
          in: path
          name: project_handle
          required: true
          schema:
            type: string
            x-struct:
            x-validate:
        - description: The name of the run.
          in: query
          name: name
          required: false
          schema:
            type: string
            x-struct:
            x-validate:
        - description: The git ref of the run.
          in: query
          name: git_ref
          required: false
          schema:
            type: string
            x-struct:
            x-validate:
        - description: The git branch of the run.
          in: query
          name: git_branch
          required: false
          schema:
            type: string
            x-struct:
            x-validate:
        - description: The git commit SHA of the run.
          in: query
          name: git_commit_sha
          required: false
          schema:
            type: string
            x-struct:
            x-validate:
        - description: ''
          in: query
          name: page_size
          required: false
          schema:
            default: 20
            description: The maximum number of runs to return in a single page.
            maximum: 100
            minimum: 1
            title: RunsIndexPageSize
            type: integer
            x-struct:
            x-validate:
        - description: ''
          in: query
          name: page
          required: false
          schema:
            default: 1
            description: The page number to return.
            minimum: 1
            title: RunsIndexPage
            type: integer
            x-struct:
            x-validate:
      responses:
        '200':
          content:
            application/json:
              schema:
                properties:
                  runs:
                    items:
                      $ref: '#/components/schemas/Run'
                    type: array
                    x-struct:
                    x-validate:
                required:
                  - runs
                type: object
                x-struct:
                x-validate:
          description: List of runs
        '403':
          content:
            application/json:
              schema:
                $ref: '#/components/schemas/Error'
          description: You don't have permission to access this resource
      summary: List runs associated with a given project.
      tags:
        - Runs
    post:
      callbacks: {}
      operationId: createRun
      parameters:
        - description: The handle of the project's account.
          in: path
          name: account_handle
          required: true
          schema:
            type: string
            x-struct:
            x-validate:
        - description: The handle of the project to create a build for.
          in: path
          name: project_handle
          required: true
          schema:
            type: string
            x-struct:
            x-validate:
      requestBody:
        content:
          application/json:
            schema:
              description: Parameters to create a single run.
              oneOf:
                - properties:
                    cacheable_tasks:
                      description: Cacheable tasks associated with the build run.
                      items:
                        properties:
                          cas_output_node_ids:
                            description: Array of CAS output node IDs associated with this cacheable task.
                            items:
                              type: string
                              x-struct:
                              x-validate:
                            type: array
                            x-struct:
                            x-validate:
                          description:
                            description: Optional description of the cacheable task.
                            type: string
                            x-struct:
                            x-validate:
                          key:
                            description: The cache key of the task.
                            type: string
                            x-struct:
                            x-validate:
                          read_duration:
                            description: The duration in milliseconds for reading from cache.
                            type: number
                            x-struct:
                            x-validate:
                          status:
                            description: The cache status of the task.
                            enum:
                              - hit_local
                              - hit_remote
                              - miss
                            type: string
                            x-struct:
                            x-validate:
                          type:
                            description: The type of cacheable task.
                            enum:
                              - clang
                              - swift
                            type: string
                            x-struct:
                            x-validate:
                          write_duration:
                            description: The duration in milliseconds for writing to cache.
                            type: number
                            x-struct:
                            x-validate:
                        required:
                          - type
                          - status
                          - key
                        type: object
                        x-struct:
                        x-validate:
                      type: array
                      x-struct:
                      x-validate:
                    cas_outputs:
                      description: CAS output operations associated with the build run.
                      items:
                        properties:
                          checksum:
                            description: The checksum of the CAS object.
                            type: string
                            x-struct:
                            x-validate:
                          compressed_size:
                            description: The compressed size of the CAS object in bytes.
                            type: integer
                            x-struct:
                            x-validate:
                          duration:
                            description: The duration of the CAS operation in milliseconds.
                            type: number
                            x-struct:
                            x-validate:
                          node_id:
                            description: The CAS node identifier.
                            type: string
                            x-struct:
                            x-validate:
                          operation:
                            description: The type of CAS operation.
                            enum:
                              - download
                              - upload
                            type: string
                            x-struct:
                            x-validate:
                          size:
                            description: The size of the CAS object in bytes.
                            type: integer
                            x-struct:
                            x-validate:
                          type:
                            description: The type of the CAS output file.
                            enum:
                              - swift
                              - sil
                              - sib
                              - image
                              - dSYM
                              - dependencies
                              - emit-module-dependencies
                              - autolink
                              - swiftmodule
                              - swiftdoc
                              - swiftinterface
                              - object
                              - ast-dump
                              - raw-sil
                              - raw-sib
                              - raw-llvm-ir
                              - llvm-ir
                              - llvm-bc
                              - private-swiftinterface
                              - package-swiftinterface
                              - objc-header
                              - swift-dependencies
                              - dependency-scanner-cache
                              - json-dependencies
                              - json-target-info
                              - json-supported-features
                              - json-module-artifacts
                              - imported-modules
                              - module-trace
                              - index-data
                              - index-unit-output-path
                              - yaml-opt-record
                              - bitstream-opt-record
                              - diagnostics
                              - emit-module-diagnostics
                              - dependency-scan-diagnostics
                              - api-baseline-json
                              - abi-baseline-json
                              - const-values
                              - api-descriptor-json
                              - swift-module-summary
                              - module-semantic-info
                              - cached-diagnostics
                              - json-supported-swift-features
                              - modulemap
                              - pch
                              - pcm
                              - tbd
                              - remap
                              - localization-strings
                              - clang-header
                              - swiftsourceinfo
                              - assembly
                              - unknown
                            type: string
                            x-struct:
                            x-validate:
                        required:
                          - node_id
                          - checksum
                          - size
                          - duration
                          - compressed_size
                          - operation
                        type: object
                        x-struct:
                        x-validate:
                      type: array
                      x-struct:
                      x-validate:
                    category:
                      description: The category of the build run, can be clean or incremental.
                      enum:
                        - clean
                        - incremental
                      type: string
                      x-struct:
                      x-validate:
                    ci_host:
                      description: The CI host URL (optional, for self-hosted instances).
                      type: string
                      x-struct:
                      x-validate:
                    ci_project_handle:
                      description: "The CI project handle (e.g., 'owner/repo' for GitHub, project path for GitLab)."
                      type: string
                      x-struct:
                      x-validate:
                    ci_provider:
                      description: The CI provider.
                      enum:
                        - github
                        - gitlab
                        - bitrise
                        - circleci
                        - buildkite
                        - codemagic
                      type: string
                      x-struct:
                      x-validate:
                    ci_run_id:
                      description: The CI run identifier (e.g., GitHub Actions run ID, GitLab pipeline ID).
                      type: string
                      x-struct:
                      x-validate:
                    configuration:
                      description: The build configuration (e.g., Debug, Release).
                      type: string
                      x-struct:
                      x-validate:
                    duration:
                      description: Duration of the run in milliseconds.
                      type: integer
                      x-struct:
                      x-validate:
                    files:
                      description: Compiled files associated with the build run.
                      items:
                        properties:
                          compilation_duration:
                            description: The duration of the compilation for the file in milliseconds.
                            type: integer
                            x-struct:
                            x-validate:
                          path:
                            description: The file path where the issue occurred, relative to the project root.
                            type: string
                            x-struct:
                            x-validate:
                          project:
                            description: The project name associated with the file.
                            type: string
                            x-struct:
                            x-validate:
                          target:
                            description: The target name associated with the file.
                            type: string
                            x-struct:
                            x-validate:
                          type:
                            description: The type of the file.
                            enum:
                              - swift
                              - c
                            type: string
                            x-struct:
                            x-validate:
                        required:
                          - type
                          - target
                          - project
                          - path
                          - compilation_duration
                        type: object
                        x-struct:
                        x-validate:
                      type: array
                      x-struct:
                      x-validate:
                    git_branch:
                      description: The git branch.
                      type: string
                      x-struct:
                      x-validate:
                    git_commit_sha:
                      description: The commit SHA.
                      type: string
                      x-struct:
                      x-validate:
                    git_ref:
                      description: The git reference.
                      type: string
                      x-struct:
                      x-validate:
                    git_remote_url_origin:
                      description: The git remote URL origin.
                      type: string
                      x-struct:
                      x-validate:
                    id:
                      description: UUID of a run generated by the system.
                      type: string
                      x-struct:
                      x-validate:
                    is_ci:
                      description: Indicates if the run was executed on a Continuous Integration (CI) system.
                      type: boolean
                      x-struct:
                      x-validate:
                    issues:
                      description: The build issues associated with the build run.
                      items:
                        properties:
                          ending_column:
                            description: The ending column number of the issue.
                            type: integer
                            x-struct:
                            x-validate:
                          ending_line:
                            description: The ending line number of the issue.
                            type: integer
                            x-struct:
                            x-validate:
                          message:
                            description: The detailed message of the issue.
                            type: string
                            x-struct:
                            x-validate:
                          path:
                            description: The file path where the issue occurred, relative to the project root.
                            type: string
                            x-struct:
                            x-validate:
                          project:
                            description: The project name associated with the issue.
                            type: string
                            x-struct:
                            x-validate:
                          signature:
                            description: The signature of the issue.
                            type: string
                            x-struct:
                            x-validate:
                          starting_column:
                            description: The starting column number of the issue.
                            type: integer
                            x-struct:
                            x-validate:
                          starting_line:
                            description: The starting line number of the issue.
                            type: integer
                            x-struct:
                            x-validate:
                          step_type:
                            description: The step type where the issue occurred, such as swift_compilation.
                            enum:
                              - c_compilation
                              - swift_compilation
                              - script_execution
                              - create_static_library
                              - linker
                              - copy_swift_libs
                              - compile_assets_catalog
                              - compile_storyboard
                              - write_auxiliary_file
                              - link_storyboards
                              - copy_resource_file
                              - merge_swift_module
                              - xib_compilation
                              - swift_aggregated_compilation
                              - precompile_bridging_header
                              - other
                              - validate_embedded_binary
                              - validate
                            type: string
                            x-struct:
                            x-validate:
                          target:
                            description: The target name associated with the issue.
                            type: string
                            x-struct:
                            x-validate:
                          title:
                            description: The title of the build issue.
                            type: string
                            x-struct:
                            x-validate:
                          type:
                            description: The type of the issue.
                            enum:
                              - warning
                              - error
                            type: string
                            x-struct:
                            x-validate:
                        required:
                          - type
                          - target
                          - project
                          - title
                          - signature
                          - step_type
                          - starting_line
                          - ending_line
                          - starting_column
                          - ending_column
                        type: object
                        x-struct:
                        x-validate:
                      type: array
                      x-struct:
                      x-validate:
                    macos_version:
                      description: The version of macOS used during the run.
                      type: string
                      x-struct:
                      x-validate:
                    model_identifier:
                      description: Identifier for the model where the run was executed, such as MacBookAir10,1.
                      type: string
                      x-struct:
                      x-validate:
                    scheme:
                      description: The scheme used for the build.
                      type: string
                      x-struct:
                      x-validate:
                    status:
                      description: The status of the build run.
                      enum:
                        - success
                        - failure
                      type: string
                      x-struct:
                      x-validate:
                    targets:
                      description: Targets with build metadata associated with the build run.
                      items:
                        properties:
                          build_duration:
                            description: The build duration for the target in milliseconds.
                            type: integer
                            x-struct:
                            x-validate:
                          compilation_duration:
                            description: The duration of the compilation for the target in milliseconds.
                            type: integer
                            x-struct:
                            x-validate:
                          name:
                            description: The target name.
                            type: string
                            x-struct:
                            x-validate:
                          project:
                            description: The target's project name.
                            type: string
                            x-struct:
                            x-validate:
                          status:
                            description: The status of the target's build.
                            enum:
                              - success
                              - failure
                            type: string
                            x-struct:
                            x-validate:
                        required:
                          - name
                          - project
                          - build_duration
                          - compilation_duration
                          - status
                        type: object
                        x-struct:
                        x-validate:
                      type: array
                      x-struct:
                      x-validate:
                    type:
                      description: "The type of the run, which is 'build' in this case."
                      enum:
                        - build
                      type: string
                      x-struct:
                      x-validate:
                    xcode_version:
                      description: The version of Xcode used during the run.
                      type: string
                      x-struct:
                      x-validate:
                  required:
                    - type
                    - id
                    - duration
                    - is_ci
                  title: BuildRun
                  type: object
                  x-struct:
                  x-validate:
                - properties:
<<<<<<< HEAD
                    build_run_id:
                      description: The UUID of an associated build run.
=======
                    ci_host:
                      description: The CI host URL (optional, for self-hosted instances).
                      type: string
                      x-struct:
                      x-validate:
                    ci_project_handle:
                      description: "The CI project handle (e.g., 'owner/repo' for GitHub, project path for GitLab)."
                      type: string
                      x-struct:
                      x-validate:
                    ci_provider:
                      description: The CI provider.
                      enum:
                        - github
                        - gitlab
                        - bitrise
                        - circleci
                        - buildkite
                        - codemagic
                      type: string
                      x-struct:
                      x-validate:
                    ci_run_id:
                      description: The CI run identifier (e.g., GitHub Actions run ID, GitLab pipeline ID).
>>>>>>> 1ee02d2c
                      type: string
                      x-struct:
                      x-validate:
                    duration:
                      description: Duration of the run in milliseconds.
                      type: integer
                      x-struct:
                      x-validate:
                    git_branch:
                      description: The git branch.
                      type: string
                      x-struct:
                      x-validate:
                    git_commit_sha:
                      description: The commit SHA.
                      type: string
                      x-struct:
                      x-validate:
                    git_ref:
                      description: The git reference.
                      type: string
                      x-struct:
                      x-validate:
                    git_remote_url_origin:
                      description: The git remote URL origin.
                      type: string
                      x-struct:
                      x-validate:
                    is_ci:
                      description: Indicates if the run was executed on a Continuous Integration (CI) system.
                      type: boolean
                      x-struct:
                      x-validate:
                    macos_version:
                      description: The version of macOS used during the run.
                      type: string
                      x-struct:
                      x-validate:
                    model_identifier:
                      description: Identifier for the model where the run was executed, such as MacBookAir10,1.
                      type: string
                      x-struct:
                      x-validate:
                    scheme:
                      description: The scheme used for the test run.
                      type: string
                      x-struct:
                      x-validate:
                    status:
                      description: The status of the test run.
                      enum:
                        - success
                        - failure
                      type: string
                      x-struct:
                      x-validate:
                    test_modules:
                      description: The test modules associated with the test run.
                      items:
                        properties:
                          duration:
                            description: The duration of the test module in milliseconds.
                            type: integer
                            x-struct:
                            x-validate:
                          name:
                            description: The name of the test module/target.
                            type: string
                            x-struct:
                            x-validate:
                          status:
                            description: The status of the test module.
                            enum:
                              - success
                              - failure
                            type: string
                            x-struct:
                            x-validate:
                          test_cases:
                            description: The test cases within this module.
                            items:
                              properties:
                                duration:
                                  description: The duration of the test case in milliseconds.
                                  type: integer
                                  x-struct:
                                  x-validate:
                                failures:
                                  description: The failures that occurred in this test case.
                                  items:
                                    properties:
                                      issue_type:
                                        description: The type of issue that occurred.
                                        enum:
                                          - error_thrown
                                          - assertion_failure
                                          - issue_recorded
                                        type: string
                                        x-struct:
                                        x-validate:
                                      line_number:
                                        description: The line number where the failure occurred.
                                        type: integer
                                        x-struct:
                                        x-validate:
                                      message:
                                        description: The failure message.
                                        type: string
                                        x-struct:
                                        x-validate:
                                      path:
                                        description: The file path where the failure occurred, relative to the project root.
                                        type: string
                                        x-struct:
                                        x-validate:
                                    required:
                                      - line_number
                                    type: object
                                    x-struct:
                                    x-validate:
                                  type: array
                                  x-struct:
                                  x-validate:
                                name:
                                  description: The name of the test case.
                                  type: string
                                  x-struct:
                                  x-validate:
                                status:
                                  description: The status of the test case.
                                  enum:
                                    - success
                                    - failure
                                    - skipped
                                  type: string
                                  x-struct:
                                  x-validate:
                                test_suite_name:
                                  description: The name of the test suite this test case belongs to (optional).
                                  type: string
                                  x-struct:
                                  x-validate:
                              required:
                                - name
                                - status
                                - duration
                              type: object
                              x-struct:
                              x-validate:
                            type: array
                            x-struct:
                            x-validate:
                          test_suites:
                            description: The test suites within this module.
                            items:
                              properties:
                                duration:
                                  description: The duration of the test suite in milliseconds.
                                  type: integer
                                  x-struct:
                                  x-validate:
                                name:
                                  description: The name of the test suite.
                                  type: string
                                  x-struct:
                                  x-validate:
                                status:
                                  description: The status of the test suite.
                                  enum:
                                    - success
                                    - failure
                                    - skipped
                                  type: string
                                  x-struct:
                                  x-validate:
                              required:
                                - name
                                - status
                                - duration
                              type: object
                              x-struct:
                              x-validate:
                            type: array
                            x-struct:
                            x-validate:
                        required:
                          - name
                          - status
                          - duration
                        type: object
                        x-struct:
                        x-validate:
                      type: array
                      x-struct:
                      x-validate:
                    type:
                      description: "The type of the run, which is 'test' in this case."
                      enum:
                        - test
                      type: string
                      x-struct:
                      x-validate:
                    xcode_version:
                      description: The version of Xcode used during the run.
                      type: string
                      x-struct:
                      x-validate:
                  required:
                    - type
                    - duration
                    - test_modules
                    - macos_version
                    - is_ci
                  title: TestRun
                  type: object
                  x-struct:
                  x-validate:
              title: RunParams
              x-struct:
              x-validate:
        description: Run params
        required: false
      responses:
        '200':
          content:
            application/json:
              schema:
                oneOf:
                  - $ref: '#/components/schemas/RunsBuild'
                  - $ref: '#/components/schemas/RunsTest'
                x-struct:
                x-validate:
          description: The created run
        '400':
          content:
            application/json:
              schema:
                $ref: '#/components/schemas/Error'
          description: The request parameters are invalid
        '401':
          content:
            application/json:
              schema:
                $ref: '#/components/schemas/Error'
          description: You need to be authenticated to create a run
        '403':
          content:
            application/json:
              schema:
                $ref: '#/components/schemas/Error'
          description: The authenticated subject is not authorized to perform this action
        '404':
          content:
            application/json:
              schema:
                $ref: '#/components/schemas/Error'
          description: The project doesn't exist
      summary: Create a new run.
      tags:
        - Runs
  /api/organizations/{organization_name}/members/{user_name}:
    delete:
      callbacks: {}
      description: Removes a member with a given username from a given organization
      operationId: removeOrganizationMember
      parameters:
        - description: The name of the organization to remove the member from.
          in: path
          name: organization_name
          required: true
          schema:
            type: string
            x-struct:
            x-validate:
        - description: The name of the user to remove from the organization.
          in: path
          name: user_name
          required: true
          schema:
            type: string
            x-struct:
            x-validate:
      responses:
        '204':
          description: The member was removed
        '400':
          content:
            application/json:
              schema:
                $ref: '#/components/schemas/Error'
          description: The member could not be removed due to a validation error
        '401':
          content:
            application/json:
              schema:
                $ref: '#/components/schemas/Error'
          description: You need to be authenticated to access this resource
        '403':
          content:
            application/json:
              schema:
                $ref: '#/components/schemas/Error'
          description: The authenticated subject is not authorized to perform this action
        '404':
          content:
            application/json:
              schema:
                $ref: '#/components/schemas/Error'
          description: The organization or the user with the given name was not found
      summary: Removes a member from an organization
      tags:
        - Organizations
    put:
      callbacks: {}
      description: Updates a member in a given organization
      operationId: updateOrganizationMember
      parameters:
        - description: The name of the organization to update the member in.
          in: path
          name: organization_name
          required: true
          schema:
            type: string
            x-struct:
            x-validate:
        - description: The name of the user to update in the organization.
          in: path
          name: user_name
          required: true
          schema:
            type: string
            x-struct:
            x-validate:
      requestBody:
        content:
          application/json:
            schema:
              properties:
                role:
                  description: The role to update the member to
                  enum:
                    - admin
                    - user
                  type: string
                  x-struct:
                  x-validate:
              required:
                - role
              type: object
              x-struct:
              x-validate:
        description: Member update params
        required: false
      responses:
        '200':
          content:
            application/json:
              schema:
                $ref: '#/components/schemas/OrganizationMember'
          description: The member was updated
        '400':
          content:
            application/json:
              schema:
                $ref: '#/components/schemas/Error'
          description: The member could not be updated due to a validation error
        '401':
          content:
            application/json:
              schema:
                $ref: '#/components/schemas/Error'
          description: You need to be authenticated to access this resource
        '403':
          content:
            application/json:
              schema:
                $ref: '#/components/schemas/Error'
          description: The authenticated subject is not authorized to perform this action
        '404':
          content:
            application/json:
              schema:
                $ref: '#/components/schemas/Error'
          description: The organization or the user with the given name was not found
      summary: Updates a member in an organization
      tags:
        - Organizations
  /api/projects/{account_handle}/{project_handle}/previews/{preview_id}/icons:
    post:
      callbacks: {}
      description: The endpoint uploads a preview icon.
      operationId: uploadPreviewIcon
      parameters:
        - description: The handle of the account.
          in: path
          name: account_handle
          required: true
          schema:
            type: string
            x-struct:
            x-validate:
        - description: The handle of the project.
          in: path
          name: project_handle
          required: true
          schema:
            type: string
            x-struct:
            x-validate:
        - description: The preview identifier.
          in: path
          name: preview_id
          required: true
          schema:
            type: string
            x-struct:
            x-validate:
      responses:
        '200':
          content:
            application/json:
              schema:
                $ref: '#/components/schemas/ArtifactUploadURL'
          description: The presigned upload URL
        '401':
          content:
            application/json:
              schema:
                $ref: '#/components/schemas/Error'
          description: You need to be authenticated to access this resource
        '403':
          content:
            application/json:
              schema:
                $ref: '#/components/schemas/Error'
          description: The authenticated subject is not authorized to perform this action
        '404':
          content:
            application/json:
              schema:
                $ref: '#/components/schemas/Error'
          description: The project or preview doesn't exist
      summary: Uploads a preview icon.
      tags:
        - Previews
  /api/projects/{account_handle}/{project_handle}/previews/complete:
    post:
      callbacks: {}
      description: Given the upload ID and all the parts with their ETags, this endpoint completes the multipart upload.
      operationId: completePreviewsMultipartUpload
      parameters:
        - description: The handle of the account.
          in: path
          name: account_handle
          required: true
          schema:
            type: string
            x-struct:
            x-validate:
        - description: The handle of the project.
          in: path
          name: project_handle
          required: true
          schema:
            type: string
            x-struct:
            x-validate:
      requestBody:
        content:
          application/json:
            schema:
              description: The request body to complete the multipart upload of a preview.
              properties:
                app_build_id:
                  description: The id of the app build.
                  type: string
                  x-struct:
                  x-validate:
                multipart_upload_parts:
                  $ref: '#/components/schemas/ArtifactMultipartUploadParts'
                preview_id:
                  deprecated: true
                  description: The id of the preview.
                  type: string
                  x-struct:
                  x-validate:
              required:
                - multipart_upload_parts
                - preview_id
              type: object
              x-struct:
              x-validate:
        description: preview multipart upload completion
        required: false
      responses:
        '200':
          content:
            application/json:
              schema:
                $ref: '#/components/schemas/Preview'
          description: The upload has been completed
        '401':
          content:
            application/json:
              schema:
                $ref: '#/components/schemas/Error'
          description: You need to be authenticated to access this resource
        '403':
          content:
            application/json:
              schema:
                $ref: '#/components/schemas/Error'
          description: The authenticated subject is not authorized to perform this action
        '404':
          content:
            application/json:
              schema:
                $ref: '#/components/schemas/Error'
          description: The project or preview doesn't exist
      summary: It completes a multi-part upload.
      tags:
        - Previews
  /api/projects/{id}:
    delete:
      callbacks: {}
      operationId: deleteProject
      parameters:
        - description: The id of the project to delete.
          in: path
          name: id
          required: true
          schema:
            type: integer
            x-struct:
            x-validate:
      responses:
        '204':
          description: The project was successfully deleted.
        '401':
          content:
            application/json:
              schema:
                $ref: '#/components/schemas/Error'
          description: You need to be authenticated to access this resource
        '403':
          content:
            application/json:
              schema:
                $ref: '#/components/schemas/Error'
          description: The authenticated subject is not authorized to perform this action
        '404':
          content:
            application/json:
              schema:
                $ref: '#/components/schemas/Error'
          description: The project was not found
      summary: Deletes a project with a given id.
      tags:
        - Projects
  /api/accounts/{account_handle}:
    delete:
      callbacks: {}
      description: Deletes the account with the given handle.
      operationId: deleteAccount
      parameters:
        - description: The handle of the account to delete.
          in: path
          name: account_handle
          required: true
          schema:
            type: string
            x-struct:
            x-validate:
      responses:
        '204':
          description: The account was deleted
        '401':
          content:
            application/json:
              schema:
                $ref: '#/components/schemas/Error'
          description: You need to be authenticated to access this resource
        '403':
          content:
            application/json:
              schema:
                $ref: '#/components/schemas/Error'
          description: The authenticated subject is not authorized to perform this action
        '404':
          content:
            application/json:
              schema:
                $ref: '#/components/schemas/Error'
          description: The account with the given handle was not found
      summary: Deletes an account
      tags:
        - Account
    patch:
      callbacks: {}
      description: Updates the given account
      operationId: updateAccount
      parameters:
        - description: The handle of the account.
          in: path
          name: account_handle
          required: true
          schema:
            type: string
            x-struct:
            x-validate:
      requestBody:
        content:
          application/json:
            schema:
              properties:
                handle:
                  description: The new account handle.
                  type: string
                  x-struct:
                  x-validate:
              type: object
              x-struct:
              x-validate:
        description: Change account
        required: false
      responses:
        '200':
          content:
            application/json:
              schema:
                $ref: '#/components/schemas/Account'
          description: Account successfully updated
        '400':
          content:
            application/json:
              schema:
                $ref: '#/components/schemas/ValidationError'
          description: Validation errors occurred
        '401':
          content:
            application/json:
              schema:
                $ref: '#/components/schemas/Error'
          description: You need to be authenticated to update your account.
        '403':
          content:
            application/json:
              schema:
                $ref: '#/components/schemas/Error'
          description: You don't have permission to update this account.
        '404':
          content:
            application/json:
              schema:
                $ref: '#/components/schemas/Error'
          description: An account with this handle was not found.
      summary: Update account
      tags:
        - Account
  /api/runs/{run_id}/complete_artifacts_uploads:
    put:
      callbacks: {}
      deprecated: true
      description: Given a run, it marks all artifact uploads as finished and does extra processing of a given command run, such as test flakiness detection.
      operationId: completeAnalyticsArtifactsUploads
      parameters:
        - description: The id of the run.
          in: path
          name: run_id
          required: true
          schema:
            type: string
            x-struct:
            x-validate:
      requestBody:
        content:
          application/json:
            schema:
              deprecated: true
              properties: {}
              type: object
              x-struct:
              x-validate:
        description: Extra metadata for the post-processing of a run.
        required: false
      responses:
        '204':
          description: The run artifact uploads were successfully finished
        '401':
          content:
            application/json:
              schema:
                $ref: '#/components/schemas/Error'
          description: You need to be authenticated to access this resource
        '403':
          content:
            application/json:
              schema:
                $ref: '#/components/schemas/Error'
          description: The authenticated subject is not authorized to perform this action
        '404':
          content:
            application/json:
              schema:
                $ref: '#/components/schemas/Error'
          description: The run doesn't exist
      summary: Completes artifacts uploads for a given run
      tags:
        - Analytics
security:
  - authorization: []
  - cookie: []
servers:
  - url: http://localhost:8080
    variables: {}
tags: []<|MERGE_RESOLUTION|>--- conflicted
+++ resolved
@@ -1227,10 +1227,11 @@
           x-struct:
           x-validate:
         - properties:
-<<<<<<< HEAD
             build_run_id:
               description: The UUID of an associated build run.
-=======
+              type: string
+              x-struct:
+              x-validate:
             ci_host:
               description: The CI host URL (optional, for self-hosted instances).
               type: string
@@ -1255,7 +1256,6 @@
               x-validate:
             ci_run_id:
               description: The CI run identifier (e.g., GitHub Actions run ID, GitLab pipeline ID).
->>>>>>> 1ee02d2c
               type: string
               x-struct:
               x-validate:
@@ -1687,10 +1687,11 @@
       x-validate:
     TestRun:
       properties:
-<<<<<<< HEAD
         build_run_id:
           description: The UUID of an associated build run.
-=======
+          type: string
+          x-struct:
+          x-validate:
         ci_host:
           description: The CI host URL (optional, for self-hosted instances).
           type: string
@@ -1715,7 +1716,6 @@
           x-validate:
         ci_run_id:
           description: The CI run identifier (e.g., GitHub Actions run ID, GitLab pipeline ID).
->>>>>>> 1ee02d2c
           type: string
           x-struct:
           x-validate:
@@ -3821,22 +3821,6 @@
       callbacks: {}
       operationId: listBundles
       parameters:
-        - description: The handle of the account.
-          in: path
-          name: account_handle
-          required: true
-          schema:
-            type: string
-            x-struct:
-            x-validate:
-        - description: The handle of the project.
-          in: path
-          name: project_handle
-          required: true
-          schema:
-            type: string
-            x-struct:
-            x-validate:
         - description: Page number for pagination.
           in: query
           name: page
@@ -3857,6 +3841,22 @@
           in: query
           name: git_branch
           required: false
+          schema:
+            type: string
+            x-struct:
+            x-validate:
+        - description: The handle of the account.
+          in: path
+          name: account_handle
+          required: true
+          schema:
+            type: string
+            x-struct:
+            x-validate:
+        - description: The handle of the project.
+          in: path
+          name: project_handle
+          required: true
           schema:
             type: string
             x-struct:
@@ -7327,10 +7327,11 @@
                   x-struct:
                   x-validate:
                 - properties:
-<<<<<<< HEAD
                     build_run_id:
                       description: The UUID of an associated build run.
-=======
+                      type: string
+                      x-struct:
+                      x-validate:
                     ci_host:
                       description: The CI host URL (optional, for self-hosted instances).
                       type: string
@@ -7355,7 +7356,6 @@
                       x-validate:
                     ci_run_id:
                       description: The CI run identifier (e.g., GitHub Actions run ID, GitLab pipeline ID).
->>>>>>> 1ee02d2c
                       type: string
                       x-struct:
                       x-validate:
