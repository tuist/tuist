--- conflicted
+++ resolved
@@ -2916,55 +2916,36 @@
             type: integer
             x-struct:
             x-validate:
-<<<<<<< HEAD
+        - description: The handle of the account.
+          in: path
+          name: account_handle
+          required: true
+          schema:
+            type: string
+            x-struct:
+            x-validate:
+        - description: The handle of the project.
+          in: path
+          name: project_handle
+          required: true
+          schema:
+            type: string
+            x-struct:
+            x-validate:
+        - description: Number of items per page.
+          in: query
+          name: page_size
+          required: false
+          schema:
+            type: integer
+            x-struct:
+            x-validate:
         - description: Filter bundles by git branch.
           in: query
           name: git_branch
           required: false
           schema:
             type: string
-            x-struct:
-            x-validate:
-        - description: Number of items per page.
-          in: query
-          name: page_size
-          required: false
-          schema:
-            type: integer
-            x-struct:
-            x-validate:
-=======
->>>>>>> 88b57c1a
-        - description: The handle of the account.
-          in: path
-          name: account_handle
-          required: true
-          schema:
-            type: string
-            x-struct:
-            x-validate:
-        - description: The handle of the project.
-          in: path
-          name: project_handle
-          required: true
-          schema:
-            type: string
-            x-struct:
-            x-validate:
-        - description: Filter bundles by git branch.
-          in: query
-          name: git_branch
-          required: false
-          schema:
-            type: string
-            x-struct:
-            x-validate:
-        - description: Number of items per page.
-          in: query
-          name: page_size
-          required: false
-          schema:
-            type: integer
             x-struct:
             x-validate:
       responses:
