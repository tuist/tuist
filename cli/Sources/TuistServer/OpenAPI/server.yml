---
components:
  responses: {}
  schemas:
    CacheActionItem:
      description: Represents an action item stored in the cache.
      properties:
        hash:
          description: The hash that uniquely identifies the artifact in the cache.
          type: string
          x-struct:
          x-validate:
      required:
        - hash
      title: CacheActionItem
      type: object
      x-struct: Elixir.TuistWeb.API.Schemas.CacheActionItem
      x-validate:
    OrganizationList:
      description: The list of organizations the authenticated subject is part of.
      properties:
        organizations:
          items:
            $ref: '#/components/schemas/Organization'
          type: array
          x-struct:
          x-validate:
      required:
        - organizations
      title: OrganizationList
      type: object
      x-struct:
      x-validate:
    BundleRequest:
      description: Request schema for bundle creation
      properties:
        bundle:
          properties:
            app_bundle_id:
              description: The bundle ID of the app
              type: string
              x-struct:
              x-validate:
            artifacts:
              description: The artifacts in this bundle
              items:
                $ref: '#/components/schemas/BundleArtifact'
              type: array
              x-struct:
              x-validate:
            download_size:
              description: The bundle download size in bytes
              type: integer
              x-struct:
              x-validate:
            git_branch:
              description: The git branch associated with the bundle.
              type: string
              x-struct:
              x-validate:
            git_commit_sha:
              description: The git commit SHA associated with the bundle.
              type: string
              x-struct:
              x-validate:
            git_ref:
              description: Git reference of the repository. When run from CI in a pull request, this will be the remote reference to the pull request, such as `refs/pull/23958/merge`.
              type: string
              x-struct:
              x-validate:
            install_size:
              description: The bundle install size in bytes
              type: integer
              x-struct:
              x-validate:
            name:
              description: The name of the bundle
              type: string
              x-struct:
              x-validate:
            supported_platforms:
              description: List of supported platforms
              items:
                $ref: '#/components/schemas/BundleSupportedPlatform'
              type: array
              x-struct:
              x-validate:
            version:
              description: The version of the bundle
              type: string
              x-struct:
              x-validate:
          required:
            - bundle_id
            - name
            - supported_platforms
            - version
            - install_size
            - artifacts
          type: object
          x-struct:
          x-validate:
      required:
        - bundle
      title: BundleRequest
      type: object
      x-struct:
      x-validate:
    ArtifactUploadID:
      description: The upload has been initiated and a ID is returned to upload the various parts using multi-part uploads
      properties:
        data:
          description: Data that contains ID that's associated with the multipart upload to use when uploading parts
          properties:
            upload_id:
              description: The upload ID
              type: string
              x-struct:
              x-validate:
          required:
            - upload_id
          type: object
          x-struct:
          x-validate:
        status:
          default: success
          enum:
            - success
          type: string
          x-struct:
          x-validate:
      required:
        - status
        - data
      title: ArtifactUploadID
      type: object
      x-struct: Elixir.TuistWeb.API.Schemas.ArtifactUploadId
      x-validate:
    CacheCategory:
      default: builds
      description: The category of the cache.
      enum:
        - tests
        - builds
      title: CacheCategory
      type: string
      x-struct: Elixir.TuistWeb.API.Schemas.CacheCategory
      x-validate:
    CacheArtifactDownloadURL:
      description: The URL to download the artifact from the cache.
      properties:
        data:
          properties:
            expires_at:
              description: The UNIX timestamp when the URL expires.
              type: integer
              x-struct:
              x-validate:
            url:
              description: The URL to download the artifact from the cache.
              type: string
              x-struct:
              x-validate:
          required:
            - url
            - expires_at
          type: object
          x-struct:
          x-validate:
        status:
          default: success
          enum:
            - success
          type: string
          x-struct:
          x-validate:
      required:
        - status
        - data
      title: CacheArtifactDownloadURL
      type: object
      x-struct: Elixir.TuistWeb.API.Schemas.CacheArtifactDownloadURL
      x-validate:
    Tokens:
      description: A list of project tokens.
      properties:
        tokens:
          items:
            $ref: '#/components/schemas/ProjectToken'
          type: array
          x-struct:
          x-validate:
      required:
        - tokens
      title: Tokens
      type: object
      x-struct:
      x-validate:
    ArtifactMultipartUploadParts:
      description: It represents a part that has been uploaded using multipart uploads. The part is identified by its number and the etag
      properties:
        parts:
          items:
            properties:
              etag:
                description: The ETag of the part
                type: string
                x-struct:
                x-validate:
              part_number:
                description: The part number
                type: integer
                x-struct:
                x-validate:
            required:
              - part_number
              - etag
            type: object
            x-struct:
            x-validate:
          type: array
          x-struct:
          x-validate:
        upload_id:
          description: The upload ID
          type: string
          x-struct:
          x-validate:
      required:
        - upload_id
        - parts
      title: ArtifactMultipartUploadParts
      type: object
      x-struct: Elixir.TuistWeb.API.Schemas.ArtifactMultipartUploadParts
      x-validate:
    CommandEvent:
      description: A command event.
      example:
        id: 123e4567-e89b-12d3-a456-426614174000
        name: build
        project_id: 123
        url: https://tuist.dev/my-account/my-project/runs/123e4567-e89b-12d3-a456-426614174000
      properties:
        id:
          description: The unique identifier of the command event.
          format: uuid
          type: string
          x-struct:
          x-validate:
        name:
          description: The name of the command
          type: string
          x-struct:
          x-validate:
        project_id:
          description: The project identifier
          type: integer
          x-struct:
          x-validate:
        url:
          description: The URL to the command event
          type: string
          x-struct:
          x-validate:
      required:
        - id
        - project_id
        - name
        - url
      title: CommandEvent
      type: object
      x-struct: Elixir.TuistWeb.API.Schemas.CommandEvent
      x-validate:
    CacheActionItemUploadParams:
      properties:
        hash:
          description: The hash of the cache action item.
          type: string
          x-struct:
          x-validate:
      title: CacheActionItemUploadParams
      type: object
      x-struct:
      x-validate:
    ArtifactMultipartUploadPart:
      description: Represents an multipart upload's part identified by the upload id and the part number
      properties:
        content_length:
          description: The content length of the part.
          type: integer
          x-struct:
          x-validate:
        part_number:
          description: The part number of the multipart upload.
          type: integer
          x-struct:
          x-validate:
        upload_id:
          description: The upload ID.
          type: string
          x-struct:
          x-validate:
      required:
        - part_number
        - upload_id
      title: ArtifactMultipartUploadPart
      type: object
      x-struct: Elixir.TuistWeb.API.Schemas.ArtifactMultipartUploadPart
      x-validate:
    ProjectFullToken:
      description: A new project token.
      properties:
        token:
          description: The generated project token.
          type: string
          x-struct:
          x-validate:
      required:
        - token
      title: ProjectFullToken
      type: object
      x-struct:
      x-validate:
    PreviewArtifactUpload:
      description: The upload has been initiated and preview and upload unique identifier are returned to upload the various parts using multi-part uploads
      properties:
        data:
          description: Data that contains preview and upload unique identifier associated with the multipart upload to use when uploading parts
          properties:
            app_build_id:
              description: The id of the app build.
              type: string
              x-struct:
              x-validate:
            preview_id:
              deprecated: true
              description: The id of the preview.
              type: string
              x-struct:
              x-validate:
            upload_id:
              description: The upload ID
              type: string
              x-struct:
              x-validate:
          required:
            - upload_id
            - app_build_id
          type: object
          x-struct:
          x-validate:
        status:
          default: success
          enum:
            - success
          type: string
          x-struct:
          x-validate:
      required:
        - status
        - data
      title: PreviewArtifactUpload
      type: object
      x-struct:
      x-validate:
    Project:
      properties:
        default_branch:
          description: The default branch of the project.
          example: main
          type: string
          x-struct:
          x-validate:
        full_name:
          description: The full name of the project (e.g. tuist/tuist)
          type: string
          x-struct:
          x-validate:
        id:
          description: ID of the project
          type: number
          x-struct:
          x-validate:
        repository_url:
          description: The URL of the connected git repository, such as https://github.com/tuist/tuist or https://github.com/tuist/tuist.git
          type: string
          x-struct:
          x-validate:
        token:
          deprecated: true
          description: The token that should be used to authenticate the project. For CI only.
          type: string
          x-struct:
          x-validate:
        visibility:
          description: The visibility of the project
          enum:
            - private
            - public
          type: string
          x-struct:
          x-validate:
      required:
        - id
        - full_name
        - token
        - default_branch
        - visibility
      title: Project
      type: object
      x-struct: Elixir.TuistWeb.API.Schemas.Project
      x-validate:
    Invitation:
      properties:
        id:
          description: The invitation's unique identifier
          type: number
          x-struct:
          x-validate:
        invitee_email:
          description: The email of the invitee
          type: string
          x-struct:
          x-validate:
        inviter:
          $ref: '#/components/schemas/User'
        organization_id:
          description: The id of the organization the invitee is invited to
          type: number
          x-struct:
          x-validate:
        token:
          description: The token to accept the invitation
          type: string
          x-struct:
          x-validate:
      required:
        - id
        - invitee_email
        - organization_id
        - inviter
        - token
      title: Invitation
      type: object
      x-struct: Elixir.TuistWeb.API.Schemas.Invitation
      x-validate:
    PreviewIndexPage:
      default: 1
      description: The page number to return.
      minimum: 1
      title: PreviewIndexPage
      type: integer
      x-struct:
      x-validate:
    Account:
      properties:
        handle:
          description: The handle of the account
          type: string
          x-struct:
          x-validate:
        id:
          description: ID of the account
          type: number
          x-struct:
          x-validate:
      required:
        - id
        - handle
      title: Account
      type: object
      x-struct: Elixir.TuistWeb.API.Schemas.Account
      x-validate:
    OrganizationMember:
      description: An organization member
      properties:
        email:
          description: The organization member's email
          type: string
          x-struct:
          x-validate:
        id:
          description: The organization member's unique identifier
          type: number
          x-struct:
          x-validate:
        name:
          description: The organization member's name
          type: string
          x-struct:
          x-validate:
        role:
          description: The organization member's role
          enum:
            - admin
            - user
          type: string
          x-struct:
          x-validate:
      required:
        - id
        - email
        - name
        - role
      title: OrganizationMember
      type: object
      x-struct: Elixir.TuistWeb.API.Schemas.OrganizationMember
      x-validate:
    Organization:
      description: An organization
      properties:
        id:
          description: The organization's unique identifier
          type: number
          x-struct:
          x-validate:
        invitations:
          description: A list of organization invitations
          items:
            $ref: '#/components/schemas/Invitation'
          type: array
          x-struct:
          x-validate:
        members:
          description: A list of organization members
          items:
            $ref: '#/components/schemas/OrganizationMember'
          type: array
          x-struct:
          x-validate:
        name:
          description: The organization's name
          type: string
          x-struct:
          x-validate:
        plan:
          description: The plan associated with the organization
          enum:
            - air
            - pro
            - enterprise
            - none
          type: string
          x-struct:
          x-validate:
        sso_organization_id:
          description: The organization ID associated with the SSO provider
          type: string
          x-struct:
          x-validate:
        sso_provider:
          description: The SSO provider set up for the organization
          enum:
            - google
            - okta
          type: string
          x-struct:
          x-validate:
      required:
        - id
        - name
        - plan
        - members
        - invitations
      title: Organization
      type: object
      x-struct: Elixir.TuistWeb.API.Schemas.Organization
      x-validate:
    PreviewSupportedPlatform:
      enum:
        - ios
        - ios_simulator
        - tvos
        - tvos_simulator
        - watchos
        - watchos_simulator
        - visionos
        - visionos_simulator
        - macos
      title: PreviewSupportedPlatform
      type: string
      x-struct: Elixir.TuistWeb.API.Schemas.PreviewSupportedPlatform
      x-validate:
    CommandEventArtifact:
      description: It represents an artifact that's associated with a command event (e.g. result bundles)
      properties:
        name:
          description: The name of the file. It's used only for certain types such as result_bundle_object
          type: string
          x-struct:
          x-validate:
        type:
          description: |
            The command event artifact type. It can be:
            - result_bundle: A result bundle artifact that represents the whole `.xcresult` bundle
            - invocation_record: An invocation record artifact. This is a root bundle object of the result bundle
            - result_bundle_object: A result bundle object. There are many different bundle objects per result bundle.
          enum:
            - result_bundle
            - invocation_record
            - result_bundle_object
          type: string
          x-struct:
          x-validate:
      required:
        - type
      title: CommandEventArtifact
      type: object
      x-struct: Elixir.TuistWeb.API.Schemas.CommandEventArtifact
      x-validate:
    Preview:
      properties:
        builds:
          items:
            $ref: '#/components/schemas/AppBuild'
          type: array
          x-struct:
          x-validate:
        bundle_identifier:
          description: The bundle identifier of the preview
          type: string
          x-struct:
          x-validate:
        created_by:
          $ref: '#/components/schemas/Account'
        created_from_ci:
          description: Whether the preview was created from CI
          type: boolean
          x-struct:
          x-validate:
        device_url:
          description: The URL to download the preview on a device
          type: string
          x-struct:
          x-validate:
        display_name:
          description: The display name of the preview
          type: string
          x-struct:
          x-validate:
        git_branch:
          description: The git branch associated with the preview
          type: string
          x-struct:
          x-validate:
        git_commit_sha:
          description: The git commit SHA associated with the preview
          type: string
          x-struct:
          x-validate:
        icon_url:
          description: The URL for the icon image of the preview
          type: string
          x-struct:
          x-validate:
        id:
          description: Unique identifier of the preview.
          type: string
          x-struct:
          x-validate:
        inserted_at:
          description: The date and time when the preview was inserted
          format: date_time
          type: string
          x-struct:
          x-validate:
        qr_code_url:
          description: The URL for the QR code image to dowload the preview
          type: string
          x-struct:
          x-validate:
        supported_platforms:
          items:
            $ref: '#/components/schemas/PreviewSupportedPlatform'
          type: array
          x-struct:
          x-validate:
        url:
          description: The URL to download the preview
          type: string
          x-struct:
          x-validate:
        version:
          description: The app version of the preview
          type: string
          x-struct:
          x-validate:
      required:
        - id
        - url
        - qr_code_url
        - icon_url
        - builds
        - supported_platforms
        - inserted_at
        - created_from_ci
        - device_url
      title: Preview
      type: object
      x-struct: Elixir.TuistWeb.API.Schemas.Preview
      x-validate:
    ValidationError:
      properties:
        fields:
          additionalProperties:
            items:
              type: string
              x-struct:
              x-validate:
            type: array
            x-struct:
            x-validate:
          description: Field-specific validation errors
          type: object
          x-struct:
          x-validate:
        message:
          description: The error message
          type: string
          x-struct:
          x-validate:
      required:
        - message
        - fields
      title: ValidationError
      type: object
      x-struct: Elixir.TuistWeb.API.Schemas.ValidationError
      x-validate:
    RunParams:
      description: Parameters to create a single run.
      oneOf:
        - properties:
            category:
              description: The category of the build run, can be clean or incremental.
              enum:
                - clean
                - incremental
              type: string
              x-struct:
              x-validate:
            duration:
              description: Duration of the run in milliseconds.
              type: integer
              x-struct:
              x-validate:
            files:
              description: Compiled files associated with the build run.
              items:
                properties:
                  compilation_duration:
                    description: The duration of the compilation for the file in milliseconds.
                    type: integer
                    x-struct:
                    x-validate:
                  path:
                    description: The file path where the issue occurred, relative to the project root.
                    type: string
                    x-struct:
                    x-validate:
                  project:
                    description: The project name associated with the file.
                    type: string
                    x-struct:
                    x-validate:
                  target:
                    description: The target name associated with the file.
                    type: string
                    x-struct:
                    x-validate:
                  type:
                    description: The type of the file.
                    enum:
                      - swift
                      - c
                    type: string
                    x-struct:
                    x-validate:
                required:
                  - type
                  - target
                  - project
                  - path
                  - compilation_duration
                type: object
                x-struct:
                x-validate:
              type: array
              x-struct:
              x-validate:
            git_branch:
              description: The git branch.
              type: string
              x-struct:
              x-validate:
            git_commit_sha:
              description: The commit SHA.
              type: string
              x-struct:
              x-validate:
            git_ref:
              description: The git reference.
              type: string
              x-struct:
              x-validate:
            git_remote_url_origin:
              description: The git remote URL origin.
              type: string
              x-struct:
              x-validate:
            id:
              description: UUID of a run generated by the system.
              type: string
              x-struct:
              x-validate:
            is_ci:
              description: Indicates if the run was executed on a Continuous Integration (CI) system.
              type: boolean
              x-struct:
              x-validate:
            issues:
              description: The build issues associated with the build run.
              items:
                properties:
                  ending_column:
                    description: The ending column number of the issue.
                    type: integer
                    x-struct:
                    x-validate:
                  ending_line:
                    description: The ending line number of the issue.
                    type: integer
                    x-struct:
                    x-validate:
                  message:
                    description: The detailed message of the issue.
                    type: string
                    x-struct:
                    x-validate:
                  path:
                    description: The file path where the issue occurred, relative to the project root.
                    type: string
                    x-struct:
                    x-validate:
                  project:
                    description: The project name associated with the issue.
                    type: string
                    x-struct:
                    x-validate:
                  signature:
                    description: The signature of the issue.
                    type: string
                    x-struct:
                    x-validate:
                  starting_column:
                    description: The starting column number of the issue.
                    type: integer
                    x-struct:
                    x-validate:
                  starting_line:
                    description: The starting line number of the issue.
                    type: integer
                    x-struct:
                    x-validate:
                  step_type:
                    description: The step type where the issue occurred, such as swift_compilation.
                    enum:
                      - c_compilation
                      - swift_compilation
                      - script_execution
                      - create_static_library
                      - linker
                      - copy_swift_libs
                      - compile_assets_catalog
                      - compile_storyboard
                      - write_auxiliary_file
                      - link_storyboards
                      - copy_resource_file
                      - merge_swift_module
                      - xib_compilation
                      - swift_aggregated_compilation
                      - precompile_bridging_header
                      - other
                      - validate_embedded_binary
                      - validate
                    type: string
                    x-struct:
                    x-validate:
                  target:
                    description: The target name associated with the issue.
                    type: string
                    x-struct:
                    x-validate:
                  title:
                    description: The title of the build issue.
                    type: string
                    x-struct:
                    x-validate:
                  type:
                    description: The type of the issue.
                    enum:
                      - warning
                      - error
                    type: string
                    x-struct:
                    x-validate:
                required:
                  - type
                  - target
                  - project
                  - title
                  - signature
                  - step_type
                  - starting_line
                  - ending_line
                  - starting_column
                  - ending_column
                type: object
                x-struct:
                x-validate:
              type: array
              x-struct:
              x-validate:
            macos_version:
              description: The version of macOS used during the run.
              type: string
              x-struct:
              x-validate:
            model_identifier:
              description: Identifier for the model where the run was executed, such as MacBookAir10,1.
              type: string
              x-struct:
              x-validate:
            scheme:
              description: The scheme used for the build.
              type: string
              x-struct:
              x-validate:
            status:
              description: The status of the build run.
              enum:
                - success
                - failure
              type: string
              x-struct:
              x-validate:
            targets:
              description: Targets with build metadata associated with the build run.
              items:
                properties:
                  build_duration:
                    description: The build duration for the target in milliseconds.
                    type: integer
                    x-struct:
                    x-validate:
                  compilation_duration:
                    description: The duration of the compilation for the target in milliseconds.
                    type: integer
                    x-struct:
                    x-validate:
                  name:
                    description: The target name.
                    type: string
                    x-struct:
                    x-validate:
                  project:
                    description: The target's project name.
                    type: string
                    x-struct:
                    x-validate:
                  status:
                    description: The status of the target's build.
                    enum:
                      - success
                      - failure
                    type: string
                    x-struct:
                    x-validate:
                required:
                  - name
                  - project
                  - build_duration
                  - compilation_duration
                  - status
                type: object
                x-struct:
                x-validate:
              type: array
              x-struct:
              x-validate:
            type:
              description: The type of the run, which is 'build' in this case.
              enum:
                - build
              type: string
              x-struct:
              x-validate:
            xcode_version:
              description: The version of Xcode used during the run.
              type: string
              x-struct:
              x-validate:
          required:
            - id
            - duration
            - is_ci
          title: BuildRun
          type: object
          x-struct:
          x-validate:
      title: RunParams
      x-struct:
      x-validate:
    RunsIndexPageSize:
      default: 20
      description: The maximum number of runs to return in a single page.
      maximum: 100
      minimum: 1
      title: RunsIndexPageSize
      type: integer
      x-struct:
      x-validate:
    Bundle:
      description: Response schema for bundle
      properties:
        id:
          description: The ID of the bundle. This is not a bundle ID that you'd set in Xcode but the database identifier of the bundle.
          type: string
          x-struct:
          x-validate:
        url:
          description: The URL of the bundle
          type: string
          x-struct:
          x-validate:
      required:
        - id
        - url
      title: Bundle
      type: object
      x-struct: Elixir.TuistWeb.API.Schemas.Bundle
      x-validate:
    BundleArtifact:
      description: A bundle artifact schema
      properties:
        artifact_type:
          description: The type of artifact
          enum:
            - directory
            - file
            - font
            - binary
            - localization
            - asset
          type: string
          x-struct:
          x-validate:
        children:
          description: Nested child artifacts, for example for artifacts that represent a directory.
          items:
            $ref: '#/components/schemas/BundleArtifact'
          type: array
          x-struct:
          x-validate:
        path:
          description: The path to the artifact relative to the root of the bundle.
          type: string
          x-struct:
          x-validate:
        shasum:
          description: The SHA checksum of the artifact
          type: string
          x-struct:
          x-validate:
        size:
          description: The size of the artifact in bytes
          type: integer
          x-struct:
          x-validate:
      required:
        - artifact_type
        - path
        - size
        - shasum
      title: BundleArtifact
      type: object
      x-struct: Elixir.TuistWeb.API.Schemas.BundleArtifact
      x-validate:
    RunsBuild:
      description: Represents a single build run.
      properties:
        duration:
          description: The duration of the build run in milliseconds
          type: integer
          x-struct:
          x-validate:
        id:
          description: The unique identifier of the build run
          type: string
          x-struct:
          x-validate:
        project_id:
          description: The ID of the Tuist project associated with this build run
          type: integer
          x-struct:
          x-validate:
        url:
          description: The URL to access the build run
          type: string
          x-struct:
          x-validate:
      required:
        - id
        - duration
        - project_id
        - url
      title: RunsBuild
      type: object
      x-struct: Elixir.TuistWeb.API.Schemas.Runs.Build
      x-validate:
    ProjectToken:
      description: A token to authenticate API requests as a project.
      properties:
        id:
          description: The token unique identifier.
          type: string
          x-struct:
          x-validate:
        inserted_at:
          description: The timestamp of when the token was created.
          format: date-time
          type: string
          x-struct:
          x-validate:
      required:
        - id
        - inserted_at
      title: ProjectToken
      type: object
      x-struct: Elixir.TuistWeb.API.Schemas.ProjectToken
      x-validate:
    AccountTokenScope:
      description: The scope of the token.
      enum:
        - account_registry_read
      title: AccountTokenScope
      type: string
      x-struct:
      x-validate:
    OrganizationUsage:
      description: The usage of an organization.
      properties:
        current_month_remote_cache_hits:
          description: The number of remote cache hits in the current month
          type: number
          x-struct:
          x-validate:
      required:
        - current_month_remote_cache_hits
      title: OrganizationUsage
      type: object
      x-struct: Elixir.TuistWeb.API.Schemas.OrganizationUsage
      x-validate:
    PreviewsIndex:
      properties:
        pagination_metadata:
          $ref: '#/components/schemas/PaginationMetadata'
        previews:
          description: Previews list.
          items:
            $ref: '#/components/schemas/Preview'
          type: array
          x-struct:
          x-validate:
      required:
        - previews
        - pagination_metadata
      title: PreviewsIndex
      type: object
      x-struct:
      x-validate:
    ArtifactUploadURL:
      description: The URL to upload an artifact.
      properties:
        expires_at:
          description: The UNIX timestamp when the URL expires.
          type: integer
          x-struct:
          x-validate:
        url:
          description: The URL to upload the artifact.
          type: string
          x-struct:
          x-validate:
      required:
        - url
        - expires_at
      title: ArtifactUploadURL
      type: object
      x-struct: Elixir.TuistWeb.API.Schemas.ArtifactUploadURL
      x-validate:
    DeviceCodeAuthenticationTokens:
      description: Token to authenticate the user with.
      properties:
        access_token:
          description: A short-lived token to authenticate API requests as user.
          type: string
          x-struct:
          x-validate:
        refresh_token:
          description: A token to generate new access tokens when they expire.
          type: string
          x-struct:
          x-validate:
        token:
          deprecated: true
          description: User authentication token
          type: string
          x-struct:
          x-validate:
      title: DeviceCodeAuthenticationTokens
      type: object
      x-struct:
      x-validate:
    AbsentCacheArtifact:
      properties:
        error:
          items:
            properties:
              code:
                default: not_found
                type: string
                x-struct:
                x-validate:
              message:
                type: string
                x-struct:
                x-validate:
            type: object
            x-struct:
            x-validate:
          type: array
          x-struct:
          x-validate:
      title: AbsentCacheArtifact
      type: object
      x-struct:
      x-validate:
    Error:
      properties:
        message:
          description: The error message
          type: string
          x-struct:
          x-validate:
      required:
        - message
      title: Error
      type: object
      x-struct: Elixir.TuistWeb.API.Schemas.Error
      x-validate:
    AccountToken:
      description: A new account token.
      properties:
        token:
          description: The generated account token.
          type: string
          x-struct:
          x-validate:
      required:
        - token
      title: AccountToken
      type: object
      x-struct:
      x-validate:
    RunsIndexPage:
      default: 1
      description: The page number to return.
      minimum: 1
      title: RunsIndexPage
      type: integer
      x-struct:
      x-validate:
    Run:
      description: The schema for a Tuist run.
      properties:
        cacheable_targets:
          description: Cacheable targets of the run
          items:
            type: string
            x-struct:
            x-validate:
          type: array
          x-struct:
          x-validate:
        command_arguments:
          description: Arguments passed to the command
          items:
            type: string
            x-struct:
            x-validate:
          type: array
          x-struct:
          x-validate:
        duration:
          description: Duration of the run
          type: number
          x-struct:
          x-validate:
        git_branch:
          description: Git branch of the repository
          type: string
          x-struct:
          x-validate:
        git_commit_sha:
          description: Git commit SHA of the repository
          type: string
          x-struct:
          x-validate:
        git_ref:
          description: Git reference of the repository. When run from CI in a pull request, this will be the remote reference to the pull request, such as `refs/pull/23958/merge`.
          type: string
          x-struct:
          x-validate:
        id:
          description: ID of the run
          type: number
          x-struct:
          x-validate:
        local_cache_target_hits:
          description: Local cache target hits of the run
          items:
            type: string
            x-struct:
            x-validate:
          type: array
          x-struct:
          x-validate:
        local_test_target_hits:
          description: Local test target hits of the run
          items:
            type: string
            x-struct:
            x-validate:
          type: array
          x-struct:
          x-validate:
        macos_version:
          description: Version of macOS used
          type: string
          x-struct:
          x-validate:
        name:
          description: Command name of the run
          type: string
          x-struct:
          x-validate:
        preview_id:
          description: ID of the associated preview
          type: string
          x-struct:
          x-validate:
        ran_at:
          description: Unix timestamp in seconds since epoch (1970-01-01T00:00:00Z)
          example: 1715606400
          format: int64
          type: integer
          x-struct:
          x-validate:
        ran_by:
          description: The account triggered the run.
          properties:
            handle:
              description: The handle of the account that triggered the run.
              type: string
              x-struct:
              x-validate:
          required:
            - handle
          type: string
          x-struct:
          x-validate:
        remote_cache_target_hits:
          description: Remote cache target hits of the run
          items:
            type: string
            x-struct:
            x-validate:
          type: array
          x-struct:
          x-validate:
        remote_test_target_hits:
          description: Remote test target hits of the run
          items:
            type: string
            x-struct:
            x-validate:
          type: array
          x-struct:
          x-validate:
        status:
          description: Status of the command event
          type: string
          x-struct:
          x-validate:
        subcommand:
          description: Subcommand of the run
          type: string
          x-struct:
          x-validate:
        swift_version:
          description: Version of Swift used
          type: string
          x-struct:
          x-validate:
        test_targets:
          description: Test targets of the run
          items:
            type: string
            x-struct:
            x-validate:
          type: array
          x-struct:
          x-validate:
        tuist_version:
          description: Version of Tuist used
          type: string
          x-struct:
          x-validate:
        url:
          description: URL to the run
          type: string
          x-struct:
          x-validate:
      required:
        - id
        - name
        - duration
        - subcommand
        - command_arguments
        - tuist_version
        - swift_version
        - macos_version
        - status
        - git_commit_sha
        - git_ref
        - git_branch
        - url
        - ran_at
      title: Run
      type: object
      x-struct: Elixir.TuistWeb.API.Schemas.Run
      x-validate:
    BundleSupportedPlatform:
      description: A platform that a bundle can support (e.g. iOS)
      enum:
        - ios
        - ios_simulator
        - tvos
        - tvos_simulator
        - watchos
        - watchos_simulator
        - visionos
        - visionos_simulator
        - macos
      title: BundleSupportedPlatform
      type: string
      x-struct: Elixir.TuistWeb.API.Schemas.BundleSupportedPlatform
      x-validate:
    CacheArtifactExistence:
      description: The artifact exists in the cache and can be downloaded
      properties:
        data:
          properties: {}
          type: object
          x-struct:
          x-validate:
        status:
          default: success
          enum:
            - success
          type: string
          x-struct:
          x-validate:
      title: CacheArtifactExistence
      type: object
      x-struct:
      x-validate:
    ArtifactMultipartUploadURL:
      description: The URL to upload a multipart part
      properties:
        data:
          properties:
            url:
              description: The URL to upload the part
              type: string
              x-struct:
              x-validate:
          required:
            - url
          type: object
          x-struct:
          x-validate:
        status:
          default: success
          enum:
            - success
          type: string
          x-struct:
          x-validate:
      required:
        - status
        - data
      title: ArtifactMultipartUploadURL
      type: object
      x-struct: Elixir.TuistWeb.API.Schemas.ArtifactMultipartUploadUrl
      x-validate:
    AppBuild:
      properties:
        id:
          description: Unique identifier of the build.
          type: string
          x-struct:
          x-validate:
        supported_platforms:
          items:
            $ref: '#/components/schemas/PreviewSupportedPlatform'
          type: array
          x-struct:
          x-validate:
        type:
          description: The type of the build
          enum:
            - app_bundle
            - ipa
          type: string
          x-struct:
          x-validate:
        url:
          description: The URL to download the build
          type: string
          x-struct:
          x-validate:
      required:
        - id
        - url
        - type
        - supported_platforms
      title: AppBuild
      type: object
      x-struct: Elixir.TuistWeb.API.Schemas.AppBuild
      x-validate:
    CacheArtifactMultipartUploadCompletion:
      description: This response confirms that the upload has been completed successfully. The cache will now be able to serve the artifact.
      properties:
        data:
          properties: {}
          type: object
          x-struct:
          x-validate:
        status:
          default: success
          enum:
            - success
          type: string
          x-struct:
          x-validate:
      title: CacheArtifactMultipartUploadCompletion
      type: object
      x-struct:
      x-validate:
    BuildRun:
      properties:
        category:
          description: The category of the build run, can be clean or incremental.
          enum:
            - clean
            - incremental
          type: string
          x-struct:
          x-validate:
        duration:
          description: Duration of the run in milliseconds.
          type: integer
          x-struct:
          x-validate:
        files:
          description: Compiled files associated with the build run.
          items:
            properties:
              compilation_duration:
                description: The duration of the compilation for the file in milliseconds.
                type: integer
                x-struct:
                x-validate:
              path:
                description: The file path where the issue occurred, relative to the project root.
                type: string
                x-struct:
                x-validate:
              project:
                description: The project name associated with the file.
                type: string
                x-struct:
                x-validate:
              target:
                description: The target name associated with the file.
                type: string
                x-struct:
                x-validate:
              type:
                description: The type of the file.
                enum:
                  - swift
                  - c
                type: string
                x-struct:
                x-validate:
            required:
              - type
              - target
              - project
              - path
              - compilation_duration
            type: object
            x-struct:
            x-validate:
          type: array
          x-struct:
          x-validate:
        git_branch:
          description: The git branch.
          type: string
          x-struct:
          x-validate:
        git_commit_sha:
          description: The commit SHA.
          type: string
          x-struct:
          x-validate:
        git_ref:
          description: The git reference.
          type: string
          x-struct:
          x-validate:
        git_remote_url_origin:
          description: The git remote URL origin.
          type: string
          x-struct:
          x-validate:
        id:
          description: UUID of a run generated by the system.
          type: string
          x-struct:
          x-validate:
        is_ci:
          description: Indicates if the run was executed on a Continuous Integration (CI) system.
          type: boolean
          x-struct:
          x-validate:
        issues:
          description: The build issues associated with the build run.
          items:
            properties:
              ending_column:
                description: The ending column number of the issue.
                type: integer
                x-struct:
                x-validate:
              ending_line:
                description: The ending line number of the issue.
                type: integer
                x-struct:
                x-validate:
              message:
                description: The detailed message of the issue.
                type: string
                x-struct:
                x-validate:
              path:
                description: The file path where the issue occurred, relative to the project root.
                type: string
                x-struct:
                x-validate:
              project:
                description: The project name associated with the issue.
                type: string
                x-struct:
                x-validate:
              signature:
                description: The signature of the issue.
                type: string
                x-struct:
                x-validate:
              starting_column:
                description: The starting column number of the issue.
                type: integer
                x-struct:
                x-validate:
              starting_line:
                description: The starting line number of the issue.
                type: integer
                x-struct:
                x-validate:
              step_type:
                description: The step type where the issue occurred, such as swift_compilation.
                enum:
                  - c_compilation
                  - swift_compilation
                  - script_execution
                  - create_static_library
                  - linker
                  - copy_swift_libs
                  - compile_assets_catalog
                  - compile_storyboard
                  - write_auxiliary_file
                  - link_storyboards
                  - copy_resource_file
                  - merge_swift_module
                  - xib_compilation
                  - swift_aggregated_compilation
                  - precompile_bridging_header
                  - other
                  - validate_embedded_binary
                  - validate
                type: string
                x-struct:
                x-validate:
              target:
                description: The target name associated with the issue.
                type: string
                x-struct:
                x-validate:
              title:
                description: The title of the build issue.
                type: string
                x-struct:
                x-validate:
              type:
                description: The type of the issue.
                enum:
                  - warning
                  - error
                type: string
                x-struct:
                x-validate:
            required:
              - type
              - target
              - project
              - title
              - signature
              - step_type
              - starting_line
              - ending_line
              - starting_column
              - ending_column
            type: object
            x-struct:
            x-validate:
          type: array
          x-struct:
          x-validate:
        macos_version:
          description: The version of macOS used during the run.
          type: string
          x-struct:
          x-validate:
        model_identifier:
          description: Identifier for the model where the run was executed, such as MacBookAir10,1.
          type: string
          x-struct:
          x-validate:
        scheme:
          description: The scheme used for the build.
          type: string
          x-struct:
          x-validate:
        status:
          description: The status of the build run.
          enum:
            - success
            - failure
          type: string
          x-struct:
          x-validate:
        targets:
          description: Targets with build metadata associated with the build run.
          items:
            properties:
              build_duration:
                description: The build duration for the target in milliseconds.
                type: integer
                x-struct:
                x-validate:
              compilation_duration:
                description: The duration of the compilation for the target in milliseconds.
                type: integer
                x-struct:
                x-validate:
              name:
                description: The target name.
                type: string
                x-struct:
                x-validate:
              project:
                description: The target's project name.
                type: string
                x-struct:
                x-validate:
              status:
                description: The status of the target's build.
                enum:
                  - success
                  - failure
                type: string
                x-struct:
                x-validate:
            required:
              - name
              - project
              - build_duration
              - compilation_duration
              - status
            type: object
            x-struct:
            x-validate:
          type: array
          x-struct:
          x-validate:
        type:
          description: The type of the run, which is 'build' in this case.
          enum:
            - build
          type: string
          x-struct:
          x-validate:
        xcode_version:
          description: The version of Xcode used during the run.
          type: string
          x-struct:
          x-validate:
      required:
        - id
        - duration
        - is_ci
      title: BuildRun
      type: object
      x-struct:
      x-validate:
    PaginationMetadata:
      description: Pagination metadata.
      properties:
        current_page:
          description: Current page number. Always `nil` when using cursor-based pagination.
          type: integer
          x-struct:
          x-validate:
        has_next_page:
          description: Whether there are more pages available.
          type: boolean
          x-struct:
          x-validate:
        has_previous_page:
          description: Whether there are previous pages available.
          type: boolean
          x-struct:
          x-validate:
        page_size:
          description: Number of items per page.
          type: integer
          x-struct:
          x-validate:
        total_count:
          description: Total number of items.
          type: integer
          x-struct:
          x-validate:
        total_pages:
          description: Total number of pages. Always `nil` when using cursor-based pagination.
          type: integer
          x-struct:
          x-validate:
      required:
        - has_next_page
        - has_previous_page
        - page_size
        - total_count
      title: PaginationMetadata
      type: object
      x-struct: Elixir.TuistWeb.API.Schemas.PaginationMetadata
      x-validate:
    AuthenticationTokens:
      description: A pair of access token to authenticate requests and refresh token to generate new access tokens when they expire.
      properties:
        access_token:
          description: API access token.
          type: string
          x-struct:
          x-validate:
        refresh_token:
          description: A token to generate new API access tokens when they expire.
          type: string
          x-struct:
          x-validate:
      required:
        - access_token
        - refresh_token
      title: AuthenticationTokens
      type: object
      x-struct: Elixir.TuistWeb.API.Schemas.AuthenticationTokens
      x-validate:
    CreateAccountToken:
      description: The request to create a new account token.
      properties:
        scopes:
          description: The scopes for the new account token.
          items:
            description: The scope of the token.
            enum:
              - account_registry_read
            title: AccountTokenScope
            type: string
            x-struct:
            x-validate:
          type: array
          x-struct:
          x-validate:
      required:
        - scopes
      title: CreateAccountToken
      type: object
      x-struct:
      x-validate:
    PreviewIndexPageSize:
      default: 10
      description: The maximum number of preview to return in a single page.
      maximum: 20
      minimum: 1
      title: PreviewIndexPageSize
      type: integer
      x-struct:
      x-validate:
    User:
      description: A user.
      properties:
        email:
          description: The user's email
          type: string
          x-struct:
          x-validate:
        id:
          description: The user's unique identifier
          type: number
          x-struct:
          x-validate:
        name:
          description: The user's name
          type: string
          x-struct:
          x-validate:
      required:
        - id
        - email
        - name
      title: User
      type: object
      x-struct: Elixir.TuistWeb.API.Schemas.User
      x-validate:
  securitySchemes:
    authorization:
      scheme: bearer
      type: http
    cookie:
      in: cookie
      name: _tuist_cloud_key
      type: apiKey
    oauth2:
      flows:
        authorizationCode:
          authorizationUrl: /oauth2/authorize
          scopes:
            read: Read access to resources
            write: Write access to resources
          tokenUrl: /oauth2/token
      type: oauth2
info:
  title: Tuist
  version: 0.1.0
  x-logo:
    altText: Tuist logo
    url: http://localhost:8080/images/open-graph/squared.png
openapi: 3.0.0
paths:
  /api/cache/multipart/complete:
    post:
      callbacks: {}
      description: Given the upload ID and all the parts with their ETags, this endpoint completes the multipart upload. The cache will then be able to serve the artifact.
      operationId: completeCacheArtifactMultipartUpload
      parameters:
        - description: The category of the cache. It's used to differentiate between different types of caches.
          in: query
          name: cache_category
          required: false
          schema:
            $ref: '#/components/schemas/CacheCategory'
        - description: The project identifier '{account_name}/{project_name}'.
          in: query
          name: project_id
          required: true
          schema:
            type: string
            x-struct:
            x-validate:
        - description: The hash that uniquely identifies the artifact in the cache.
          in: query
          name: hash
          required: true
          schema:
            type: string
            x-struct:
            x-validate:
        - description: The upload ID.
          in: query
          name: upload_id
          required: true
          schema:
            type: string
            x-struct:
            x-validate:
        - description: The name of the artifact.
          in: query
          name: name
          required: true
          schema:
            type: string
            x-struct:
            x-validate:
      requestBody:
        content:
          application/json:
            schema:
              properties:
                parts:
                  items:
                    properties:
                      etag:
                        description: The ETag of the part
                        type: string
                        x-struct:
                        x-validate:
                      part_number:
                        description: The part number
                        type: integer
                        x-struct:
                        x-validate:
                    type: object
                    x-struct:
                    x-validate:
                  type: array
                  x-struct:
                  x-validate:
              type: object
              x-struct:
              x-validate:
        description: Multi-part upload parts
        required: false
      responses:
        200:
          content:
            application/json:
              schema:
                description: This response confirms that the upload has been completed successfully. The cache will now be able to serve the artifact.
                properties:
                  data:
                    properties: {}
                    type: object
                    x-struct:
                    x-validate:
                  status:
                    default: success
                    enum:
                      - success
                    type: string
                    x-struct:
                    x-validate:
                title: CacheArtifactMultipartUploadCompletion
                type: object
                x-struct:
                x-validate:
          description: The upload has been completed
        401:
          content:
            application/json:
              schema:
                $ref: '#/components/schemas/Error'
          description: You need to be authenticated to access this resource
        402:
          content:
            application/json:
              schema:
                $ref: '#/components/schemas/Error'
          description: The account has an invalid plan
        403:
          content:
            application/json:
              schema:
                $ref: '#/components/schemas/Error'
          description: The authenticated subject is not authorized to perform this action
        404:
          content:
            application/json:
              schema:
                $ref: '#/components/schemas/Error'
          description: The project doesn't exist
      summary: It completes a multi-part upload.
      tags:
        - Cache
  /api/analytics:
    post:
      callbacks: {}
      operationId: createCommandEvent
      parameters:
        - description: The project id.
          in: query
          name: project_id
          required: true
          schema:
            type: string
            x-struct:
            x-validate:
      requestBody:
        content:
          application/json:
            schema:
              properties:
                build_run_id:
                  description: The build run identifier.
                  type: string
                  x-struct:
                  x-validate:
                client_id:
                  description: The client id of the command.
                  type: string
                  x-struct:
                  x-validate:
                command_arguments:
                  description: The arguments of the command.
                  items:
                    type: string
                    x-struct:
                    x-validate:
                  type: array
                  x-struct:
                  x-validate:
                duration:
                  description: The duration of the command.
                  type: integer
                  x-struct:
                  x-validate:
                error_message:
                  description: The error message of the command.
                  type: string
                  x-struct:
                  x-validate:
                git_branch:
                  description: The git branch.
                  type: string
                  x-struct:
                  x-validate:
                git_commit_sha:
                  description: The commit SHA.
                  type: string
                  x-struct:
                  x-validate:
                git_ref:
                  description: The git ref. When on CI, the value can be equal to remote reference such as `refs/pull/1234/merge`.
                  type: string
                  x-struct:
                  x-validate:
                git_remote_url_origin:
                  description: The git remote URL origin.
                  type: string
                  x-struct:
                  x-validate:
                is_ci:
                  description: Whether the command was run in a CI environment.
                  type: boolean
                  x-struct:
                  x-validate:
                macos_version:
                  description: The version of macOS that ran the command.
                  type: string
                  x-struct:
                  x-validate:
                name:
                  description: The name of the command.
                  type: string
                  x-struct:
                  x-validate:
                params:
                  deprecated: true
                  description: Extra parameters.
                  properties:
                    cacheable_targets:
                      description: A list of cacheable targets.
                      items:
                        type: string
                        x-struct:
                        x-validate:
                      type: array
                      x-struct:
                      x-validate:
                    local_cache_target_hits:
                      description: A list of local cache target hits.
                      items:
                        type: string
                        x-struct:
                        x-validate:
                      type: array
                      x-struct:
                      x-validate:
                    local_test_target_hits:
                      description: A list of local targets whose tests were skipped.
                      items:
                        type: string
                        x-struct:
                        x-validate:
                      type: array
                      x-struct:
                      x-validate:
                    remote_cache_target_hits:
                      description: A list of remote cache target hits.
                      items:
                        type: string
                        x-struct:
                        x-validate:
                      type: array
                      x-struct:
                      x-validate:
                    remote_test_target_hits:
                      description: A list of remote targets whose tests were skipped.
                      items:
                        type: string
                        x-struct:
                        x-validate:
                      type: array
                      x-struct:
                      x-validate:
                    test_targets:
                      description: The list of targets that were tested.
                      items:
                        type: string
                        x-struct:
                        x-validate:
                      type: array
                      x-struct:
                      x-validate:
                  type: object
                  x-struct:
                  x-validate:
                preview_id:
                  description: The preview identifier.
                  type: string
                  x-struct:
                  x-validate:
                ran_at:
                  description: The date for when the command was run.
                  format: string
                  type: string
                  x-struct:
                  x-validate:
                status:
                  description: The status of the command.
                  enum:
                    - success
                    - failure
                  type: string
                  x-struct:
                  x-validate:
                subcommand:
                  description: The subcommand of the command.
                  type: string
                  x-struct:
                  x-validate:
                swift_version:
                  description: The version of Swift that ran the command.
                  type: string
                  x-struct:
                  x-validate:
                tuist_version:
                  description: The version of Tuist that ran the command.
                  type: string
                  x-struct:
                  x-validate:
                xcode_graph:
                  description: The schema for the Xcode graph.
                  properties:
                    binary_build_duration:
                      description: The estimated time in milliseconds that would take to build the part of the graph that has been replaced as binaries.
                      type: integer
                      x-struct:
                      x-validate:
                    name:
                      description: Name of the Xcode graph
                      type: string
                      x-struct:
                      x-validate:
                    projects:
                      description: Projects present in an Xcode graph
                      items:
                        properties:
                          name:
                            description: Name of the project
                            type: string
                            x-struct:
                            x-validate:
                          path:
                            description: Path of the project
                            type: string
                            x-struct:
                            x-validate:
                          targets:
                            description: Targets present in a project
                            items:
                              properties:
                                binary_cache_metadata:
                                  description: Binary cache metadata
                                  properties:
                                    build_duration:
                                      description: The compilation time of a binary in milliseconds.
                                      type: integer
                                      x-struct:
                                      x-validate:
                                    hash:
                                      description: Hash of the target
                                      type: string
                                      x-struct:
                                      x-validate:
                                    hit:
                                      description: The binary cache hit status
                                      enum:
                                        - miss
                                        - local
                                        - remote
                                      type: string
                                      x-struct:
                                      x-validate:
                                  required:
                                    - hash
                                    - hit
                                  type: object
                                  x-struct:
                                  x-validate:
                                name:
                                  description: Name of the target
                                  type: string
                                  x-struct:
                                  x-validate:
                                selective_testing_metadata:
                                  description: Selective testing metadata
                                  properties:
                                    hash:
                                      description: Hash of the target
                                      type: string
                                      x-struct:
                                      x-validate:
                                    hit:
                                      description: The selective testing hit status
                                      enum:
                                        - miss
                                        - local
                                        - remote
                                      type: string
                                      x-struct:
                                      x-validate:
                                  required:
                                    - hash
                                    - hit
                                  type: object
                                  x-struct:
                                  x-validate:
                              required:
                                - name
                              type: object
                              x-struct:
                              x-validate:
                            type: array
                            x-struct:
                            x-validate:
                        required:
                          - name
                          - path
                          - targets
                        x-struct:
                        x-validate:
                      type: array
                      x-struct:
                      x-validate:
                  required:
                    - name
                    - projects
                  type: object
                  x-struct:
                  x-validate:
              required:
                - name
                - duration
                - tuist_version
                - swift_version
                - macos_version
                - is_ci
                - client_id
              type: object
              x-struct:
              x-validate:
        description: Command event params
        required: false
      responses:
        200:
          content:
            application/json:
              schema:
                $ref: '#/components/schemas/CommandEvent'
          description: The command event was created
        401:
          content:
            application/json:
              schema:
                $ref: '#/components/schemas/Error'
          description: You need to be authenticated to access this resource
        403:
          content:
            application/json:
              schema:
                $ref: '#/components/schemas/Error'
          description: You don't have permission to create command events for the project.
      summary: Create a a new command analytics event
      tags:
        - Analytics
  /api/projects/{account_handle}/{project_handle}/previews/start:
    post:
      callbacks: {}
      description: The endpoint returns an upload ID that can be used to generate URLs for the individual parts and complete the upload.
      operationId: startPreviewsMultipartUpload
      parameters:
        - description: The handle of the account.
          in: path
          name: account_handle
          required: true
          schema:
            type: string
            x-struct:
            x-validate:
        - description: The handle of the project.
          in: path
          name: project_handle
          required: true
          schema:
            type: string
            x-struct:
            x-validate:
      requestBody:
        content:
          application/json:
            schema:
              properties:
                bundle_identifier:
                  description: The bundle identifier of the preview.
                  type: string
                  x-struct:
                  x-validate:
                display_name:
                  description: The display name of the preview.
                  type: string
                  x-struct:
                  x-validate:
                git_branch:
                  description: The git branch associated with the preview.
                  type: string
                  x-struct:
                  x-validate:
                git_commit_sha:
                  description: The git commit SHA associated with the preview.
                  type: string
                  x-struct:
                  x-validate:
                git_ref:
                  description: The git ref associated with the preview.
                  type: string
                  x-struct:
                  x-validate:
                supported_platforms:
                  description: The supported platforms of the preview.
                  items:
                    $ref: '#/components/schemas/PreviewSupportedPlatform'
                  type: array
                  x-struct:
                  x-validate:
                type:
                  default: app_bundle
                  description: The type of the preview to upload.
                  enum:
                    - app_bundle
                    - ipa
                  type: string
                  x-struct:
                  x-validate:
                version:
                  description: The version of the preview.
                  type: string
                  x-struct:
                  x-validate:
              type: object
              x-struct:
              x-validate:
        description: Preview upload request params
        required: false
      responses:
        200:
          content:
            application/json:
              schema:
                description: The upload has been initiated and preview and upload unique identifier are returned to upload the various parts using multi-part uploads
                properties:
                  data:
                    description: Data that contains preview and upload unique identifier associated with the multipart upload to use when uploading parts
                    properties:
                      app_build_id:
                        description: The id of the app build.
                        type: string
                        x-struct:
                        x-validate:
                      preview_id:
                        deprecated: true
                        description: The id of the preview.
                        type: string
                        x-struct:
                        x-validate:
                      upload_id:
                        description: The upload ID
                        type: string
                        x-struct:
                        x-validate:
                    required:
                      - upload_id
                      - app_build_id
                    type: object
                    x-struct:
                    x-validate:
                  status:
                    default: success
                    enum:
                      - success
                    type: string
                    x-struct:
                    x-validate:
                required:
                  - status
                  - data
                title: PreviewArtifactUpload
                type: object
                x-struct:
                x-validate:
          description: The upload has been started
        401:
          content:
            application/json:
              schema:
                $ref: '#/components/schemas/Error'
          description: You need to be authenticated to access this resource
        403:
          content:
            application/json:
              schema:
                $ref: '#/components/schemas/Error'
          description: The authenticated subject is not authorized to perform this action
        404:
          content:
            application/json:
              schema:
                $ref: '#/components/schemas/Error'
          description: The project doesn't exist
      summary: It initiates a multipart upload for a preview artifact.
      tags:
        - Previews
  /api/auth:
    post:
      callbacks: {}
      description: This endpoint returns API tokens for a given email and password.
      operationId: authenticate
      parameters: []
      requestBody:
        content:
          application/json:
            schema:
              properties:
                email:
                  description: The email to authenticate with.
                  type: string
                  x-struct:
                  x-validate:
                password:
                  description: The password to authenticate with.
                  type: string
                  x-struct:
                  x-validate:
              required:
                - email
                - password
              type: object
              x-struct:
              x-validate:
        description: Authentication params.
        required: false
      responses:
        200:
          content:
            application/json:
              schema:
                $ref: '#/components/schemas/AuthenticationTokens'
          description: Successfully authenticated and returned new API tokens.
        401:
          content:
            application/json:
              schema:
                $ref: '#/components/schemas/Error'
          description: Invalid email or password.
        429:
          content:
            application/json:
              schema:
                $ref: '#/components/schemas/Error'
          description: You've exceeded the rate limit.
      summary: Authenticate with email and password.
      tags:
        - Authentication
  /api/auth/refresh_token:
    post:
      callbacks: {}
      description: This endpoint returns new tokens for a given refresh token if the refresh token is valid.
      operationId: refreshToken
      parameters: []
      requestBody:
        content:
          application/json:
            schema:
              properties:
                refresh_token:
                  description: User refresh token
                  type: string
                  x-struct:
                  x-validate:
              required:
                - refresh_token
              type: object
              x-struct:
              x-validate:
        description: Token params
        required: false
      responses:
        200:
          content:
            application/json:
              schema:
                $ref: '#/components/schemas/AuthenticationTokens'
          description: Succcessfully generated new API tokens.
        401:
          content:
            application/json:
              schema:
                $ref: '#/components/schemas/Error'
          description: You need to be authenticated to issue new tokens
      summary: Request new tokens.
      tags:
        - Authentication
  /api/projects/{account_handle}/{project_handle}/bundles:
    post:
      callbacks: {}
      operationId: createBundle
      parameters:
        - description: The handle of the account.
          in: path
          name: account_handle
          required: true
          schema:
            type: string
            x-struct:
            x-validate:
        - description: The handle of the project.
          in: path
          name: project_handle
          required: true
          schema:
            type: string
            x-struct:
            x-validate:
      requestBody:
        content:
          application/json:
            schema:
              description: Request schema for bundle creation
              properties:
                bundle:
                  properties:
                    app_bundle_id:
                      description: The bundle ID of the app
                      type: string
                      x-struct:
                      x-validate:
                    artifacts:
                      description: The artifacts in this bundle
                      items:
                        $ref: '#/components/schemas/BundleArtifact'
                      type: array
                      x-struct:
                      x-validate:
                    download_size:
                      description: The bundle download size in bytes
                      type: integer
                      x-struct:
                      x-validate:
                    git_branch:
                      description: The git branch associated with the bundle.
                      type: string
                      x-struct:
                      x-validate:
                    git_commit_sha:
                      description: The git commit SHA associated with the bundle.
                      type: string
                      x-struct:
                      x-validate:
                    git_ref:
                      description: Git reference of the repository. When run from CI in a pull request, this will be the remote reference to the pull request, such as `refs/pull/23958/merge`.
                      type: string
                      x-struct:
                      x-validate:
                    install_size:
                      description: The bundle install size in bytes
                      type: integer
                      x-struct:
                      x-validate:
                    name:
                      description: The name of the bundle
                      type: string
                      x-struct:
                      x-validate:
                    supported_platforms:
                      description: List of supported platforms
                      items:
                        $ref: '#/components/schemas/BundleSupportedPlatform'
                      type: array
                      x-struct:
                      x-validate:
                    version:
                      description: The version of the bundle
                      type: string
                      x-struct:
                      x-validate:
                  required:
                    - bundle_id
                    - name
                    - supported_platforms
                    - version
                    - install_size
                    - artifacts
                  type: object
                  x-struct:
                  x-validate:
              required:
                - bundle
              title: BundleRequest
              type: object
              x-struct:
              x-validate:
        description: Bundle params
        required: false
      responses:
        200:
          content:
            application/json:
              schema:
                $ref: '#/components/schemas/Bundle'
          description: The bundle was created successfully
        400:
          content:
            application/json:
              schema:
                $ref: '#/components/schemas/ValidationError'
          description: Validation errors occurred
        401:
          content:
            application/json:
              schema:
                $ref: '#/components/schemas/Error'
          description: You need to be authenticated to create a bundle
        403:
          content:
            application/json:
              schema:
                $ref: '#/components/schemas/Error'
          description: You are not authorized to create a bundle
      summary: Create a new bundle with artifacts
      tags:
        - Bundles
  /api/auth/device_code/{device_code}:
    get:
      callbacks: {}
      description: This endpoint returns a token for a given device code if the device code is authenticated.
      operationId: getDeviceCode
      parameters:
        - description: The device code to query.
          in: path
          name: device_code
          required: true
          schema:
            type: string
            x-struct:
            x-validate:
      responses:
        200:
          content:
            application/json:
              schema:
                description: Token to authenticate the user with.
                properties:
                  access_token:
                    description: A short-lived token to authenticate API requests as user.
                    type: string
                    x-struct:
                    x-validate:
                  refresh_token:
                    description: A token to generate new access tokens when they expire.
                    type: string
                    x-struct:
                    x-validate:
                  token:
                    deprecated: true
                    description: User authentication token
                    type: string
                    x-struct:
                    x-validate:
                title: DeviceCodeAuthenticationTokens
                type: object
                x-struct:
                x-validate:
          description: The device code is authenticated
        202:
          content:
            application/json:
              schema:
                type: object
                x-struct:
                x-validate:
          description: The device code is not authenticated
        400:
          content:
            application/json:
              schema:
                $ref: '#/components/schemas/Error'
          description: The request was not accepted, e.g., when the device code is expired
      summary: Get a specific device code.
      tags:
        - Authentication
  /api/runs/{run_id}/start:
    post:
      callbacks: {}
      description: The endpoint returns an upload ID that can be used to generate URLs for the individual parts and complete the upload.
      operationId: startAnalyticsArtifactMultipartUpload
      parameters:
        - description: The id of the command event UUID.
          in: path
          name: run_id
          required: true
          schema:
            type: string
            x-struct:
            x-validate:
      requestBody:
        content:
          application/json:
            schema:
              $ref: '#/components/schemas/CommandEventArtifact'
        description: Artifact to upload
        required: false
      responses:
        200:
          content:
            application/json:
              schema:
                $ref: '#/components/schemas/ArtifactUploadID'
          description: The upload has been started
        401:
          content:
            application/json:
              schema:
                $ref: '#/components/schemas/Error'
          description: You need to be authenticated to access this resource
        403:
          content:
            application/json:
              schema:
                $ref: '#/components/schemas/Error'
          description: The authenticated subject is not authorized to perform this action
        404:
          content:
            application/json:
              schema:
                $ref: '#/components/schemas/Error'
          description: The command event doesn't exist
      summary: It initiates a multipart upload for a command event artifact.
      tags:
        - Analytics
  /api/projects:
    get:
      callbacks: {}
      operationId: listProjects
      parameters: []
      responses:
        200:
          content:
            application/json:
              schema:
                properties:
                  projects:
                    items:
                      $ref: '#/components/schemas/Project'
                    type: array
                    x-struct:
                    x-validate:
                required:
                  - projects
                type: object
                x-struct:
                x-validate:
          description: List of projects
        401:
          content:
            application/json:
              schema:
                $ref: '#/components/schemas/Error'
          description: You need to be authenticated to access this resource
      summary: List projects the authenticated user has access to.
      tags:
        - Projects
    post:
      callbacks: {}
      operationId: createProject
      parameters: []
      requestBody:
        content:
          application/json:
            schema:
              properties:
                full_handle:
                  description: The full handle of the project that should be created.
                  example: tuist/tuist
                  type: string
                  x-struct:
                  x-validate:
                name:
                  deprecated: true
                  description: The name of the project that should be created.
                  type: string
                  x-struct:
                  x-validate:
                organization:
                  deprecated: true
                  description: Organization to create the project with. If not specified, the project will be created with the current user's personal account.
                  type: string
                  x-struct:
                  x-validate:
              type: object
              x-struct:
              x-validate:
        description: Projects params
        required: false
      responses:
        200:
          content:
            application/json:
              schema:
                $ref: '#/components/schemas/Project'
          description: The project was created
        400:
          content:
            application/json:
              schema:
                $ref: '#/components/schemas/Error'
          description: The account was not found
        401:
          content:
            application/json:
              schema:
                $ref: '#/components/schemas/Error'
          description: You need to be authenticated to access this resource
        403:
          content:
            application/json:
              schema:
                $ref: '#/components/schemas/Error'
          description: The authenticated subject is not authorized to perform this action
      summary: Create a new project.
      tags:
        - Projects
  /api/projects/{account_handle}/{project_handle}/tokens:
    get:
      callbacks: {}
      description: This endpoint returns all tokens for a given project.
      operationId: listProjectTokens
      parameters:
        - description: The account handle.
          in: path
          name: account_handle
          required: true
          schema:
            type: string
            x-struct:
            x-validate:
        - description: The project handle.
          in: path
          name: project_handle
          required: true
          schema:
            type: string
            x-struct:
            x-validate:
      responses:
        200:
          content:
            application/json:
              schema:
                description: A list of project tokens.
                properties:
                  tokens:
                    items:
                      $ref: '#/components/schemas/ProjectToken'
                    type: array
                    x-struct:
                    x-validate:
                required:
                  - tokens
                title: Tokens
                type: object
                x-struct:
                x-validate:
          description: A list of project tokens.
        401:
          content:
            application/json:
              schema:
                $ref: '#/components/schemas/Error'
          description: You need to be authenticated to list tokens
        403:
          content:
            application/json:
              schema:
                $ref: '#/components/schemas/Error'
          description: You need to be authorized to list tokens
        404:
          content:
            application/json:
              schema:
                $ref: '#/components/schemas/Error'
          description: The project was not found
      summary: List all project tokens.
      tags:
        - Project tokens
    post:
      callbacks: {}
      description: This endpoint returns a new project token.
      operationId: createProjectToken
      parameters:
        - description: The account handle.
          in: path
          name: account_handle
          required: true
          schema:
            type: string
            x-struct:
            x-validate:
        - description: The project handle.
          in: path
          name: project_handle
          required: true
          schema:
            type: string
            x-struct:
            x-validate:
      responses:
        200:
          content:
            application/json:
              schema:
                description: A new project token.
                properties:
                  token:
                    description: The generated project token.
                    type: string
                    x-struct:
                    x-validate:
                required:
                  - token
                title: ProjectFullToken
                type: object
                x-struct:
                x-validate:
          description: A project token was generated
        401:
          content:
            application/json:
              schema:
                $ref: '#/components/schemas/Error'
          description: You need to be authenticated to issue new tokens
        403:
          content:
            application/json:
              schema:
                $ref: '#/components/schemas/Error'
          description: You need to be authorized to issue new tokens
        404:
          content:
            application/json:
              schema:
                $ref: '#/components/schemas/Error'
          description: The project was not found
      summary: Create a new project token.
      tags:
        - Project tokens
  /api/organizations/{organization_name}/usage:
    get:
      callbacks: {}
      description: Returns the usage of the organization with the given identifier. (e.g. number of remote cache hits)
      operationId: showOrganizationUsage
      parameters:
        - description: The name of the organization to show.
          in: path
          name: organization_name
          required: true
          schema:
            type: string
            x-struct:
            x-validate:
      responses:
        200:
          content:
            application/json:
              schema:
                $ref: '#/components/schemas/OrganizationUsage'
          description: The organization usage
        401:
          content:
            application/json:
              schema:
                $ref: '#/components/schemas/Error'
          description: You need to be authenticated to access this resource
        403:
          content:
            application/json:
              schema:
                $ref: '#/components/schemas/Error'
          description: The authenticated subject is not authorized to perform this action
        404:
          content:
            application/json:
              schema:
                $ref: '#/components/schemas/Error'
          description: The organization with the given name was not found
      summary: Shows the usage of an organization
      tags:
        - Organizations
  /api/cache/multipart/start:
    post:
      callbacks: {}
      description: The endpoint returns an upload ID that can be used to generate URLs for the individual parts and complete the upload.
      operationId: startCacheArtifactMultipartUpload
      parameters:
        - description: The category of the cache. It's used to differentiate between different types of caches.
          in: query
          name: cache_category
          required: false
          schema:
            $ref: '#/components/schemas/CacheCategory'
        - description: The project identifier '{account_name}/{project_name}'.
          in: query
          name: project_id
          required: true
          schema:
            type: string
            x-struct:
            x-validate:
        - description: The hash that uniquely identifies the artifact in the cache.
          in: query
          name: hash
          required: true
          schema:
            type: string
            x-struct:
            x-validate:
        - description: The name of the artifact.
          in: query
          name: name
          required: true
          schema:
            type: string
            x-struct:
            x-validate:
      responses:
        200:
          content:
            application/json:
              schema:
                $ref: '#/components/schemas/ArtifactUploadID'
          description: The upload has been started
        401:
          content:
            application/json:
              schema:
                $ref: '#/components/schemas/Error'
          description: You need to be authenticated to access this resource
        402:
          content:
            application/json:
              schema:
                $ref: '#/components/schemas/Error'
          description: The account has an invalid plan
        403:
          content:
            application/json:
              schema:
                $ref: '#/components/schemas/Error'
          description: The authenticated subject is not authorized to perform this action
        404:
          content:
            application/json:
              schema:
                $ref: '#/components/schemas/Error'
          description: The project doesn't exist
      summary: It initiates a multipart upload in the cache.
      tags:
        - Cache
  /api/projects/{account_handle}/{project_handle}/cache/ac/{hash}:
    get:
      callbacks: {}
      description: This endpoint gets an item from the action cache.
      operationId: getCacheActionItem
      parameters:
        - description: The name of the account that the project belongs to.
          in: path
          name: account_handle
          required: true
          schema:
            type: string
            x-struct:
            x-validate:
        - description: The name of the project the cache action item belongs to.
          in: path
          name: project_handle
          required: true
          schema:
            type: string
            x-struct:
            x-validate:
        - description: The hash that uniquely identifies an item in the action cache.
          in: path
          name: hash
          required: true
          schema:
            type: string
            x-struct:
            x-validate:
      responses:
        200:
          content:
            application/json:
              schema:
                $ref: '#/components/schemas/CacheActionItem'
          description: The item exists in the action cache
        401:
          content:
            application/json:
              schema:
                $ref: '#/components/schemas/Error'
          description: You need to be authenticated to access this resource
        402:
          content:
            application/json:
              schema:
                $ref: '#/components/schemas/Error'
          description: The account has an invalid plan
        403:
          content:
            application/json:
              schema:
                $ref: '#/components/schemas/Error'
          description: The authenticated subject is not authorized to perform this action
        404:
          content:
            application/json:
              schema:
                $ref: '#/components/schemas/Error'
          description: The item doesn't exist in the actino cache
      summary: Get a cache action item.
      tags:
        - Cache
  /api/cache/multipart/generate-url:
    post:
      callbacks: {}
      description: Given an upload ID and a part number, this endpoint returns a signed URL that can be used to upload a part of a multipart upload. The URL is short-lived and expires in 120 seconds.
      operationId: generateCacheArtifactMultipartUploadURL
      parameters:
        - description: The category of the cache. It's used to differentiate between different types of caches.
          in: query
          name: cache_category
          required: false
          schema:
            $ref: '#/components/schemas/CacheCategory'
        - description: The size in bytes of the part that will be uploaded. It's used to generate the signed URL.
          in: query
          name: content_length
          required: false
          schema:
            type: integer
            x-struct:
            x-validate:
        - description: The project identifier '{account_name}/{project_name}'.
          in: query
          name: project_id
          required: true
          schema:
            type: string
            x-struct:
            x-validate:
        - description: The hash that uniquely identifies the artifact in the cache.
          in: query
          name: hash
          required: true
          schema:
            type: string
            x-struct:
            x-validate:
        - description: The part number of the multipart upload.
          in: query
          name: part_number
          required: true
          schema:
            type: integer
            x-struct:
            x-validate:
        - description: The upload ID.
          in: query
          name: upload_id
          required: true
          schema:
            type: string
            x-struct:
            x-validate:
        - description: The name of the artifact.
          in: query
          name: name
          required: true
          schema:
            type: string
            x-struct:
            x-validate:
      responses:
        200:
          content:
            application/json:
              schema:
                $ref: '#/components/schemas/ArtifactMultipartUploadURL'
          description: The URL has been generated
        401:
          content:
            application/json:
              schema:
                $ref: '#/components/schemas/Error'
          description: You need to be authenticated to access this resource
        402:
          content:
            application/json:
              schema:
                $ref: '#/components/schemas/Error'
          description: The account has an invalid plan
        403:
          content:
            application/json:
              schema:
                $ref: '#/components/schemas/Error'
          description: The authenticated subject is not authorized to perform this action
        404:
          content:
            application/json:
              schema:
                $ref: '#/components/schemas/Error'
          description: The project doesn't exist
      summary: It generates a signed URL for uploading a part.
      tags:
        - Cache
  /api/auth/apple:
    post:
      callbacks: {}
      description: This endpoint returns API tokens for a given Apple identity token and authorization code from the first-party Tuist iOS app.
      operationId: authenticateApple
      parameters: []
      requestBody:
        content:
          application/json:
            schema:
              properties:
                authorization_code:
                  description: The Apple authorization code.
                  type: string
                  x-struct:
                  x-validate:
                identity_token:
                  description: The Apple identity token.
                  type: string
                  x-struct:
                  x-validate:
              required:
                - identity_token
                - authorization_code
              type: object
              x-struct:
              x-validate:
        description: Apple authentication params.
        required: false
      responses:
        200:
          content:
            application/json:
              schema:
<<<<<<< HEAD
                $ref: "#/components/schemas/AuthenticationTokens"
=======
                $ref: '#/components/schemas/AuthenticationTokens'
>>>>>>> 411ca564
          description: Successfully authenticated and returned new API tokens.
        400:
          content:
            application/json:
              schema:
<<<<<<< HEAD
                $ref: "#/components/schemas/Error"
=======
                $ref: '#/components/schemas/Error'
>>>>>>> 411ca564
          description: Invalid request parameters.
        401:
          content:
            application/json:
              schema:
<<<<<<< HEAD
                $ref: "#/components/schemas/Error"
=======
                $ref: '#/components/schemas/Error'
>>>>>>> 411ca564
          description: Invalid Apple identity token or authorization code.
      summary: Authenticate with Apple identity token.
      tags:
        - Authentication
  /api/projects/{account_handle}/{project_handle}/cache/ac:
    post:
      callbacks: {}
      description: The endpoint caches a given action item without uploading a file. To upload files, use the multipart upload instead.
      operationId: uploadCacheActionItem
      parameters:
        - description: The name of the account that the project belongs to.
          in: path
          name: account_handle
          required: true
          schema:
            type: string
            x-struct:
            x-validate:
        - description: The name of the project to clean cache for
          in: path
          name: project_handle
          required: true
          schema:
            type: string
            x-struct:
            x-validate:
      requestBody:
        content:
          application/json:
            schema:
              properties:
                hash:
                  description: The hash of the cache action item.
                  type: string
                  x-struct:
                  x-validate:
              title: CacheActionItemUploadParams
              type: object
              x-struct:
              x-validate:
        description: Cache action item upload params
        required: false
      responses:
        200:
          content:
            application/json:
              schema:
                $ref: '#/components/schemas/CacheActionItem'
          description: The request is valid but the cache action item already exists
        201:
          content:
            application/json:
              schema:
                $ref: '#/components/schemas/CacheActionItem'
          description: The action item was cached
        400:
          content:
            application/json:
              schema:
                $ref: '#/components/schemas/Error'
          description: The request has missing or invalid parameters
        401:
          content:
            application/json:
              schema:
                $ref: '#/components/schemas/Error'
          description: You need to be authenticated to access this resource
        402:
          content:
            application/json:
              schema:
                $ref: '#/components/schemas/Error'
          description: The account has an invalid plan
        403:
          content:
            application/json:
              schema:
                $ref: '#/components/schemas/Error'
          description: The authenticated subject is not authorized to perform this action
        404:
          content:
            application/json:
              schema:
                $ref: '#/components/schemas/Error'
          description: The project doesn't exist
      summary: It uploads a given cache action item.
      tags:
        - Cache
  /api/organizations/{organization_name}:
    delete:
      callbacks: {}
      deprecated: true
      description: Deletes the organization with the given name.
      operationId: deleteOrganization
      parameters:
        - description: The name of the organization to delete.
          in: path
          name: organization_name
          required: true
          schema:
            type: string
            x-struct:
            x-validate:
      responses:
        204:
          description: The organization was deleted
        401:
          content:
            application/json:
              schema:
                $ref: '#/components/schemas/Error'
          description: You need to be authenticated to access this resource
        403:
          content:
            application/json:
              schema:
                $ref: '#/components/schemas/Error'
          description: The authenticated subject is not authorized to perform this action
        404:
          content:
            application/json:
              schema:
                $ref: '#/components/schemas/Error'
          description: The organization with the given name was not found
      summary: Deletes an organization
      tags:
        - Organizations
    get:
      callbacks: {}
      description: Returns the organization with the given identifier.
      operationId: showOrganization
      parameters:
        - description: The name of the organization to show.
          in: path
          name: organization_name
          required: true
          schema:
            type: string
            x-struct:
            x-validate:
      responses:
        200:
          content:
            application/json:
              schema:
                $ref: '#/components/schemas/Organization'
          description: The organization
        401:
          content:
            application/json:
              schema:
                $ref: '#/components/schemas/Error'
          description: You need to be authenticated to access this resource
        403:
          content:
            application/json:
              schema:
                $ref: '#/components/schemas/Error'
          description: The authenticated subject is not authorized to perform this action
        404:
          content:
            application/json:
              schema:
                $ref: '#/components/schemas/Error'
          description: The organization with the given name was not found
      summary: Shows an organization
      tags:
        - Organizations
    patch:
      callbacks: {}
      description: Updates an organization with given parameters.
      operationId: updateOrganization (2)
      parameters:
        - description: The name of the organization to update.
          in: path
          name: organization_name
          required: true
          schema:
            type: string
            x-struct:
            x-validate:
      requestBody:
        content:
          application/json:
            schema:
              properties:
                sso_organization_id:
                  description: The SSO organization ID to be associated with the SSO provider
                  nullable: true
                  type: string
                  x-struct:
                  x-validate:
                sso_provider:
                  description: The SSO provider to set up for the organization
                  enum:
                    - google
                    - okta
                    - none
                  type: string
                  x-struct:
                  x-validate:
              type: object
              x-struct:
              x-validate:
        description: Organization update params
        required: false
      responses:
        200:
          content:
            application/json:
              schema:
                $ref: '#/components/schemas/Organization'
          description: The organization
        400:
          content:
            application/json:
              schema:
                $ref: '#/components/schemas/Error'
          description: The organization could not be updated due to a validation error
        401:
          content:
            application/json:
              schema:
                $ref: '#/components/schemas/Error'
          description: You need to be authenticated to access this resource
        403:
          content:
            application/json:
              schema:
                $ref: '#/components/schemas/Error'
          description: The authenticated subject is not authorized to perform this action
        404:
          content:
            application/json:
              schema:
                $ref: '#/components/schemas/Error'
          description: The organization with the given name was not found
      summary: Updates an organization
      tags:
        - Organizations
    put:
      callbacks: {}
      description: Updates an organization with given parameters.
      operationId: updateOrganization
      parameters:
        - description: The name of the organization to update.
          in: path
          name: organization_name
          required: true
          schema:
            type: string
            x-struct:
            x-validate:
      requestBody:
        content:
          application/json:
            schema:
              properties:
                sso_organization_id:
                  description: The SSO organization ID to be associated with the SSO provider
                  nullable: true
                  type: string
                  x-struct:
                  x-validate:
                sso_provider:
                  description: The SSO provider to set up for the organization
                  enum:
                    - google
                    - okta
                    - none
                  type: string
                  x-struct:
                  x-validate:
              type: object
              x-struct:
              x-validate:
        description: Organization update params
        required: false
      responses:
        200:
          content:
            application/json:
              schema:
                $ref: '#/components/schemas/Organization'
          description: The organization
        400:
          content:
            application/json:
              schema:
                $ref: '#/components/schemas/Error'
          description: The organization could not be updated due to a validation error
        401:
          content:
            application/json:
              schema:
                $ref: '#/components/schemas/Error'
          description: You need to be authenticated to access this resource
        403:
          content:
            application/json:
              schema:
                $ref: '#/components/schemas/Error'
          description: The authenticated subject is not authorized to perform this action
        404:
          content:
            application/json:
              schema:
                $ref: '#/components/schemas/Error'
          description: The organization with the given name was not found
      summary: Updates an organization
      tags:
        - Organizations
  /api/projects/{account_handle}/{project_handle}/previews/generate-url:
    post:
      callbacks: {}
      description: Given an upload ID and a part number, this endpoint returns a signed URL that can be used to upload a part of a multipart upload. The URL is short-lived and expires in 120 seconds.
      operationId: generatePreviewsMultipartUploadURL
      parameters:
        - description: The handle of the account.
          in: path
          name: account_handle
          required: true
          schema:
            type: string
            x-struct:
            x-validate:
        - description: The handle of the project.
          in: path
          name: project_handle
          required: true
          schema:
            type: string
            x-struct:
            x-validate:
      requestBody:
        content:
          application/json:
            schema:
              properties:
                app_build_id:
                  description: The id of the app build.
                  type: string
                  x-struct:
                  x-validate:
                multipart_upload_part:
                  $ref: '#/components/schemas/ArtifactMultipartUploadPart'
                preview_id:
                  deprecated: true
                  description: The id of the preview.
                  type: string
                  x-struct:
                  x-validate:
              required:
                - multipart_upload_part
                - preview_id
              type: object
              x-struct:
              x-validate:
        description: Artifact to generate a signed URL for
        required: false
      responses:
        200:
          content:
            application/json:
              schema:
                $ref: '#/components/schemas/ArtifactMultipartUploadURL'
          description: The URL has been generated
        401:
          content:
            application/json:
              schema:
                $ref: '#/components/schemas/Error'
          description: You need to be authenticated to access this resource
        403:
          content:
            application/json:
              schema:
                $ref: '#/components/schemas/Error'
          description: The authenticated subject is not authorized to perform this action
        404:
          content:
            application/json:
              schema:
                $ref: '#/components/schemas/Error'
          description: The project doesn't exist
      summary: It generates a signed URL for uploading a part.
      tags:
        - Previews
  /api/accounts/{account_handle}/tokens:
    post:
      callbacks: {}
      description: This endpoint returns a new account token.
      operationId: createAccountToken
      parameters:
        - description: The account handle.
          in: path
          name: account_handle
          required: true
          schema:
            type: string
            x-struct:
            x-validate:
      requestBody:
        content:
          application/json:
            schema:
              description: The request to create a new account token.
              properties:
                scopes:
                  description: The scopes for the new account token.
                  items:
                    description: The scope of the token.
                    enum:
                      - account_registry_read
                    title: AccountTokenScope
                    type: string
                    x-struct:
                    x-validate:
                  type: array
                  x-struct:
                  x-validate:
              required:
                - scopes
              title: CreateAccountToken
              type: object
              x-struct:
              x-validate:
        description: Create account token params
        required: false
      responses:
        200:
          content:
            application/json:
              schema:
                description: A new account token.
                properties:
                  token:
                    description: The generated account token.
                    type: string
                    x-struct:
                    x-validate:
                required:
                  - token
                title: AccountToken
                type: object
                x-struct:
                x-validate:
          description: An account token was generated
        401:
          content:
            application/json:
              schema:
                $ref: '#/components/schemas/Error'
          description: You need to be authenticated to issue new tokens
        403:
          content:
            application/json:
              schema:
                $ref: '#/components/schemas/Error'
          description: You need to be authorized to issue new tokens
        404:
          content:
            application/json:
              schema:
                $ref: '#/components/schemas/Error'
          description: The account was not found
      summary: Create a new account token.
      tags:
        - Account tokens
  /api/runs/{run_id}/generate-url:
    post:
      callbacks: {}
      description: Given an upload ID and a part number, this endpoint returns a signed URL that can be used to upload a part of a multipart upload. The URL is short-lived and expires in 120 seconds.
      operationId: generateAnalyticsArtifactMultipartUploadURL
      parameters:
        - description: The id of the command event.
          in: path
          name: run_id
          required: true
          schema:
            type: string
            x-struct:
            x-validate:
      requestBody:
        content:
          application/json:
            schema:
              properties:
                command_event_artifact:
                  $ref: '#/components/schemas/CommandEventArtifact'
                multipart_upload_part:
                  $ref: '#/components/schemas/ArtifactMultipartUploadPart'
              required:
                - command_event_artifact
                - multipart_upload_part
              type: object
              x-struct:
              x-validate:
        description: Artifact to generate a signed URL for
        required: false
      responses:
        200:
          content:
            application/json:
              schema:
                $ref: '#/components/schemas/ArtifactMultipartUploadURL'
          description: The URL has been generated
        401:
          content:
            application/json:
              schema:
                $ref: '#/components/schemas/Error'
          description: You need to be authenticated to access this resource
        403:
          content:
            application/json:
              schema:
                $ref: '#/components/schemas/Error'
          description: The authenticated subject is not authorized to perform this action
        404:
          content:
            application/json:
              schema:
                $ref: '#/components/schemas/Error'
          description: The project doesn't exist
      summary: It generates a signed URL for uploading a part.
      tags:
        - Analytics
  /api/projects/{account_handle}/{project_handle}/cache/clean:
    put:
      callbacks: {}
      operationId: cleanCache
      parameters:
        - description: The name of the account that the project belongs to.
          in: path
          name: account_handle
          required: true
          schema:
            type: string
            x-struct:
            x-validate:
        - description: The name of the project to clean cache for
          in: path
          name: project_handle
          required: true
          schema:
            type: string
            x-struct:
            x-validate:
      responses:
        204:
          description: The cache has been successfully cleaned
        401:
          content:
            application/json:
              schema:
                $ref: '#/components/schemas/Error'
          description: You need to be authenticated to access this resource
        403:
          content:
            application/json:
              schema:
                $ref: '#/components/schemas/Error'
          description: The authenticated subject is not authorized to perform this action
        404:
          content:
            application/json:
              schema:
                $ref: '#/components/schemas/Error'
          description: The project was not found
      summary: Cleans cache for a given project
      tags:
        - Cache
  /api/organizations/{organization_name}/invitations:
    delete:
      callbacks: {}
      description: Cancels an invitation for a given invitee email and an organization.
      operationId: cancelInvitation
      parameters:
        - description: The name of the organization.
          in: path
          name: organization_name
          required: true
          schema:
            type: string
            x-struct:
            x-validate:
      requestBody:
        content:
          application/json:
            schema:
              properties:
                invitee_email:
                  description: The email of the invitee.
                  type: string
                  x-struct:
                  x-validate:
              required:
                - invitee_email
              type: object
              x-struct:
              x-validate:
        description: Invitation params
        required: false
      responses:
        204:
          description: The invitation was cancelled
        401:
          content:
            application/json:
              schema:
                $ref: '#/components/schemas/Error'
          description: You need to be authenticated to access this resource
        403:
          content:
            application/json:
              schema:
                $ref: '#/components/schemas/Error'
          description: The authenticated subject is not authorized to perform this action
        404:
          content:
            application/json:
              schema:
                $ref: '#/components/schemas/Error'
          description: The invitation with the given invitee email and organization name was not found
      summary: Cancels an invitation
      tags:
        - Invitations
    post:
      callbacks: {}
      description: Invites a user with a given email to a given organization.
      operationId: createInvitation
      parameters:
        - description: The name of the organization.
          in: path
          name: organization_name
          required: true
          schema:
            type: string
            x-struct:
            x-validate:
      requestBody:
        content:
          application/json:
            schema:
              properties:
                invitee_email:
                  description: The email of the invitee.
                  type: string
                  x-struct:
                  x-validate:
              required:
                - invitee_email
              type: object
              x-struct:
              x-validate:
        description: Invitation params
        required: false
      responses:
        200:
          content:
            application/json:
              schema:
                $ref: '#/components/schemas/Invitation'
          description: The user was invited
        400:
          content:
            application/json:
              schema:
                $ref: '#/components/schemas/Error'
          description: The user could not be invited due to a validation error
        401:
          content:
            application/json:
              schema:
                $ref: '#/components/schemas/Error'
          description: You need to be authenticated to access this resource
        403:
          content:
            application/json:
              schema:
                $ref: '#/components/schemas/Error'
          description: The authenticated subject is not authorized to perform this action
        404:
          content:
            application/json:
              schema:
                $ref: '#/components/schemas/Error'
          description: The organization was not found
      summary: Creates an invitation
      tags:
        - Invitations
  /api/projects/{account_handle}/{project_handle}/previews:
    get:
      callbacks: {}
      description: This endpoint returns a list of previews for a given project.
      operationId: listPreviews
      parameters:
        - description: The handle of the account.
          in: path
          name: account_handle
          required: true
          schema:
            type: string
            x-struct:
            x-validate:
        - description: The handle of the project.
          in: path
          name: project_handle
          required: true
          schema:
            type: string
            x-struct:
            x-validate:
        - description: The display name of previews.
          in: query
          name: display_name
          required: false
          schema:
            type: string
            x-struct:
            x-validate:
        - description: The preview version specifier. Currently, accepts a commit SHA, branch name, or latest.
          in: query
          name: specifier
          required: false
          schema:
            type: string
            x-struct:
            x-validate:
        - description: ''
          in: query
          name: supported_platforms
          required: false
          schema:
            description: The supported platforms of the preview.
            items:
              $ref: '#/components/schemas/PreviewSupportedPlatform'
            type: array
            x-struct:
            x-validate:
        - description: ''
          in: query
          name: page_size
          required: false
          schema:
            default: 10
            description: The maximum number of preview to return in a single page.
            maximum: 20
            minimum: 1
            title: PreviewIndexPageSize
            type: integer
            x-struct:
            x-validate:
        - description: ''
          in: query
          name: page
          required: false
          schema:
            default: 1
            description: The page number to return.
            minimum: 1
            title: PreviewIndexPage
            type: integer
            x-struct:
            x-validate:
        - description: Distinct fields – no two previews will be returned with this field having the same value.
          in: query
          name: distinct_field
          required: false
          schema:
            enum:
              - bundle_identifier
            type: string
            x-struct:
            x-validate:
      responses:
        200:
          content:
            application/json:
              schema:
                properties:
                  pagination_metadata:
                    $ref: '#/components/schemas/PaginationMetadata'
                  previews:
                    description: Previews list.
                    items:
                      $ref: '#/components/schemas/Preview'
                    type: array
                    x-struct:
                    x-validate:
                required:
                  - previews
                  - pagination_metadata
                title: PreviewsIndex
                type: object
                x-struct:
                x-validate:
          description: Successful response for listing previews.
        401:
          content:
            application/json:
              schema:
                $ref: '#/components/schemas/Error'
          description: You need to be authenticated to access this resource
        403:
          content:
            application/json:
              schema:
                $ref: '#/components/schemas/Error'
          description: The authenticated subject is not authorized to perform this action
      summary: List previews.
      tags:
        - Previews
  /api/cache:
    get:
      callbacks: {}
      description: This endpoint returns a signed URL that can be used to download an artifact from the cache.
      operationId: downloadCacheArtifact
      parameters:
        - description: The category of the cache. It's used to differentiate between different types of caches.
          in: query
          name: cache_category
          required: false
          schema:
            $ref: '#/components/schemas/CacheCategory'
        - description: The project identifier '{account_name}/{project_name}'.
          in: query
          name: project_id
          required: true
          schema:
            type: string
            x-struct:
            x-validate:
        - description: The hash that uniquely identifies the artifact in the cache.
          in: query
          name: hash
          required: true
          schema:
            type: string
            x-struct:
            x-validate:
        - description: The name of the artifact.
          in: query
          name: name
          required: true
          schema:
            type: string
            x-struct:
            x-validate:
      responses:
        200:
          content:
            application/json:
              schema:
                $ref: '#/components/schemas/CacheArtifactDownloadURL'
          description: The artifact exists and is downloadable
        401:
          content:
            application/json:
              schema:
                $ref: '#/components/schemas/Error'
          description: You need to be authenticated to access this resource
        402:
          content:
            application/json:
              schema:
                $ref: '#/components/schemas/Error'
          description: The account has an invalid plan
        403:
          content:
            application/json:
              schema:
                $ref: '#/components/schemas/Error'
          description: The authenticated subject is not authorized to perform this action
        404:
          content:
            application/json:
              schema:
                $ref: '#/components/schemas/Error'
          description: The project or the cache artifact doesn't exist
      summary: Downloads an artifact from the cache.
      tags:
        - Cache
  /api/runs/{run_id}/complete:
    post:
      callbacks: {}
      description: Given the upload ID and all the parts with their ETags, this endpoint completes the multipart upload.
      operationId: completeAnalyticsArtifactMultipartUpload
      parameters:
        - description: The id of the command event.
          in: path
          name: run_id
          required: true
          schema:
            type: string
            x-struct:
            x-validate:
      requestBody:
        content:
          application/json:
            schema:
              properties:
                command_event_artifact:
                  $ref: '#/components/schemas/CommandEventArtifact'
                multipart_upload_parts:
                  $ref: '#/components/schemas/ArtifactMultipartUploadParts'
              required:
                - command_event_artifact
                - multipart_upload_parts
              type: object
              x-struct:
              x-validate:
        description: Command event artifact multipart upload completion
        required: false
      responses:
        204:
          description: The upload has been completed
        401:
          content:
            application/json:
              schema:
                $ref: '#/components/schemas/Error'
          description: You need to be authenticated to access this resource
        403:
          content:
            application/json:
              schema:
                $ref: '#/components/schemas/Error'
          description: The authenticated subject is not authorized to perform this action
        404:
          content:
            application/json:
              schema:
                $ref: '#/components/schemas/Error'
          description: The project doesn't exist
        500:
          content:
            application/json:
              schema:
                $ref: '#/components/schemas/Error'
          description: An internal server error occurred
      summary: It completes a multi-part upload.
      tags:
        - Analytics
  /api/organizations:
    get:
      callbacks: {}
      description: Returns all the organizations the authenticated subject is part of.
      operationId: listOrganizations
      parameters: []
      responses:
        200:
          content:
            application/json:
              schema:
                description: The list of organizations the authenticated subject is part of.
                properties:
                  organizations:
                    items:
                      $ref: '#/components/schemas/Organization'
                    type: array
                    x-struct:
                    x-validate:
                required:
                  - organizations
                title: OrganizationList
                type: object
                x-struct:
                x-validate:
          description: The list of organizations
        401:
          content:
            application/json:
              schema:
                $ref: '#/components/schemas/Error'
          description: You need to be authenticated to access this resource
        403:
          content:
            application/json:
              schema:
                $ref: '#/components/schemas/Error'
          description: The authenticated subject is not authorized to perform this action
      summary: Lists the organizations
      tags:
        - Organizations
    post:
      callbacks: {}
      description: Creates an organization with the given name.
      operationId: createOrganization
      parameters: []
      requestBody:
        content:
          application/json:
            schema:
              properties:
                name:
                  description: The name of the organization that should be created.
                  type: string
                  x-struct:
                  x-validate:
              required:
                - name
              type: object
              x-struct:
              x-validate:
        description: Organization params
        required: false
      responses:
        200:
          content:
            application/json:
              schema:
                $ref: '#/components/schemas/Organization'
          description: The organization was created
        400:
          content:
            application/json:
              schema:
                $ref: '#/components/schemas/Error'
          description: The organization could not be created due to a validation error
      summary: Creates an organization
      tags:
        - Organizations
  /api/projects/{account_handle}/{project_handle}/previews/{preview_id}:
    delete:
      callbacks: {}
      description: This endpoint deletes a preview with a given id.
      operationId: deletePreview
      parameters:
        - description: The handle of the account.
          in: path
          name: account_handle
          required: true
          schema:
            type: string
            x-struct:
            x-validate:
        - description: The handle of the project.
          in: path
          name: project_handle
          required: true
          schema:
            type: string
            x-struct:
            x-validate:
        - description: The id of the preview to delete.
          in: path
          name: preview_id
          required: true
          schema:
            type: string
            x-struct:
            x-validate:
      responses:
        204:
          description: The preview was deleted
        400:
          content:
            application/json:
              schema:
                $ref: '#/components/schemas/Error'
          description: The request is invalid
        401:
          content:
            application/json:
              schema:
                $ref: '#/components/schemas/Error'
          description: You need to be authenticated to access this resource
        403:
          content:
            application/json:
              schema:
                $ref: '#/components/schemas/Error'
          description: The authenticated subject is not authorized to perform this action
        404:
          content:
            application/json:
              schema:
                $ref: '#/components/schemas/Error'
          description: The preview does not exist
      summary: Deletes a preview.
      tags:
        - Previews
    get:
      callbacks: {}
      description: This endpoint returns a preview with a given id, including the url to download the preview.
      operationId: downloadPreview
      parameters:
        - description: The handle of the account.
          in: path
          name: account_handle
          required: true
          schema:
            type: string
            x-struct:
            x-validate:
        - description: The handle of the project.
          in: path
          name: project_handle
          required: true
          schema:
            type: string
            x-struct:
            x-validate:
        - description: The id of the preview.
          in: path
          name: preview_id
          required: true
          schema:
            type: string
            x-struct:
            x-validate:
      responses:
        200:
          content:
            application/json:
              schema:
                $ref: '#/components/schemas/Preview'
          description: The preview exists and can be downloaded
        400:
          content:
            application/json:
              schema:
                $ref: '#/components/schemas/Error'
          description: The request is invalid
        401:
          content:
            application/json:
              schema:
                $ref: '#/components/schemas/Error'
          description: You need to be authenticated to access this resource
        403:
          content:
            application/json:
              schema:
                $ref: '#/components/schemas/Error'
          description: The authenticated subject is not authorized to perform this action
        404:
          content:
            application/json:
              schema:
                $ref: '#/components/schemas/Error'
          description: The preview does not exist
      summary: Returns a preview with a given id.
      tags:
        - Previews
  /api/cache/exists:
    get:
      callbacks: {}
      deprecated: true
      description: This endpoint checks if an artifact exists in the cache. It returns a 404 status code if the artifact does not exist.
      operationId: cacheArtifactExists
      parameters:
        - description: The category of the cache. It's used to differentiate between different types of caches.
          in: query
          name: cache_category
          required: false
          schema:
            $ref: '#/components/schemas/CacheCategory'
        - description: The project identifier '{account_name}/{project_name}'.
          in: query
          name: project_id
          required: true
          schema:
            type: string
            x-struct:
            x-validate:
        - description: The hash that uniquely identifies the artifact in the cache.
          in: query
          name: hash
          required: true
          schema:
            type: string
            x-struct:
            x-validate:
        - description: The name of the artifact.
          in: query
          name: name
          required: true
          schema:
            type: string
            x-struct:
            x-validate:
      responses:
        200:
          content:
            application/json:
              schema:
                description: The artifact exists in the cache and can be downloaded
                properties:
                  data:
                    properties: {}
                    type: object
                    x-struct:
                    x-validate:
                  status:
                    default: success
                    enum:
                      - success
                    type: string
                    x-struct:
                    x-validate:
                title: CacheArtifactExistence
                type: object
                x-struct:
                x-validate:
          description: The artifact exists
        401:
          content:
            application/json:
              schema:
                $ref: '#/components/schemas/Error'
          description: You need to be authenticated to access this resource
        402:
          content:
            application/json:
              schema:
                $ref: '#/components/schemas/Error'
          description: The account has an invalid plan
        403:
          content:
            application/json:
              schema:
                $ref: '#/components/schemas/Error'
          description: The authenticated subject is not authorized to perform this action
        404:
          content:
            application/json:
              schema:
                properties:
                  error:
                    items:
                      properties:
                        code:
                          default: not_found
                          type: string
                          x-struct:
                          x-validate:
                        message:
                          type: string
                          x-struct:
                          x-validate:
                      type: object
                      x-struct:
                      x-validate:
                    type: array
                    x-struct:
                    x-validate:
                title: AbsentCacheArtifact
                type: object
                x-struct:
                x-validate:
          description: The artifact doesn't exist
      summary: It checks if an artifact exists in the cache.
      tags:
        - Cache
  /api/projects/{account_handle}/{project_handle}/tokens/{id}:
    delete:
      callbacks: {}
      operationId: revokeProjectToken
      parameters:
        - description: The account handle.
          in: path
          name: account_handle
          required: true
          schema:
            type: string
            x-struct:
            x-validate:
        - description: The project handle.
          in: path
          name: project_handle
          required: true
          schema:
            type: string
            x-struct:
            x-validate:
        - description: The ID of the project token
          in: path
          name: id
          required: true
          schema:
            type: string
            x-struct:
            x-validate:
      responses:
        204:
          description: The project token was revoked
        400:
          content:
            application/json:
              schema:
                $ref: '#/components/schemas/Error'
          description: The provided token ID is not valid
        401:
          content:
            application/json:
              schema:
                $ref: '#/components/schemas/Error'
          description: You need to be authenticated to access this resource
        403:
          content:
            application/json:
              schema:
                $ref: '#/components/schemas/Error'
          description: The authenticated subject is not authorized to perform this action
        404:
          content:
            application/json:
              schema:
                $ref: '#/components/schemas/Error'
          description: The project token was not found
      summary: Revokes a project token.
      tags:
        - Project tokens
  /api/projects/{account_handle}/{project_handle}:
    get:
      callbacks: {}
      operationId: showProject
      parameters:
        - description: The name of the account that the project belongs to.
          in: path
          name: account_handle
          required: true
          schema:
            type: string
            x-struct:
            x-validate:
        - description: The name of the project to show
          in: path
          name: project_handle
          required: true
          schema:
            type: string
            x-struct:
            x-validate:
      responses:
        200:
          content:
            application/json:
              schema:
                $ref: '#/components/schemas/Project'
          description: The project to show
        401:
          content:
            application/json:
              schema:
                $ref: '#/components/schemas/Error'
          description: You need to be authenticated to access this resource
        403:
          content:
            application/json:
              schema:
                $ref: '#/components/schemas/Error'
          description: The authenticated subject is not authorized to perform this action
        404:
          content:
            application/json:
              schema:
                $ref: '#/components/schemas/Error'
          description: The project was not found
      summary: Returns a project based on the handle.
      tags:
        - Projects
    put:
      callbacks: {}
      description: Updates a project with given parameters.
      operationId: updateProject
      parameters:
        - description: The handle of the project's account.
          in: path
          name: account_handle
          required: true
          schema:
            type: string
            x-struct:
            x-validate:
        - description: The handle of the project to update.
          in: path
          name: project_handle
          required: true
          schema:
            type: string
            x-struct:
            x-validate:
      requestBody:
        content:
          application/json:
            schema:
              properties:
                default_branch:
                  description: The default branch for the project.
                  type: string
                  x-struct:
                  x-validate:
                repository_url:
                  description: The repository URL for the project.
                  type: string
                  x-struct:
                  x-validate:
                visibility:
                  description: The visibility of the project. Public projects are visible to everyone, private projects are only visible to the project's members.
                  enum:
                    - public
                    - private
                  type: string
                  x-struct:
                  x-validate:
              type: object
              x-struct:
              x-validate:
        description: Project update params
        required: false
      responses:
        200:
          content:
            application/json:
              schema:
                $ref: '#/components/schemas/Project'
          description: The updated project
        400:
          content:
            application/json:
              schema:
                $ref: '#/components/schemas/Error'
          description: The request is invalid, for example when attempting to link the project to a repository the authenticated user doesn't have access to.
        401:
          content:
            application/json:
              schema:
                $ref: '#/components/schemas/Error'
          description: You need to be authenticated to access this resource
        403:
          content:
            application/json:
              schema:
                $ref: '#/components/schemas/Error'
          description: The authenticated subject is not authorized to perform this action
        404:
          content:
            application/json:
              schema:
                $ref: '#/components/schemas/Error'
          description: The project with the given account and project handles was not found
      summary: Updates a project
      tags:
        - Projects
  /api/projects/{account_handle}/{project_handle}/runs:
    get:
      callbacks: {}
      operationId: listRuns
      parameters:
        - description: The handle of the account.
          in: path
          name: account_handle
          required: true
          schema:
            type: string
            x-struct:
            x-validate:
        - description: The handle of the project.
          in: path
          name: project_handle
          required: true
          schema:
            type: string
            x-struct:
            x-validate:
        - description: The name of the run.
          in: query
          name: name
          required: false
          schema:
            type: string
            x-struct:
            x-validate:
        - description: The git ref of the run.
          in: query
          name: git_ref
          required: false
          schema:
            type: string
            x-struct:
            x-validate:
        - description: The git branch of the run.
          in: query
          name: git_branch
          required: false
          schema:
            type: string
            x-struct:
            x-validate:
        - description: The git commit SHA of the run.
          in: query
          name: git_commit_sha
          required: false
          schema:
            type: string
            x-struct:
            x-validate:
        - description: ''
          in: query
          name: page_size
          required: false
          schema:
            default: 20
            description: The maximum number of runs to return in a single page.
            maximum: 100
            minimum: 1
            title: RunsIndexPageSize
            type: integer
            x-struct:
            x-validate:
        - description: ''
          in: query
          name: page
          required: false
          schema:
            default: 1
            description: The page number to return.
            minimum: 1
            title: RunsIndexPage
            type: integer
            x-struct:
            x-validate:
      responses:
        200:
          content:
            application/json:
              schema:
                properties:
                  runs:
                    items:
                      $ref: '#/components/schemas/Run'
                    type: array
                    x-struct:
                    x-validate:
                required:
                  - runs
                type: object
                x-struct:
                x-validate:
          description: List of runs
        403:
          content:
            application/json:
              schema:
                $ref: '#/components/schemas/Error'
          description: You don't have permission to access this resource
      summary: List runs associated with a given project.
      tags:
        - Runs
    post:
      callbacks: {}
      operationId: createRun
      parameters:
        - description: The handle of the project's account.
          in: path
          name: account_handle
          required: true
          schema:
            type: string
            x-struct:
            x-validate:
        - description: The handle of the project to create a build for.
          in: path
          name: project_handle
          required: true
          schema:
            type: string
            x-struct:
            x-validate:
      requestBody:
        content:
          application/json:
            schema:
              description: Parameters to create a single run.
              oneOf:
                - properties:
                    category:
                      description: The category of the build run, can be clean or incremental.
                      enum:
                        - clean
                        - incremental
                      type: string
                      x-struct:
                      x-validate:
                    duration:
                      description: Duration of the run in milliseconds.
                      type: integer
                      x-struct:
                      x-validate:
                    files:
                      description: Compiled files associated with the build run.
                      items:
                        properties:
                          compilation_duration:
                            description: The duration of the compilation for the file in milliseconds.
                            type: integer
                            x-struct:
                            x-validate:
                          path:
                            description: The file path where the issue occurred, relative to the project root.
                            type: string
                            x-struct:
                            x-validate:
                          project:
                            description: The project name associated with the file.
                            type: string
                            x-struct:
                            x-validate:
                          target:
                            description: The target name associated with the file.
                            type: string
                            x-struct:
                            x-validate:
                          type:
                            description: The type of the file.
                            enum:
                              - swift
                              - c
                            type: string
                            x-struct:
                            x-validate:
                        required:
                          - type
                          - target
                          - project
                          - path
                          - compilation_duration
                        type: object
                        x-struct:
                        x-validate:
                      type: array
                      x-struct:
                      x-validate:
                    git_branch:
                      description: The git branch.
                      type: string
                      x-struct:
                      x-validate:
                    git_commit_sha:
                      description: The commit SHA.
                      type: string
                      x-struct:
                      x-validate:
                    git_ref:
                      description: The git reference.
                      type: string
                      x-struct:
                      x-validate:
                    git_remote_url_origin:
                      description: The git remote URL origin.
                      type: string
                      x-struct:
                      x-validate:
                    id:
                      description: UUID of a run generated by the system.
                      type: string
                      x-struct:
                      x-validate:
                    is_ci:
                      description: Indicates if the run was executed on a Continuous Integration (CI) system.
                      type: boolean
                      x-struct:
                      x-validate:
                    issues:
                      description: The build issues associated with the build run.
                      items:
                        properties:
                          ending_column:
                            description: The ending column number of the issue.
                            type: integer
                            x-struct:
                            x-validate:
                          ending_line:
                            description: The ending line number of the issue.
                            type: integer
                            x-struct:
                            x-validate:
                          message:
                            description: The detailed message of the issue.
                            type: string
                            x-struct:
                            x-validate:
                          path:
                            description: The file path where the issue occurred, relative to the project root.
                            type: string
                            x-struct:
                            x-validate:
                          project:
                            description: The project name associated with the issue.
                            type: string
                            x-struct:
                            x-validate:
                          signature:
                            description: The signature of the issue.
                            type: string
                            x-struct:
                            x-validate:
                          starting_column:
                            description: The starting column number of the issue.
                            type: integer
                            x-struct:
                            x-validate:
                          starting_line:
                            description: The starting line number of the issue.
                            type: integer
                            x-struct:
                            x-validate:
                          step_type:
                            description: The step type where the issue occurred, such as swift_compilation.
                            enum:
                              - c_compilation
                              - swift_compilation
                              - script_execution
                              - create_static_library
                              - linker
                              - copy_swift_libs
                              - compile_assets_catalog
                              - compile_storyboard
                              - write_auxiliary_file
                              - link_storyboards
                              - copy_resource_file
                              - merge_swift_module
                              - xib_compilation
                              - swift_aggregated_compilation
                              - precompile_bridging_header
                              - other
                              - validate_embedded_binary
                              - validate
                            type: string
                            x-struct:
                            x-validate:
                          target:
                            description: The target name associated with the issue.
                            type: string
                            x-struct:
                            x-validate:
                          title:
                            description: The title of the build issue.
                            type: string
                            x-struct:
                            x-validate:
                          type:
                            description: The type of the issue.
                            enum:
                              - warning
                              - error
                            type: string
                            x-struct:
                            x-validate:
                        required:
                          - type
                          - target
                          - project
                          - title
                          - signature
                          - step_type
                          - starting_line
                          - ending_line
                          - starting_column
                          - ending_column
                        type: object
                        x-struct:
                        x-validate:
                      type: array
                      x-struct:
                      x-validate:
                    macos_version:
                      description: The version of macOS used during the run.
                      type: string
                      x-struct:
                      x-validate:
                    model_identifier:
                      description: Identifier for the model where the run was executed, such as MacBookAir10,1.
                      type: string
                      x-struct:
                      x-validate:
                    scheme:
                      description: The scheme used for the build.
                      type: string
                      x-struct:
                      x-validate:
                    status:
                      description: The status of the build run.
                      enum:
                        - success
                        - failure
                      type: string
                      x-struct:
                      x-validate:
                    targets:
                      description: Targets with build metadata associated with the build run.
                      items:
                        properties:
                          build_duration:
                            description: The build duration for the target in milliseconds.
                            type: integer
                            x-struct:
                            x-validate:
                          compilation_duration:
                            description: The duration of the compilation for the target in milliseconds.
                            type: integer
                            x-struct:
                            x-validate:
                          name:
                            description: The target name.
                            type: string
                            x-struct:
                            x-validate:
                          project:
                            description: The target's project name.
                            type: string
                            x-struct:
                            x-validate:
                          status:
                            description: The status of the target's build.
                            enum:
                              - success
                              - failure
                            type: string
                            x-struct:
                            x-validate:
                        required:
                          - name
                          - project
                          - build_duration
                          - compilation_duration
                          - status
                        type: object
                        x-struct:
                        x-validate:
                      type: array
                      x-struct:
                      x-validate:
                    type:
                      description: The type of the run, which is 'build' in this case.
                      enum:
                        - build
                      type: string
                      x-struct:
                      x-validate:
                    xcode_version:
                      description: The version of Xcode used during the run.
                      type: string
                      x-struct:
                      x-validate:
                  required:
                    - id
                    - duration
                    - is_ci
                  title: BuildRun
                  type: object
                  x-struct:
                  x-validate:
              title: RunParams
              x-struct:
              x-validate:
        description: Run params
        required: false
      responses:
        200:
          content:
            application/json:
              schema:
                oneOf:
                  - $ref: '#/components/schemas/RunsBuild'
                x-struct:
                x-validate:
          description: The created build
        400:
          content:
            application/json:
              schema:
                $ref: '#/components/schemas/Error'
          description: The request parameters are invalid
        401:
          content:
            application/json:
              schema:
                $ref: '#/components/schemas/Error'
          description: You need to be authenticated to create a run
        403:
          content:
            application/json:
              schema:
                $ref: '#/components/schemas/Error'
          description: The authenticated subject is not authorized to perform this action
        404:
          content:
            application/json:
              schema:
                $ref: '#/components/schemas/Error'
          description: The project doesn't exist
      summary: Create a new build.
      tags:
        - Runs
  /api/organizations/{organization_name}/members/{user_name}:
    delete:
      callbacks: {}
      description: Removes a member with a given username from a given organization
      operationId: removeOrganizationMember
      parameters:
        - description: The name of the organization to remove the member from.
          in: path
          name: organization_name
          required: true
          schema:
            type: string
            x-struct:
            x-validate:
        - description: The name of the user to remove from the organization.
          in: path
          name: user_name
          required: true
          schema:
            type: string
            x-struct:
            x-validate:
      responses:
        204:
          description: The member was removed
        400:
          content:
            application/json:
              schema:
                $ref: '#/components/schemas/Error'
          description: The member could not be removed due to a validation error
        401:
          content:
            application/json:
              schema:
                $ref: '#/components/schemas/Error'
          description: You need to be authenticated to access this resource
        403:
          content:
            application/json:
              schema:
                $ref: '#/components/schemas/Error'
          description: The authenticated subject is not authorized to perform this action
        404:
          content:
            application/json:
              schema:
                $ref: '#/components/schemas/Error'
          description: The organization or the user with the given name was not found
      summary: Removes a member from an organization
      tags:
        - Organizations
    put:
      callbacks: {}
      description: Updates a member in a given organization
      operationId: updateOrganizationMember
      parameters:
        - description: The name of the organization to update the member in.
          in: path
          name: organization_name
          required: true
          schema:
            type: string
            x-struct:
            x-validate:
        - description: The name of the user to update in the organization.
          in: path
          name: user_name
          required: true
          schema:
            type: string
            x-struct:
            x-validate:
      requestBody:
        content:
          application/json:
            schema:
              properties:
                role:
                  description: The role to update the member to
                  enum:
                    - admin
                    - user
                  type: string
                  x-struct:
                  x-validate:
              required:
                - role
              type: object
              x-struct:
              x-validate:
        description: Member update params
        required: false
      responses:
        200:
          content:
            application/json:
              schema:
                $ref: '#/components/schemas/OrganizationMember'
          description: The member was updated
        400:
          content:
            application/json:
              schema:
                $ref: '#/components/schemas/Error'
          description: The member could not be updated due to a validation error
        401:
          content:
            application/json:
              schema:
                $ref: '#/components/schemas/Error'
          description: You need to be authenticated to access this resource
        403:
          content:
            application/json:
              schema:
                $ref: '#/components/schemas/Error'
          description: The authenticated subject is not authorized to perform this action
        404:
          content:
            application/json:
              schema:
                $ref: '#/components/schemas/Error'
          description: The organization or the user with the given name was not found
      summary: Updates a member in an organization
      tags:
        - Organizations
  /api/projects/{account_handle}/{project_handle}/previews/{preview_id}/icons:
    post:
      callbacks: {}
      description: The endpoint uploads a preview icon.
      operationId: uploadPreviewIcon
      parameters:
        - description: The handle of the account.
          in: path
          name: account_handle
          required: true
          schema:
            type: string
            x-struct:
            x-validate:
        - description: The handle of the project.
          in: path
          name: project_handle
          required: true
          schema:
            type: string
            x-struct:
            x-validate:
        - description: The preview identifier.
          in: path
          name: preview_id
          required: true
          schema:
            type: string
            x-struct:
            x-validate:
      responses:
        200:
          content:
            application/json:
              schema:
                $ref: '#/components/schemas/ArtifactUploadURL'
          description: The presigned upload URL
        401:
          content:
            application/json:
              schema:
                $ref: '#/components/schemas/Error'
          description: You need to be authenticated to access this resource
        403:
          content:
            application/json:
              schema:
                $ref: '#/components/schemas/Error'
          description: The authenticated subject is not authorized to perform this action
        404:
          content:
            application/json:
              schema:
                $ref: '#/components/schemas/Error'
          description: The project or preview doesn't exist
      summary: Uploads a preview icon.
      tags:
        - Previews
  /api/projects/{account_handle}/{project_handle}/previews/complete:
    post:
      callbacks: {}
      description: Given the upload ID and all the parts with their ETags, this endpoint completes the multipart upload.
      operationId: completePreviewsMultipartUpload
      parameters:
        - description: The handle of the account.
          in: path
          name: account_handle
          required: true
          schema:
            type: string
            x-struct:
            x-validate:
        - description: The handle of the project.
          in: path
          name: project_handle
          required: true
          schema:
            type: string
            x-struct:
            x-validate:
      requestBody:
        content:
          application/json:
            schema:
              description: The request body to complete the multipart upload of a preview.
              properties:
                app_build_id:
                  description: The id of the app build.
                  type: string
                  x-struct:
                  x-validate:
                multipart_upload_parts:
                  $ref: '#/components/schemas/ArtifactMultipartUploadParts'
                preview_id:
                  deprecated: true
                  description: The id of the preview.
                  type: string
                  x-struct:
                  x-validate:
              required:
                - multipart_upload_parts
                - preview_id
              type: object
              x-struct:
              x-validate:
        description: preview multipart upload completion
        required: false
      responses:
        200:
          content:
            application/json:
              schema:
                $ref: '#/components/schemas/Preview'
          description: The upload has been completed
        401:
          content:
            application/json:
              schema:
                $ref: '#/components/schemas/Error'
          description: You need to be authenticated to access this resource
        403:
          content:
            application/json:
              schema:
                $ref: '#/components/schemas/Error'
          description: The authenticated subject is not authorized to perform this action
        404:
          content:
            application/json:
              schema:
                $ref: '#/components/schemas/Error'
          description: The project or preview doesn't exist
      summary: It completes a multi-part upload.
      tags:
        - Previews
  /api/projects/{id}:
    delete:
      callbacks: {}
      operationId: deleteProject
      parameters:
        - description: The id of the project to delete.
          in: path
          name: id
          required: true
          schema:
            type: integer
            x-struct:
            x-validate:
      responses:
        204:
          description: The project was successfully deleted.
        401:
          content:
            application/json:
              schema:
                $ref: '#/components/schemas/Error'
          description: You need to be authenticated to access this resource
        403:
          content:
            application/json:
              schema:
                $ref: '#/components/schemas/Error'
          description: The authenticated subject is not authorized to perform this action
        404:
          content:
            application/json:
              schema:
                $ref: '#/components/schemas/Error'
          description: The project was not found
      summary: Deletes a project with a given id.
      tags:
        - Projects
  /api/accounts/{account_handle}:
    delete:
      callbacks: {}
      description: Deletes the account with the given handle.
      operationId: deleteAccount
      parameters:
        - description: The handle of the account to delete.
          in: path
          name: account_handle
          required: true
          schema:
            type: string
            x-struct:
            x-validate:
      responses:
        204:
          description: The account was deleted
        401:
          content:
            application/json:
              schema:
                $ref: '#/components/schemas/Error'
          description: You need to be authenticated to access this resource
        403:
          content:
            application/json:
              schema:
                $ref: '#/components/schemas/Error'
          description: The authenticated subject is not authorized to perform this action
        404:
          content:
            application/json:
              schema:
                $ref: '#/components/schemas/Error'
          description: The account with the given handle was not found
      summary: Deletes an account
      tags:
        - Account
    patch:
      callbacks: {}
      description: Updates the given account
      operationId: updateAccount
      parameters:
        - description: The handle of the account.
          in: path
          name: account_handle
          required: true
          schema:
            type: string
            x-struct:
            x-validate:
      requestBody:
        content:
          application/json:
            schema:
              properties:
                handle:
                  description: The new account handle.
                  type: string
                  x-struct:
                  x-validate:
              type: object
              x-struct:
              x-validate:
        description: Change account
        required: false
      responses:
        200:
          content:
            application/json:
              schema:
                $ref: '#/components/schemas/Account'
          description: Account successfully updated
        400:
          content:
            application/json:
              schema:
                $ref: '#/components/schemas/ValidationError'
          description: Validation errors occurred
        401:
          content:
            application/json:
              schema:
                $ref: '#/components/schemas/Error'
          description: You need to be authenticated to update your account.
        403:
          content:
            application/json:
              schema:
                $ref: '#/components/schemas/Error'
          description: You don't have permission to update this account.
        404:
          content:
            application/json:
              schema:
                $ref: '#/components/schemas/Error'
          description: An account with this handle was not found.
      summary: Update account
      tags:
        - Account
  /api/runs/{run_id}/complete_artifacts_uploads:
    put:
      callbacks: {}
      description: Given a command event, it marks all artifact uploads as finished and does extra processing of a given command run, such as test flakiness detection.
      operationId: completeAnalyticsArtifactsUploads
      parameters:
        - description: The id of the command event.
          in: path
          name: run_id
          required: true
          schema:
            type: string
            x-struct:
            x-validate:
      requestBody:
        content:
          application/json:
            schema:
              deprecated: true
              properties: {}
              type: object
              x-struct:
              x-validate:
        description: Extra metadata for the post-processing of a command event.
        required: false
      responses:
        204:
          description: The command event artifact uploads were successfully finished
        401:
          content:
            application/json:
              schema:
                $ref: '#/components/schemas/Error'
          description: You need to be authenticated to access this resource
        403:
          content:
            application/json:
              schema:
                $ref: '#/components/schemas/Error'
          description: The authenticated subject is not authorized to perform this action
        404:
          content:
            application/json:
              schema:
                $ref: '#/components/schemas/Error'
          description: The command event doesn't exist
      summary: Completes artifacts uploads for a given command event
      tags:
        - Analytics
security:
  - authorization: []
  - cookie: []
servers:
  - url: http://localhost:8080
    variables: {}
tags: []<|MERGE_RESOLUTION|>--- conflicted
+++ resolved
@@ -3430,31 +3430,19 @@
           content:
             application/json:
               schema:
-<<<<<<< HEAD
-                $ref: "#/components/schemas/AuthenticationTokens"
-=======
                 $ref: '#/components/schemas/AuthenticationTokens'
->>>>>>> 411ca564
           description: Successfully authenticated and returned new API tokens.
         400:
           content:
             application/json:
               schema:
-<<<<<<< HEAD
-                $ref: "#/components/schemas/Error"
-=======
-                $ref: '#/components/schemas/Error'
->>>>>>> 411ca564
+                $ref: '#/components/schemas/Error'
           description: Invalid request parameters.
         401:
           content:
             application/json:
               schema:
-<<<<<<< HEAD
-                $ref: "#/components/schemas/Error"
-=======
-                $ref: '#/components/schemas/Error'
->>>>>>> 411ca564
+                $ref: '#/components/schemas/Error'
           description: Invalid Apple identity token or authorization code.
       summary: Authenticate with Apple identity token.
       tags:
