--- conflicted
+++ resolved
@@ -115,7 +115,6 @@
         var message = CompilationCacheService_Cas_V1_CASDataID()
         message.id = fingerprint.data(using: .utf8)!
 
-<<<<<<< HEAD
         Logger.current.debug("CAS.save computed fingerprint: \(fingerprint), data size: \(data.count) bytes")
 
         // Return the response immediately with success and fire the API call in the background
@@ -143,25 +142,9 @@
                 let duration = Date().timeIntervalSince(startTime)
                 logger
                     .error(
-                        "CAS.save background upload failed after \(String(format: "%.3f", duration))s for fingerprint: \(fingerprint): \(error)"
+                        "CAS.save background upload failed after \(String(format: "%.3f", duration))s for fingerprint: \(fingerprint): \(error.userFriendlyDescription())"
                     )
             }
-=======
-        do {
-            try await saveCacheCASService.saveCacheCAS(
-                data,
-                casId: fingerprint,
-                fullHandle: fullHandle,
-                serverURL: serverURL
-            )
-            response.casID = message
-            response.contents = .casID(message)
-        } catch {
-            var responseError = CompilationCacheService_Cas_V1_ResponseError()
-            responseError.description_p = error.userFriendlyDescription()
-            response.error = responseError
-            response.contents = .error(responseError)
->>>>>>> 739a0971
         }
 
         Logger.current.debug("CAS.save returning immediately with fingerprint: \(fingerprint)")
