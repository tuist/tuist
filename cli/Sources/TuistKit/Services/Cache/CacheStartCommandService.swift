@preconcurrency import FileSystem
import Foundation
import GRPCCore
import GRPCNIOTransportHTTP2
import Path
import TuistCAS
import TuistCore
import TuistLoader
import TuistRootDirectoryLocator
import TuistServer
import TuistSupport

struct CacheStartCommandService {
    private let serverEnvironmentService: ServerEnvironmentServicing
    private let fileSystem: FileSysteming

    init(
        serverEnvironmentService: ServerEnvironmentServicing = ServerEnvironmentService(),
        fileSystem: FileSysteming = FileSystem()
    ) {
        self.serverEnvironmentService = serverEnvironmentService
        self.fileSystem = fileSystem
    }

    func run(
        fullHandle: String,
        url: String?
    ) async throws {
        let socketPath = Environment.current.cacheSocketPath(for: fullHandle)
        if try await !fileSystem.exists(socketPath.parentDirectory, isDirectory: true) {
            try await fileSystem.makeDirectory(at: socketPath.parentDirectory)
        }

<<<<<<< HEAD
        let serverURL = try serverEnvironmentService.url(configServerURL: config.url)
        let casWorkerURL = try serverEnvironmentService.casURL(configServerURL: config.casURL ?? serverURL)
=======
        let configURL = url.flatMap { URL(string: $0) }
        let serverURL = try configURL.map { try serverEnvironmentService.url(configServerURL: $0) } ?? serverEnvironmentService
            .url()
>>>>>>> a4485e91

        let server = GRPCServer(
            transport: .http2NIOPosix(
                address: .unixDomainSocket(path: socketPath.pathString),
                transportSecurity: .plaintext
            ),
            services: [
                KeyValueService(
                    fullHandle: fullHandle,
                    serverURL: serverURL
                ),
                CASService(
                    fullHandle: fullHandle,
                    serverURL: serverURL,
                    casWorkerURL: casWorkerURL
                ),
            ]
        )

        try await withThrowingDiscardingTaskGroup { group in
            group.addTask {
                try await server.serve()
            }

            Logger.current.info("The cache server is now running.")
            Logger.current.info("Socket path: \(socketPath.pathString)")
        }
    }
}<|MERGE_RESOLUTION|>--- conflicted
+++ resolved
@@ -31,14 +31,9 @@
             try await fileSystem.makeDirectory(at: socketPath.parentDirectory)
         }
 
-<<<<<<< HEAD
-        let serverURL = try serverEnvironmentService.url(configServerURL: config.url)
-        let casWorkerURL = try serverEnvironmentService.casURL(configServerURL: config.casURL ?? serverURL)
-=======
         let configURL = url.flatMap { URL(string: $0) }
         let serverURL = try configURL.map { try serverEnvironmentService.url(configServerURL: $0) } ?? serverEnvironmentService
             .url()
->>>>>>> a4485e91
 
         let server = GRPCServer(
             transport: .http2NIOPosix(
