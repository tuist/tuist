# Changelog

Please, check out guidelines: https://keepachangelog.com/en/1.0.0/

## Next

### Fixed

- `UpHomebrew` (`Up.homebrew(packages:)`) in `Setup.swift` correctly checks package installation if the executable doesn't match the package name [#1544](https://github.com/tuist/tuist/pull/1544) by [@MatyasKriz](https://github.com/MatyasKriz).
- Update Package.swift to correctly encode revision kind as "revision" [#1558](https://github.com/tuist/tuist/pull/1558) by [@ollieatkinson](https://github.com/ollieatkinson).
- Treat SceneKit catalog the same way as asset catalog [#1546], by [@natanrolnik](https://github.com/natanrolnik)
- Add core data models to the sources build phase [#1542](https://github.com/tuist/tuist/pull/1542) by [@kwridan](https://github.com/kwridan)

### Changed

<<<<<<< HEAD
- Add a `sourceRootPath` attribute to `TuistCore.Project` to control where Xcode projects are generated [#1559](https://github.com/tuist/tuist/pull/1559) by [@pepibumur](https://github.com/pepibumur).
=======
- **Breaking** Fail generation if a Source has a non-existent directory in a glob [#1523](https://github.com/tuist/tuist/pull/1523) by [@natanrolnik](https://github.com/natanrolnik).
>>>>>>> d46e87eb

## 1.12.0 - Arabesque

### Changed

- Use the selected Xcode version when editing projects [#1471](https://github.com/tuist/tuist/pull/1511) by [@pepibumur](https://github.com/pepibumur).
- Search the `Setup.swift` file upwards if it doesn't exist in the current directory [#1513](https://github.com/tuist/tuist/pull/1513) by [@pepibumur](https://github.com/pepibumur).
- Added `RxBlocking` to list of dependencies for `TuistGenerator` [#1514](https://github.com/tuist/tuist/pull/1514) by [@fortmarek](https://github.com/fortmarek).
- Uncommented iMessage extension product type [#1515](https://github.com/tuist/tuist/pull/1515) by [@olejnjak](https://github.com/olejnjak).
- Prettify the redirect page [#1521](https://github.com/tuist/tuist/pull/1521) by [@pepibumur](https://github.com/pepibumur).
- Implements two arguments on the `graph` command [#1540](https://github.com/tuist/tuist/pull/1540) by [@jeroenleenarts](https://github.com/jeroenleenarts).

### Added

- `tuist clean` command to delete the local cache [#1516](https://github.com/tuist/tuist/pull/1516) by [@RomainBoulay](https://github.com/RomainBoulay).
- `tuist secret` command to generate cryptographically secure secrets [#1471](https://github.com/tuist/tuist/pull/1471) by [@pepibumur](https://github.com/pepibumur).

## 1.11.1 - Volare far

### Fixed

- Missing schemes in generated project for editing [#1467](https://github.com/tuist/tuist/pull/1467) by [@fortmarek](https://github.com/fortmarek)
- `tuist build` cleaning even if the `--clean` argument is not passed [#1458](https://github.com/tuist/tuist/pull/1458) by [@pepibumur](https://github.com/pepibumur).

### Changed

- Use `LD_RUNPATH_SEARCH_PATHS` instead of embedding dynamic frameworks for unit test targets [#1463](https://github.com/tuist/tuist/pull/1463) by [@fortmarek](https://github.com/fortmarek)
- Migrate info plist generator to a project mapper [#1469](https://github.com/tuist/tuist/pull/1469) by [@kwridan](https://github.com/kwridan).

## 1.11.0 - Volare

### Added

- Signing feature [#1186](https://github.com/tuist/tuist/pull/1186) by [@fortmarek](https://github.com/fortmarek)
- Add support for watch architectures [#1417](https://github.com/tuist/tuist/pull/1417) by [@davidbrunow](https://github.com/davidbrunow)
- Add method to XcodeBuildController to show the build settings of a project [#1422](https://github.com/tuist/tuist/pull/1422) by [@pepibumur](https://github.com/pepibumur)
- Support for passing the configuration to the `tuist build` command [#1422](https://github.com/tuist/tuist/pull/1442) by [@pepibumur](https://github.com/pepibumur)

### Fixed

- Fix `tuist build` building a wrong workspace [#1427](https://github.com/tuist/tuist/pull/1427) by [@fortmarek](https://github.com/fortmarek)
- `tuist edit` always creates a project in a new temp dir [#1424](https://github.com/tuist/tuist/pull/1424) by [@fortmarek](https://github.com/fortmarek)
- Fix `tuist init` and `tuist scaffold` with new ArgumentParser version [#1425](https://github.com/tuist/tuist/pull/1425) by [@fortmarek](https://github.com/fortmarek)
- `--clean` argument ot the build command [#1421](https://github.com/tuist/tuist/pull/1421) by [@pepibumur](https://github.com/pepibumur)

### Changed

- Extend `CloudInsightsGraphMapper` to support mapping the value graph [#1380](https://github.com/tuist/tuist/pull/1380) by [@pepibumur](https://github.com/pepibumur)

## 1.10.0 - Alma

### Added

- Build command [#1412](https://github.com/tuist/tuist/pull/1412) by [@pepibumur](https://github.com/pepibumur)
- Adds a possibility to set Options > Application Language and Application Region for a `TestAction` on a scheme [#1055](https://github.com/tuist/tuist/pull/1055) by [@paciej00](https://github.com/paciej00)

### Changed

- Removed filtering of the environment variables exposed to shell commands [#1416](https://github.com/tuist/tuist/pull/1416) by [@kalkwarf](https://github.com/kalkwarf)
- Upgrade XcodeProj to 7.11.0 [#1398](https://github.com/tuist/tuist/pull/1398) by [@pepibumur](https://github.com/pepibumur)
- Move the auto-generation of schemes to a model mapper [#1357](https://github.com/tuist/tuist/pull/1357) by [@pepibumur](https://github.com/pepibumur)

## 1.9.0 - Speedy Gonzales

### Added

- Support for enabling the cloud insights feature [#1335](https://github.com/tuist/tuist/pull/1335) by [@pepibumur](https://github.com/pepibumur)
- Value graph model [#1336](https://github.com/tuist/tuist/pull/1336) by [@pepibumur](https://github.com/pepibumur)
- **Breaking** Support for setting diagnostics options to the test and run actions [#1382](https://github.com/tuist/tuist/pull/1382) by [@pepibumur](https://github.com/pepibumur)

### Fixed

- Storing the cloud credentials failed because the Keychain syncing was enabled [#1355](https://github.com/tuist/tuist/pull/1355) by [@pepibumur](https://github.com/pepibumur).
- `tuist edit` doesn't wait while the user edits the project in Xcode [#1650](https://github.com/Shopify/react-native/pull/1650) by [@pepibumur](https://github.com/pepibumur).
- Remove CFBundleExecutable from iOS resource bundle target plists [#1361](https://github.com/tuist/tuist/pull/1361) by [@kwridan](https://github.com/kwridan).

### Changed

- **Breaking** Inherit defaultSettings from the project when the target's defaultSettings is nil [#1138](https://github.com/tuist/tuist/pull/1338) by [@pepibumur](https://github.com/pepibumur)
- Manifests are now cached to speed up generation times _(opt out via setting `TUIST_CACHE_MANIFESTS=0`)_ [1341](https://github.com/tuist/tuist/pull/1341) by [@kwridan](https://github.com/kwridan)

## 1.8.0

### Changed

- Read the Swift version from the environment [#1317](https://github.com/tuist/tuist/pull/1317) by [@pepibumur](https://github.com/pepibumur)

### Added

- Support for localized sources(e.g., .intentdefinition) [#1269](https://github.com/tuist/tuist/pull/1269) by [@Rag0n](https://github.com/Rag0n)

### Removed

- Don't set the main and launch storyboard when using the default `InfoPlist` [#1289](https://github.com/tuist/tuist/pull/1289) by [@pepibumur](https://github.com/pepibumur)

### Fixed

- Fix example in documentation for `scaffold` [#1273](https://github.com/tuist/tuist/pull/1273) by [@fortmarek](https://github.com/fortmarek)
- Fix help commands (argument parser regression) [#1250](https://github.com/tuist/tuist/pull/1250) by [@fortmarek](https://github.com/fortmarek)

## 1.7.1

### Fixed

- Critical bug caused by a missing `SwiftToolsSupport` dynamic library by [@pepibumur](https://github.com/pepibumur).

## 1.7.0

### Changed

- Point swift tools support repo instead of SPM [#1230](https://github.com/tuist/tuist/pull/1230) by [@fortmarek](https://github.com/fortmarek)
- Migrate to new argument parser [#1154](https://github.com/tuist/tuist/pull/1154) by [@fortmarek](https://github.com/fortmarek)
- Only warn about copying Info.plist when it's the target's Info.plist [#1203](https://github.com/tuist/tuist/pull/1203) by @sgrgrsn
- `tuist edit` now edits all project manifest [#1231](https://github.com/tuist/tuist/pull/1231/) by [@julianalonso](https://github.com/julianalonso)

### Added

- Support for setting the project id when configuring the cloud server [#1247](https://github.com/tuist/tuist/pull/1247) by [@pepibumur](https://github.com/pepibumur).
- Support for returning `SideEffectDescriptor`s from the graph mappers [#1201](https://github.com/tuist/tuist/pull/1201) by [@pepibumur](https://github.com/pepibumur).
- SwiftUI template [#1180](https://github.com/tuist/tuist/pull/1180) by [@fortmarek](https://github.com/fortmarek)
- `SettingsDictionary` is a typealias for `[String: SettingValue]`. [#1229](https://github.com/tuist/tuist/pull/1229) by [@natanrolnik](https://github.com/natanrolnik). Many useful extension methods were added to `SettingsDictionary`, allowing settings to be defined this way:

```swift
let baseSettings = SettingsDictionary()
    .appleGenericVersioningSystem()
    .automaticCodeSigning(devTeam: "TeamID")
    .bitcodeEnabled(true)
    .swiftVersion("5.2")
    .swiftCompilationMode(.wholemodule)
    .versionInfo("500", prefix: "MyPrefix")
```

### Removed

- **Breaking:** Deprecated methods from `ProjectDescription.Settings` [#1202](https://github.com/tuist/tuist/pull/1202) by by [@pepibumur](https://github.com/pepibumur).

## 1.6.0

### Fixed

- Don't try to delete a file if it doesn't exist [#1177](https://github.com/tuist/tuist/pull/1177) by [@pepibumur](https://github.com/pepibumur)

### Changed

- Bump XcodeProj to 7.10.0 [#1182](https://github.com/tuist/tuist/pull/1182) by [@pepibumur](https://github.com/pepibumur)

### Added

- Encrypt/decrypt command [#1127](https://github.com/tuist/tuist/pull/1127) by [@fortmarek](https://github.com/fortmarek)
- A link to the example app in the uFeatures documentation [#1176](https://github.com/tuist/tuist/pull/1176) by [@pepibumur](https://github.com/pepibumur).
- Add ProjectGeneratorGraphMapping protocol and use it from ProjectGenerator [#1178](https://github.com/tuist/tuist/pull/1178) by [@pepibumur](https://github.com/pepibumur)
- `CloudSessionController` component to authenticate users [#1174](https://github.com/tuist/tuist/pull/1174) by [@pepibumur](https://github.com/pepibumur).
- Minor improvements [#1179](https://github.com/tuist/tuist/pull/1179) by [@pepibumur](https://github.com/pepibumur)
- Configuring manifests through environment variables [#1183](https://github.com/tuist/tuist/pull/1183) by [@pepibumur](https://github.com/pepibumur).

## 1.5.4

### Fixed

- Tuist not working with Xcode < 11.4 by [@pepibumur](https://github.com/pepibumur).

## 1.5.3

### Added

- `Derived` to `.gitignore` when running `tuist init` [#1171](https://github.com/tuist/tuist/pull/1171) by [@fortmarek](https://github.com/fortmarek)

### Fixed

- Prevent `Multiple commands produce XXXXX` error produced by multiple test targets using “Embed Precompiled Frameworks” script [#1118](https://github.com/tuist/tuist/pull/1118) by @paulsamuels
- Add possibility to skip generation of default schemes [#1130](https://github.com/tuist/tuist/pull/1130) by @olejnjak
- Errors during the manifest parsing are not printed [#1125](https://github.com/tuist/tuist/pull/1125) by [@pepibumur](https://github.com/pepibumur).
- Warnings because test files are missing in the project scaffolded using the default `framework` template [#1172](https://github.com/tuist/tuist/pull/1172) by [@pepibumur](https://github.com/pepibumur).

## 1.5.2

### Fixed

- Projects generated with the `framework` template generated by the `init` command dont' compile [#1156](https://github.com/tuist/tuist/pull/1156) by [@pepibumur](https://github.com/pepibumur).

### Changed

- Generate only files with `.stencil` extension [#1153](https://github.com/tuist/tuist/pull/1153) by [@fortmarek](https://github.com/fortmarek)

### Added

- Support for Xcode 11.4 [#1152](https://github.com/tuist/tuist/pull/1152) by [@pepibumur](https://github.com/pepibumur).
- `SWIFT_VERSION` is set to 5.2 automatically if it's not set [#1152](https://github.com/tuist/tuist/pull/1152) by [@pepibumur](https://github.com/pepibumur).

## 1.5.1

### Fixed

- Update config name in the default template [#1150](https://github.com/tuist/tuist/pull/1150) by [@pepibumur](https://github.com/pepibumur)
- Fix example framework template not being generated [#1149](https://github.com/tuist/tuist/pull/1149) by [@fortmarek](https://github.com/fortmarek)

## 1.5.0

### Added

- Scaffold init [#1129](https://github.com/tuist/tuist/pull/1129) by [@fortmarek](https://github.com/fortmarek)
- Scaffold generate [#1126](https://github.com/tuist/tuist/pull/1126) by [@fortmarek](https://github.com/fortmarek)
- Scaffold load [#1092](https://github.com/tuist/tuist/pull/1092) by [@fortmarek](https://github.com/fortmarek)
- Add Mint up [#1131](https://github.com/tuist/tuist/pull/1131) [@mollyIV](https://github.com/mollyIV).

### Fixed

- Remove redundant SDK paths from `FRAMEWORK_SEARCH_PATHS` [#1145](https://github.com/tuist/tuist/pull/1145) by [@kwridan](https://github.com/kwridan)

### Removed

- `Graphing` protocol [#1128](https://github.com/tuist/tuist/pull/1128) by [@pepibumur](https://github.com/pepibumur)

### Changed

- Optimize `TargetNode`'s set operations [#1095](https://github.com/tuist/tuist/pull/1095) by [@kwridan](https://github.com/kwridan)
- Optimize `BuildPhaseGenerator`'s method of detecting assets and localized files [#1094](https://github.com/tuist/tuist/pull/1094) by [@kwridan](https://github.com/kwridan)
- Concurrent project generation [#1096](https://github.com/tuist/tuist/pull/1096) by [@kwridan](https://github.com/kwridan)

## 1.4.0

### Fixed

- Fix `TargetAction` when `PROJECT_DIR` includes a space [#1037](https://github.com/tuist/tuist/pull/1037) by [@fortmarek](https://github.com/fortmarek)
- Fix code example compilation issues in "Project description helpers" documentation [#1081](https://github.com/tuist/tuist/pull/1081) by @chojnac

### Added

- `scaffold` command to generate user-defined templates [#1126](https://github.com/tuist/tuist/pull/1126) by [@fortmarek](https://github.com/fortmarek)
- New `ProjectDescription` models for `scaffold` command [#1082](https://github.com/tuist/tuist/pull/1082) by [@fortmarek](https://github.com/fortmarek)
- Allow specifying Project Organization name via new `organizationName` parameter to `Project` initializer or via `Config` new GenerationOption. [#1062](https://github.com/tuist/tuist/pull/1062) by @c0diq
- `tuist lint` command [#1043](https://github.com/tuist/tuist/pull/1043) by [@pepibumur](https://github.com/pepibumur).
- Add `--verbose` [#1027](https://github.com/tuist/tuist/pull/1027) by [@ollieatkinson](https://github.com/ollieatkinson).
- `TuistInsights` target [#1084](https://github.com/tuist/tuist/pull/1084) by [@pepibumur](https://github.com/pepibumur).
- Add `cloudURL` attribute to `Config` [#1085](https://github.com/tuist/tuist/pull/1085) by [@pepibumur](https://github.com/pepibumur).

### Changed

- Rename `TuistConfig.swift` to `Config.swift` [#1083](https://github.com/tuist/tuist/pull/1083) by [@pepibumur](https://github.com/pepibumur).
- Generator update - leveraging intermediate descriptors [#1007](https://github.com/tuist/tuist/pull/1007) by [@kwridan](https://github.com/kwridan)
  - Note: `TuistGenerator.Generator` is now deprecated and will be removed in a future version of Tuist.

## 1.3.0

### Added

- When using `tuist edit` it's possible to run `tuist generate` from Xcode by simply running the target [#958](https://github.com/tuist/tuist/pull/958) by [@vytis](https://github.com/vytis)
- Add FAQ section [@mollyIV](https://github.com/mollyIV).
- Add benchmarking helper tool [#957](https://github.com/tuist/tuist/pull/957) by [@kwridan](https://github.com/kwridan).
- Add metal as a valid source extension [#1023](https://github.com/tuist/tuist/pull/1023) by [@natanrolnik](https://github.com/natanrolnik)
- `XcodeBuildController` utility to `TuistAutomation` [#1019](https://github.com/tuist/tuist/pull/1019) by [@pepibumur](https://github.com/pepibumur).
- Add metal as a valid source extension [#1023](https://github.com/tuist/tuist/pull/1023) by [@natanrolnik](https://github.com/natanrolnik)

### Fixed

- Fix static products false positive lint warning by [#981](https://github.com/tuist/tuist/pull/981) [@kwridan](https://github.com/kwridan).
- TargetAction path without ./ prefix [#997](https://github.com/tuist/tuist/pull/997) by [@fortmarek](https://github.com/fortmarek)
- Preserve xcuserdata when re-generating projects [#1006](https://github.com/tuist/tuist/pull/1006) by [@kwridan](https://github.com/kwridan)
- Stable sort order for bcsymbolmap paths by @paulsamuels

### Changed

- Update XcodeProj to 7.8.0 [#](https://github.com/tuist/tuist/pull/)create?base=tuist%3Amaster&head=tuist%3Atarget-attributes by [@pepibumur](https://github.com/pepibumur).
- Path sorting speed gains [#980](https://github.com/tuist/tuist/pull/980) by [@adamkhazi](https://github.com/adamkhazi).
- Added support for HTTP_PROXY settings from shell environment. [#1015](https://github.com/tuist/tuist/pull/1015) by @aegzorz
- Added "Base" to known regions. [#1021](https://github.com/tuist/tuist/pull/1021) by @aegzorz
- Pull bundles from Google Cloud Storage [#1028](https://github.com/tuist/tuist/pull/1028) by [@pepibumur](https://github.com/pepibumur).

## 1.2.0

### Added

- Best practices page to the documentation [#843](https://github.com/tuist/tuist/pull/843) by [@pepibumur](https://github.com/pepibumur).
- Fail CI if there are broken links on the website [#917](https://github.com/tuist/tuist/pull/917) by [@pepibumur](https://github.com/pepibumur).
- Excluding multiple files from a target [#937](https://github.com/tuist/tuist/pull/937) by @paciej00
- Better SEO to the website [#945](https://github.com/tuist/tuist/pull/945) by [@pepibumur](https://github.com/pepibumur).
- Add fixture generator for stress testing Tuist [#890](https://github.com/tuist/tuist/pull/890) by [@kwridan](https://github.com/kwridan).

### Fixed

- The class name of the source files generated by the init command [#850](https://github.com/tuist/tuist/pull/850) by [@pepibumur](https://github.com/pepibumur).
- Add RemoveHeadersOnCopy attribute for build files in copy files build phases [#886](https://github.com/tuist/tuist/pull/886) by [@marciniwanicki](https://github.com/marciniwanicki)
- Ensure precompiled frameworks of target applications aren't included in UI test targets [#888](https://github.com/tuist/tuist/pull/888) by [@kwridan](https://github.com/kwridan)
- Make the scheme generation with testable targets stable [#892](https://github.com/tuist/tuist/pull/892) by [@marciniwanicki](https://github.com/marciniwanicki)
- Fix project header attributes [#895](https://github.com/tuist/tuist/pull/895) by [@kwridan](https://github.com/kwridan)
- Excluding files from target doesn't work in all cases [#913](https://github.com/tuist/tuist/pull/913) by [@vytis](https://github.com/vytis)
- Support for Core Data mapping modules [#911](https://github.com/tuist/tuist/pull/911) by @andreacipriani
- Deep nested hierarchy in the project generated by `tuist edit` [#923](https://github.com/tuist/tuist/pull/923) by [@pepibumur](https://github.com/pepibumur)

### Changed

- Turn models from `TuistCore` that are clases into structs [#870](https://github.com/tuist/tuist/pull/870) by [@pepibumur](https://github.com/pepibumur).

## 1.1.0

### Changed

- Extracted loading logic into its own framework, `TuistLoader` [#838](https://github.com/tuist/tuist/pull/838) by [@pepibumur](https://github.com/pepibumur).

### Added

- `TuistGalaxy` & `TuistAutomation` targets [#817](https://github.com/tuist/tuist/pull/817) by [@pepibumur](https://github.com/pepibumur).
- Support ignoring specific source file pattern when adding them to the target [#811](https://github.com/tuist/tuist/pull/811) by [@vytis](https://github.com/vytis).
- Made targets testable if there is a corresponding test target [#818](https://github.com/tuist/tuist/pull/818) by [@vytis](https://github.com/vytis).
- Release page to the documentation [#841](https://github.com/tuist/tuist/pull/841) by [@pepibumur](https://github.com/pepibumur).

## 1.0.1

### Fixed

- Pass through `DEVELOPER_DIR` when set by the environment when determining the path to the currently selected Xcode. @ollieatkinson

## 1.0.0

### Changed

- Run pipelines with Xcode 11.2.1 on CI @pepibumur.

### Removed

- **Breaking** Generate manifests target as part of the generated project [#724](https://github.com/tuist/tuist/pull/724) by [@pepibumur](https://github.com/pepibumur).
- The installation no longer checks if the Swift version is compatible [#727](https://github.com/tuist/tuist/pull/727) by [@pepibumur](https://github.com/pepibumur).
- Don't include the manifests in the generated workspace [#754](https://github.com/tuist/tuist/pull/754) by [@pepibumur](https://github.com/pepibumur).

### Added

- Add `ProjectDescription.Settings.defaultSettings` none case that don't override any `Project` or `Target` settings. [#698](https://github.com/tuist/tuist/pull/698) by [@rowwingman](https://github.com/rowwingman).
- `ProjectEditor` utility [#702](https://github.com/tuist/tuist/pull/702) by [@pepibumur](https://github.com/pepibumur).
- Fix warnings in the project, refactor SHA256 diegest code [#704](https://github.com/tuist/tuist/pull/704) by [@rowwingman](https://github.com/rowwingman).
- Define `ArchiveAction` on `Scheme` [#697](https://github.com/tuist/tuist/pull/697) by @grsouza.
- `tuist edit` command [#703](https://github.com/tuist/tuist/pull/703) by [@pepibumur](https://github.com/pepibumur).
- Support interpolating formatted strings in the printer [#726](https://github.com/tuist/tuist/pull/726) by [@pepibumur](https://github.com/pepibumur).
- Support for paths relative to root [#727](https://github.com/tuist/tuist/pull/727) by [@pepibumur](https://github.com/pepibumur).
- Replace `Sheme.testAction.targets` type from `String` to `TestableTarget` is a description of target that adds to the `TestAction`, you can specify execution tests parallelizable, random execution order or skip tests [#728](https://github.com/tuist/tuist/pull/728) by [@rowwingman](https://github.com/rowwingman).
- Galaxy manifest model [#729](https://github.com/tuist/tuist/pull/729) by [@pepibumur](https://github.com/pepibumur).
- Make scheme generation methods more generic [#730](https://github.com/tuist/tuist/pull/730) by [@adamkhazi](https://github.com/adamkhazi). [@kwridan](https://github.com/kwridan).
- Workspace Schemes [#752](https://github.com/tuist/tuist/pull/752) by [@adamkhazi](https://github.com/adamkhazi). [@kwridan](https://github.com/kwridan).
- `SimulatorController` with method to fetch the runtimes [#746](https://github.com/tuist/tuist/pull/746) by [@pepibumur](https://github.com/pepibumur).
- Add RxSwift as a dependency of `TuistKit` [#760](https://github.com/tuist/tuist/pull/760) by [@pepibumur](https://github.com/pepibumur).
- Add cache command [#762](https://github.com/tuist/tuist/pull/762) by [@pepibumur](https://github.com/pepibumur).
- Utility to build xcframeworks [#759](https://github.com/tuist/tuist/pull/759) by [@pepibumur](https://github.com/pepibumur).
- Add `CacheStoraging` protocol and a implementation for a local cache [#763](https://github.com/tuist/tuist/pull/763) by [@pepibumur](https://github.com/pepibumur).
- Add support for changing the cache and versions directory using environment variables [#765](https://github.com/tuist/tuist/pull/765) by [@pepibumur](https://github.com/pepibumur).
- Reactive interface to the System utility [#770](https://github.com/tuist/tuist/pull/770) by [@pepibumur](https://github.com/pepibumur)
- Workflow to make sure that documentation and website build [#783](https://github.com/tuist/tuist/pull/783) by [@pepibumur](https://github.com/pepibumur).
- Support for `xcframework` [#769](https://github.com/tuist/tuist/pull/769) by @lakpa
- Support generating info.plist for Watch Apps & Extensions [#756](https://github.com/tuist/tuist/pull/756) by [@kwridan](https://github.com/kwridan)

### Fixed

- Ensure custom search path settings are included in generated projects [#751](https://github.com/tuist/tuist/pull/751) by [@kwridan](https://github.com/kwridan)
- Remove duplicate HEADER_SEARCH_PATHS [#787](https://github.com/tuist/tuist/pull/787) by [@kwridan](https://github.com/kwridan)
- Fix unstable scheme generation [#790](https://github.com/tuist/tuist/pull/790) by [@marciniwanicki](https://github.com/marciniwanicki)
- Add defaultConfigurationName to generated projects [#793](https://github.com/tuist/tuist/pull/793) by [@kwridan](https://github.com/kwridan)
- Add knownRegions to generated projects [#792](https://github.com/tuist/tuist/pull/792) by [@kwridan](https://github.com/kwridan)

## 0.19.0

### Added

- XCTAssertThrowsSpecific convenient function to test for specific errors [#535](https://github.com/tuist/tuist/pull/535) by [@fortmarek](https://github.com/fortmarek)
- `HTTPClient` utility class to `TuistEnvKit` [#508](https://github.com/tuist/tuist/pull/508) by [@pepibumur](https://github.com/pepibumur).
- **Breaking** Allow specifying a deployment target within project manifests [#541](https://github.com/tuist/tuist/pull/541) [@mollyIV](https://github.com/mollyIV).
- Add support for sticker pack extension & app extension products [#489](https://github.com/tuist/tuist/pull/489) by @Rag0n
- Utility to locate the root directory of a project [#622](https://github.com/tuist/tuist/pull/622) by [@pepibumur](https://github.com/pepibumur).
- Adds `codeCoverageTargets` to `TestAction` to make XCode gather coverage info only for that targets [#619](https://github.com/tuist/tuist/pull/619) by @abbasmousavi
- Enable the library evololution for the ProjectDescription framework [#625](https://github.com/tuist/tuist/pull/625) by [@pepibumur](https://github.com/pepibumur).
- Add support for watchOS apps [#623](https://github.com/tuist/tuist/pull/623) by [@kwridan](https://github.com/kwridan)
- Add linting for duplicate dependencies [#629](https://github.com/tuist/tuist/pull/629) by @lakpa

### Changed

- Change dependencies in `Package.resolved` to version from branch [#631](https://github.com/tuist/tuist/pull/631) by [@fortmarek](https://github.com/fortmarek)
- Rename `TuistCore` to `TuistSupport` [#621](https://github.com/tuist/tuist/pull/621) by [@pepibumur](https://github.com/pepibumur).
- Introduce `Systems.shared`, `TuistTestCase`, and `TuistUnitTestCase` [#519](https://github.com/tuist/tuist/pull/519) by [@pepibumur](https://github.com/pepibumur).
- Change generated object version behaviour to mimic Xcode 11 by [@adamkhazi](https://github.com/adamkhazi).
- **Breaking** Refine API for Swift Packages [#578](https://github.com/tuist/tuist/pull/578) by [@ollieatkinson](https://github.com/ollieatkinson)
- Support ability to locate multiple Tuist directories [#630](https://github.com/tuist/tuist/pull/630) by [@kwridan](https://github.com/kwridan)

### Fixed

- Fix false positive cycle detection [#546](https://github.com/tuist/tuist/pull/546) by [@kwridan](https://github.com/kwridan)
- Fix test target build settings [#661](https://github.com/tuist/tuist/pull/661) by [@kwridan](https://github.com/kwridan)
- Fix hosted unit test dependencies [#664](https://github.com/tuist/tuist/pull/664)/ by [@kwridan](https://github.com/kwridan)

## 0.18.1

### Removed

- Reverting [#494](https://github.com/tuist/tuist/pull/494) using variables in `productName` doesn't evaluate in all usage points within the generated project

## 0.18.0

### Added

- New InfoPlist type, `.extendingDefault([:])` [#448](https://github.com/tuist/tuist/pull/448) by [@pepibumur](https://github.com/pepibumur)
- Forward the output of the `codesign` command to make debugging easier when the copy frameworks command fails [#492](https://github.com/tuist/tuist/pull/492) by [@pepibumur](https://github.com/pepibumur).
- Support for multi-line settings (see [how to migrate](https://github.com/tuist/tuist/pull/464#issuecomment-529673717)) [#464](https://github.com/tuist/tuist/pull/464) by [@marciniwanicki](https://github.com/marciniwanicki)
- Support for SPM [#394](https://github.com/tuist/tuist/pull/394) by [@pepibumur](https://github.com/pepibumur) & @fortmarek & @kwridan & @ollieatkinson
- Xcode 11 Support by [@ollieatkinson](https://github.com/ollieatkinson)

### Fixed

- Transitively link static dependency's dynamic dependencies correctly [#484](https://github.com/tuist/tuist/pull/484) by [@adamkhazi](https://github.com/adamkhazi).
- Prevent embedding static frameworks [#490](https://github.com/tuist/tuist/pull/490) by [@kwridan](https://github.com/kwridan)
- Output losing its format when tuist is run through `tuistenv` [#493](https://github.com/tuist/tuist/pull/493) by [@pepibumur](https://github.com/pepibumur)
- Product name linting failing when it contains variables [#494](https://github.com/tuist/tuist/pull/494) by @dcvz
- Build phases not generated in the right position [#506](https://github.com/tuist/tuist/pull/506) by [@pepibumur](https://github.com/pepibumur)
- Remove \$(SRCROOT) from being included in `Info.plist` path [#511](https://github.com/tuist/tuist/pull/511) by @dcvz
- Prevent generation of redundant file elements [#515](https://github.com/tuist/tuist/pull/515) by [@kwridan](https://github.com/kwridan)

## 0.17.0

### Added

- `tuist graph` command [#427](https://github.com/tuist/tuist/pull/427) by [@pepibumur](https://github.com/pepibumur).
- Allow customisation of `productName` in the project Manifest [#435](https://github.com/tuist/tuist/pull/435) by [@ollieatkinson](https://github.com/ollieatkinson)
- Adding support for static products depending on dynamic frameworks [#439](https://github.com/tuist/tuist/pull/439) by [@kwridan](https://github.com/kwridan)
- Support for executing Tuist by running `swift project ...` [#447](https://github.com/tuist/tuist/pull/447) by [@pepibumur](https://github.com/pepibumur).
- New manifest model, `TuistConfig`, to easily configure Tuist's functionalities [#446](https://github.com/tuist/tuist/pull/446) by [@pepibumur](https://github.com/pepibumur).
- Adding ability to re-generate individual projects [#457](https://github.com/tuist/tuist/pull/457) by [@kwridan](https://github.com/kwridan)
- Support multiple header paths [#459](https://github.com/tuist/tuist/pull/459) by [@adamkhazi](https://github.com/adamkhazi).
- Allow specifying multiple configurations within project manifests [#451](https://github.com/tuist/tuist/pull/451) by [@kwridan](https://github.com/kwridan)
- Add linting for mismatching build configurations in a workspace [#474](https://github.com/tuist/tuist/pull/474) by [@kwridan](https://github.com/kwridan)
- Support for CocoaPods dependencies [#465](https://github.com/tuist/tuist/pull/465) by [@pepibumur](https://github.com/pepibumur)
- Support custom .xcodeproj name at the model level [#462](https://github.com/tuist/tuist/pull/462) by [@adamkhazi](https://github.com/adamkhazi).
- `TuistConfig.compatibleXcodeVersions` support [#476](https://github.com/tuist/tuist/pull/476) by [@pepibumur](https://github.com/pepibumur).
- Expose the `.bundle` product type [#479](https://github.com/tuist/tuist/pull/479) by [@kwridan](https://github.com/kwridan)

### Fixed

- Ensuring transitive SDK dependencies are added correctly [#441](https://github.com/tuist/tuist/pull/441) by [@adamkhazi](https://github.com/adamkhazi).
- Ensuring the correct platform SDK dependencies path is set [#419](https://github.com/tuist/tuist/pull/419) by [@kwridan](https://github.com/kwridan)
- Update manifest target name such that its product has a valid name [#426](https://github.com/tuist/tuist/pull/426) by [@kwridan](https://github.com/kwridan)
- Do not create `Derived/InfoPlists` folder when no InfoPlist dictionary is specified [#456](https://github.com/tuist/tuist/pull/456) by [@adamkhazi](https://github.com/adamkhazi).
- Set the correct lastKnownFileType for localized files [#478](https://github.com/tuist/tuist/pull/478) by [@kwridan](https://github.com/kwridan)

### Changed

- Update XcodeProj to 7.0.0 [#421](https://github.com/tuist/tuist/pull/421) by [@pepibumur](https://github.com/pepibumur).

## 0.16.0

### Added

- `DefaultSettings.none` to disable the generation of default build settings [#395](https://github.com/tuist/tuist/pull/395) by [@pepibumur](https://github.com/pepibumur).
- Version information for tuistenv [#399](https://github.com/tuist/tuist/pull/399) by [@ollieatkinson](https://github.com/ollieatkinson)
- Add input & output paths for target action [#353](https://github.com/tuist/tuist/pull/353) by Rag0n
- Adding support for linking system libraries and frameworks [#353](https://github.com/tuist/tuist/pull/353) by @steprescott
- Support passing the `Info.plist` as a dictionary [#380](https://github.com/tuist/tuist/pull/380) by [@pepibumur](https://github.com/pepibumur).

### Fixed

- Ensuring the correct default settings provider dependency is used [#389](https://github.com/tuist/tuist/pull/389) by [@kwridan](https://github.com/kwridan)
- Fixing build settings repeated same value [#391](https://github.com/tuist/tuist/pull/391) by @platonsi
- Duplicated files in the sources build phase when different glob patterns match the same files [#388](https://github.com/tuist/tuist/pull/388) by [@pepibumur](https://github.com/pepibumur).
- Support `.d` source files [#396](https://github.com/tuist/tuist/pull/396) by [@pepibumur](https://github.com/pepibumur).
- Codesign frameworks when copying during the embed phase [#398](https://github.com/tuist/tuist/pull/398) by [@ollieatkinson](https://github.com/ollieatkinson)
- 'tuist local' failed when trying to install from source [#402](https://github.com/tuist/tuist/pull/402) by [@ollieatkinson](https://github.com/ollieatkinson)
- Omitting unzip logs during installation [#404](https://github.com/tuist/tuist/pull/404) by [@kwridan](https://github.com/kwridan)
- Fix "The file couldn’t be saved." error [#408](https://github.com/tuist/tuist/pull/408) by [@marciniwanicki](https://github.com/marciniwanicki)
- Ensure generated projects are stable [#410](https://github.com/tuist/tuist/pull/410) by [@kwridan](https://github.com/kwridan)
- Stop generating empty `PBXBuildFile` settings [#415](https://github.com/tuist/tuist/pull/415) by [@marciniwanicki](https://github.com/marciniwanicki)

## 0.15.0

### Changed

- Introduce the `InfoPlist` file [#373](https://github.com/tuist/tuist/pull/373) by [@pepibumur](https://github.com/pepibumur).
- Add `defaultSettings` option to `Settings` definition to control default settings generation [#378](https://github.com/tuist/tuist/pull/378) by [@marciniwanicki](https://github.com/marciniwanicki)

### Added

- Adding generate command timer [#335](https://github.com/tuist/tuist/pull/335) by [@kwridan](https://github.com/kwridan)
- Support Scheme manifest with pre/post action [#336](https://github.com/tuist/tuist/pull/336) [@dangthaison91](https://github.com/dangthaison91).
- Support local Scheme (not shared) flag [#341](https://github.com/tuist/tuist/pull/341) [@dangthaison91](https://github.com/dangthaison91).
- Support for compiler flags [#386](https://github.com/tuist/tuist/pull/386) by [@pepibumur](https://github.com/pepibumur).

### Fixed

- Fixing unstable diff (products and embedded frameworks) [#357](https://github.com/tuist/tuist/pull/357) by [@marciniwanicki](https://github.com/marciniwanicki)
- Set Code Sign On Copy to true for Embed Frameworks [#333](https://github.com/tuist/tuist/pull/333) [@dangthaison91](https://github.com/dangthaison91).
- Fixing files getting mistaken for folders [#338](https://github.com/tuist/tuist/pull/338) by [@kwridan](https://github.com/kwridan)
- Updating init template to avoid warnings [#339](https://github.com/tuist/tuist/pull/339) by [@kwridan](https://github.com/kwridan)
- Fixing generation failures due to asset catalog & `**/*.png` glob patterns handling [#346](https://github.com/tuist/tuist/pull/346) by [@kwridan](https://github.com/kwridan)
- Supporting bundle target dependencies that reside in different projects (in `TuistGenerator`) [#348](https://github.com/tuist/tuist/pull/348) by [@kwridan](https://github.com/kwridan)
- Fixing header paths including folders and non-header files [#356](https://github.com/tuist/tuist/pull/356) by [@kwridan](https://github.com/kwridan)
- Fix duplicate localized resource files [#363](https://github.com/tuist/tuist/pull/363) by [@kwridan](https://github.com/kwridan)
- Update static dependency lint rule [#360](https://github.com/tuist/tuist/pull/360) by [@kwridan](https://github.com/kwridan)
- Ensure resource bundles in other projects get built [#374](https://github.com/tuist/tuist/pull/374) by [@kwridan](https://github.com/kwridan)

## 0.14.0

### Changed

### Added

- Adding support for project additional files [#314](https://github.com/tuist/tuist/pull/314) by [@kwridan](https://github.com/kwridan)
- Adding support for resource folder references [#318](https://github.com/tuist/tuist/pull/318) by [@kwridan](https://github.com/kwridan)
- **Breaking** Swift 5 support [#317](https://github.com/tuist/tuist/pull/317) by [@pepibumur](https://github.com/pepibumur).

### Fixed

- Ensuring target product names are consistent with Xcode [#323](https://github.com/tuist/tuist/pull/323) by [@kwridan](https://github.com/kwridan)
- Ensuring generate works on additional disk volumes [#327](https://github.com/tuist/tuist/pull/327) by [@kwridan](https://github.com/kwridan)
- Headers build phase should be put on top of Compile build phase [#332](https://github.com/tuist/tuist/pull/332) [@dangthaison91](https://github.com/dangthaison91).

## 0.13.0

### Added

- Add Homebrew tap up [#281](https://github.com/tuist/tuist/pull/281) by [@pepibumur](https://github.com/pepibumur)
- Create a Setup.swift file when running the init command [#283](https://github.com/tuist/tuist/pull/283) by [@pepibumur](https://github.com/pepibumur)
- Update `tuistenv` when running `tuist update` [#288](https://github.com/tuist/tuist/pull/288) by [@pepibumur](https://github.com/pepibumur).
- Allow linking of static products into dynamic frameworks [#299](https://github.com/tuist/tuist/pull/299) by [@ollieatkinson](https://github.com/ollieatkinson)
- Workspace improvements [#298](https://github.com/tuist/tuist/pull/298) by [@ollieatkinson](https://github.com/ollieatkinson) & [@kwridan](https://github.com/kwridan).

### Removed

- **Breaking** Removed "-Project" shared scheme from being generated [#303](https://github.com/tuist/tuist/pull/303) by [@ollieatkinson](https://github.com/ollieatkinson)

### Fixed

- Fix duplicated embedded frameworks [#280](https://github.com/tuist/tuist/pull/280) by [@pepibumur](https://github.com/pepibumur)
- Fix manifest target linker errors [#287](https://github.com/tuist/tuist/pull/287) by [@kwridan](https://github.com/kwridan)
- Build settings not being generated properly [#282](https://github.com/tuist/tuist/pull/282) by [@pepibumur](https://github.com/pepibumur)
- Fix `instance method nearly matches optional requirements` warning in generated `AppDelegate.swift` in iOS projects [#291](https://github.com/tuist/tuist/pull/291) by @BalestraPatrick
- Fix Header & Framework search paths override project or xcconfig settings [#301](https://github.com/tuist/tuist/pull/301) by [@ollieatkinson](https://github.com/ollieatkinson)
- Unit tests bundle for an app target compile & run [#300](https://github.com/tuist/tuist/pull/300) by [@ollieatkinson](https://github.com/ollieatkinson)
- `LIBRARY_SEARCH_PATHS` and `SWIFT_INCLUDE_PATHS` are now set [#308](https://github.com/tuist/tuist/pull/308) by [@kwridan](https://github.com/kwridan)
- Fix Generation fails in the event an empty .xcworkspace directory exists [#312](https://github.com/tuist/tuist/pull/312) by [@ollieatkinson](https://github.com/ollieatkinson)

## 0.12.0

### Changed

- Rename manifest group to `Manifest` [#227](https://github.com/tuist/tuist/pull/227) by [@pepibumur](https://github.com/pepibumur).
- Rename manifest target to `Project-Manifest` [#227](https://github.com/tuist/tuist/pull/227) by [@pepibumur](https://github.com/pepibumur).
- Replace swiftlint with swiftformat [#239](https://github.com/tuist/tuist/pull/239) by [@pepibumur](https://github.com/pepibumur).
- Bump xcodeproj version to 6.6.0 [#248](https://github.com/tuist/tuist/pull/248) by [@pepibumur](https://github.com/pepibumur).
- Fix an issue with Xcode not being able to reload the projects when they are open [#247](https://github.com/tuist/tuist/pull/247)
- Support array for `sources` and `resources` paths [#201](https://github.com/tuist/tuist/pull/201) [@dangthaison91](https://github.com/dangthaison91).

### Added

- Integration tests for `generate` command [#208](https://github.com/tuist/tuist/pull/208) by [@marciniwanicki](https://github.com/marciniwanicki) & @kwridan
- Frequently asked questions to the documentation [#223](https://github.com/tuist/tuist/pull/223)/ by [@pepibumur](https://github.com/pepibumur).
- Generate a scheme with all the project targets [#226](https://github.com/tuist/tuist/pull/226) by [@pepibumur](https://github.com/pepibumur)
- Documentation for contributors [#229](https://github.com/tuist/tuist/pull/229) by [@pepibumur](https://github.com/pepibumur)
- Support for Static Frameworks [#194](https://github.com/tuist/tuist/pull/194) @ollieatkinson

### Removed

- Up attribute from the `Project` model [#228](https://github.com/tuist/tuist/pull/228) by [@pepibumur](https://github.com/pepibumur).
- Support for YAML and JSON formats as Project specifications [#230](https://github.com/tuist/tuist/pull/230) by [@ollieatkinson](https://github.com/ollieatkinson)

### Fixed

- Changed default value of SWIFT_VERSION to 4.2 @ollieatkinson
- Added fixture tests for ios app with static libraries @ollieatkinson
- Bundle id linting failing when the bundle id contains variables [#252](https://github.com/tuist/tuist/pull/252) by [@pepibumur](https://github.com/pepibumur)
- Include linked library and embed in any top level executable bundle [#259](https://github.com/tuist/tuist/pull/259) by [@ollieatkinson](https://github.com/ollieatkinson)

## 0.11.0

### Added

- **Breaking** Up can now be specified via `Setup.swift` https://github.com/tuist/tuist/issues/203 by [@marciniwanicki](https://github.com/marciniwanicki) & @kwridan
- Schemes generation [#188](https://github.com/tuist/tuist/pull/188) by [@pepibumur](https://github.com/pepibumur).
- Environment variables per target [#189](https://github.com/tuist/tuist/pull/189) by [@pepibumur](https://github.com/pepibumur).
- Danger warn that reminds contributors to update the docuementation [#214](https://github.com/tuist/tuist/pull/214) by [@pepibumur](https://github.com/pepibumur)
- Rubocop [#216](https://github.com/tuist/tuist/pull/216) by [@pepibumur](https://github.com/pepibumur).
- Fail init command if the directory is not empty [#218](https://github.com/tuist/tuist/pull/218) by [@pepibumur](https://github.com/pepibumur).
- Verify that the bundle identifier has only valid characters [#219](https://github.com/tuist/tuist/pull/219) by [@pepibumur](https://github.com/pepibumur).
- Merge documentation from the documentation repository [#222](https://github.com/tuist/tuist/pull/222) by [@pepibumur](https://github.com/pepibumur).
- Danger [#186](https://github.com/tuist/tuist/pull/186) by [@pepibumur](https://github.com/pepibumur).

### Fixed

- Swiftlint style issues [#213](https://github.com/tuist/tuist/pull/213) by [@pepibumur](https://github.com/pepibumur).
- Use environment tuist instead of the absolute path in the embed frameworks build phase [#185](https://github.com/tuist/tuist/pull/185) by [@pepibumur](https://github.com/pepibumur).

### Deprecated

- JSON and YAML manifests [#190](https://github.com/tuist/tuist/pull/190) by [@pepibumur](https://github.com/pepibumur).

## 0.10.2

### Fixed

- Processes not stopping after receiving an interruption signal [#180](https://github.com/tuist/tuist/pull/180) by [@pepibumur](https://github.com/pepibumur).

## 0.10.1

### Changed

- Replace ReactiveTask with SwiftShell [#179](https://github.com/tuist/tuist/pull/179) by [@pepibumur](https://github.com/pepibumur).

### Fixed

- Carthage up command not running when the `Cartfile.resolved` file doesn't exist [#179](https://github.com/tuist/tuist/pull/179) by [@pepibumur](https://github.com/pepibumur).

## 0.10.0

### Fixed

- Don't generate the Playgrounds group if there are no playgrounds [#177](https://github.com/tuist/tuist/pull/177) by [@pepibumur](https://github.com/pepibumur).

### Added

- Tuist up command [#158](https://github.com/tuist/tuist/pull/158) by [@pepibumur](https://github.com/pepibumur).
- Support `.cpp` and `.c` source files [#178](https://github.com/tuist/tuist/pull/178) by [@pepibumur](https://github.com/pepibumur).

## 0.9.0

### Added

- Acceptance tests [#166](https://github.com/tuist/tuist/pull/166) by [@pepibumur](https://github.com/pepibumur).

### Fixed

- Files and groups sort order [#164](https://github.com/tuist/tuist/pull/164) by [@pepibumur](https://github.com/pepibumur).

### Added

- Generate both, the `Debug` and `Release` configurations [#165](https://github.com/tuist/tuist/pull/165) by [@pepibumur](https://github.com/pepibumur).

## 0.8.0

### Added

- Swift 4.2.1 compatibility by [@pepibumur](https://github.com/pepibumur).

### Removed

- Module loader [#150](https://github.com/tuist/tuist/pull/150)/files by [@pepibumur](https://github.com/pepibumur).

### Added

- Geration of projects and workspaces in the `~/.tuist/DerivedProjects` directory [#146](https://github.com/tuist/tuist/pull/146) by pepibumur.

## 0.7.0

### Added

- Support for actions [#136](https://github.com/tuist/tuist/pull/136) by [@pepibumur](https://github.com/pepibumur).

## 0.6.0

### Added

- Check that the local Swift version is compatible with the version that will be installed [#134](https://github.com/tuist/tuist/pull/134) by [@pepibumur](https://github.com/pepibumur).

### Changed

- Bump xcodeproj to 6.0.0 [#133](https://github.com/tuist/tuist/pull/133) by [@pepibumur](https://github.com/pepibumur).

### Removed

- Remove `tuistenv` from the repository [#135](https://github.com/tuist/tuist/pull/135) by [@pepibumur](https://github.com/pepibumur).

## 0.5.0

### Added

- Support for JSON and Yaml manifests [#110](https://github.com/tuist/tuist/pull/110) by [@pepibumur](https://github.com/pepibumur).
- Generate `.gitignore` file when running init command [#118](https://github.com/tuist/tuist/pull/118) by [@pepibumur](https://github.com/pepibumur).
- Git ignore Xcode and macOS files that shouldn't be included on a git repository [#124](https://github.com/tuist/tuist/pull/124) by [@pepibumur](https://github.com/pepibumur).
- Focus command [#129](https://github.com/tuist/tuist/pull/129) by [@pepibumur](https://github.com/pepibumur).

### Fixed

- Snake-cased build settings keys [#107](https://github.com/tuist/tuist/pull/107) by [@pepibumur](https://github.com/pepibumur).

## 0.4.0

### Added

- Throw an error if a library target contains resources [#98](https://github.com/tuist/tuist/pull/98) by [@pepibumur](https://github.com/pepibumur).
- Playgrounds support [#103](https://github.com/tuist/tuist/pull/103) by [@pepibumur](https://github.com/pepibumur).
- Faster installation using bundled releases [#104](https://github.com/tuist/tuist/pull/104) by [@pepibumur](https://github.com/pepibumur).

### Changed

- Don't fail if a Carthage framework doesn't exist. Print a warning instead [#96](https://github.com/tuist/tuist/pull/96) by [@pepibumur](https://github.com/pepibumur).
- Missing file errors are printed together [#98](https://github.com/tuist/tuist/pull/98) by [@pepibumur](https://github.com/pepibumur).

## 0.3.0

### Added

- Homebrew formula https://github.com/tuist/tuist/commit/0ab1c6e109134337d4a5e074d77bd305520a935d by [@pepibumur](https://github.com/pepibumur).

## Changed

- Replaced ssh links with the https version of them [#91](https://github.com/tuist/tuist/pull/91) by [@pepibumur](https://github.com/pepibumur).

## Fixed

- `FRAMEWORK_SEARCH_PATHS` build setting not being set for precompiled frameworks dependencies [#87](https://github.com/tuist/tuist/pull/87) by [@pepibumur](https://github.com/pepibumur).

## 0.2.0

### Added

- Install command [#83](https://github.com/tuist/tuist/pull/83) by [@pepibumur](https://github.com/pepibumur).
- `--help-env` command to tuistenv by [@pepibumur](https://github.com/pepibumur).

### Fixed

- Fix missing target dependencies by [@pepibumur](https://github.com/pepibumur).

### Removed

- Internal deprecation warnings by [@pepibumur](https://github.com/pepibumur).

## 0.1.0

### Added

- Local command prints all the local versions if no argument is given [#79](https://github.com/tuist/tuist/pull/79) by [@pepibumur](https://github.com/pepibumur).
- Platform, product, path and name arguments to the init command [#64](https://github.com/tuist/tuist/pull/64) by [@pepibumur](https://github.com/pepibumur).
- Lint that `Info.plist` and `.entitlements` files are not copied into the target products [#65](https://github.com/tuist/tuist/pull/65) by [@pepibumur](https://github.com/pepibumur)
- Lint that there's only one resources build phase [#65](https://github.com/tuist/tuist/pull/65) by [@pepibumur](https://github.com/pepibumur).
- Command runner [#81](https://github.com/tuist/tuist/pull/81)/ by [@pepibumur](https://github.com/pepibumur).

### Added

- Sources, resources, headers and coreDataModels property to the `Target` model [#67](https://github.com/tuist/tuist/pull/67) by [@pepibumur](https://github.com/pepibumur).

### Changed

- `JSON` and `JSONConvertible` replaced with Swift's `Codable` conformance.

### Removed

- The scheme attribute from the `Project` model [#67](https://github.com/tuist/tuist/pull/67) by [@pepibumur](https://github.com/pepibumur).
- Build phases and build files [#67](https://github.com/tuist/tuist/pull/67) by [@pepibumur](https://github.com/pepibumur).<|MERGE_RESOLUTION|>--- conflicted
+++ resolved
@@ -13,11 +13,8 @@
 
 ### Changed
 
-<<<<<<< HEAD
 - Add a `sourceRootPath` attribute to `TuistCore.Project` to control where Xcode projects are generated [#1559](https://github.com/tuist/tuist/pull/1559) by [@pepibumur](https://github.com/pepibumur).
-=======
 - **Breaking** Fail generation if a Source has a non-existent directory in a glob [#1523](https://github.com/tuist/tuist/pull/1523) by [@natanrolnik](https://github.com/natanrolnik).
->>>>>>> d46e87eb
 
 ## 1.12.0 - Arabesque
 
