--- conflicted
+++ resolved
@@ -14,17 +14,8 @@
 
 - Fixed compiled binary for older Xcode versions [#3675](https://github.com/tuist/tuist/pull/3675) by [@luispadron](https://github.com/luispadron)
 
-## 2.2.0 - Jinotaj
-
-### Changed
-
-- **Breaking** Update logic to calculate deployment target for SwiftPackageManager packages not specifying it, and remove no longer used `SwiftPackageManagerDependencies.deploymentTargets` property [#3602](https://github.com/tuist/tuist/pull/3602) by [@danyf90](https://github.com/danyf90)
-- **Breaking** Update logic to calculate client ID starting from UUID instead of hostname, to avoid collisions [#3632](https://github.com/tuist/tuist/pull/3632) by [@danyf90](https://github.com/danyf90)
-- **Breaking** Removed value for `ENABLE_TESTING_SEARCH_PATHS` in SPM dependencies. If a target requires a non-default value, you can set it using the `targetSettings` property in the `Dependencies.swift` file [#3632](https://github.com/tuist/tuist/pull/3653) by [@wattson12](https://github.com/wattson12)
-- `Target`'s initializer now has `InfoPlist.default` set as the default value for the `infoPlist` argument [#3644](https://github.com/tuist/tuist/pull/3644) by [@hisaac](https://github.com/hisaac)
-<<<<<<< HEAD
+### Changed
 - Make the `cache warm` command significantly faster by avoid recompiling already in-cache dependency targets [#3585](https://github.com/tuist/tuist/pull/3585) by [@danyf90](https://github.com/danyf90)
-=======
 - Allow overriding `SWIFT_VERSION` [#3644](https://github.com/tuist/tuist/pull/3666) by [@kwridan](https://github.com/kwridan)
   - The `SWIFT_VERSION` build setting is now part of the `.essential` [`DefaultSettings`](https://docs.tuist.io/manifests/project#defaultsettings)
   - This algins its behavior with the rest of the default settings, and allows excluding it if necessary via:
@@ -33,7 +24,15 @@
       - `DefaultSettings.recommended(excluding: ["SWIFT_VERSION])` 
       - `DefaultSettings.essential(excluding: ["SWIFT_VERSION])`
   - Additionally for convenience, Tuist will not set a `SWIFT_VERSION` target level setting if a project level setting already exists for it
->>>>>>> baac40a6
+
+## 2.2.0 - Jinotaj
+
+### Changed
+
+- **Breaking** Update logic to calculate deployment target for SwiftPackageManager packages not specifying it, and remove no longer used `SwiftPackageManagerDependencies.deploymentTargets` property [#3602](https://github.com/tuist/tuist/pull/3602) by [@danyf90](https://github.com/danyf90)
+- **Breaking** Update logic to calculate client ID starting from UUID instead of hostname, to avoid collisions [#3632](https://github.com/tuist/tuist/pull/3632) by [@danyf90](https://github.com/danyf90)
+- **Breaking** Removed value for `ENABLE_TESTING_SEARCH_PATHS` in SPM dependencies. If a target requires a non-default value, you can set it using the `targetSettings` property in the `Dependencies.swift` file [#3632](https://github.com/tuist/tuist/pull/3653) by [@wattson12](https://github.com/wattson12)
+- `Target`'s initializer now has `InfoPlist.default` set as the default value for the `infoPlist` argument [#3644](https://github.com/tuist/tuist/pull/3644) by [@hisaac](https://github.com/hisaac)
 
 ### Added
 
