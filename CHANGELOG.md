--- conflicted
+++ resolved
@@ -8,11 +8,8 @@
 
 ### Added
 
-<<<<<<< HEAD
+- Adding support for project additional files https://github.com/tuist/tuist/pull/314 by @kwridan
 - **Breaking** Swift 5 support https://github.com/tuist/tuist/pull/317 by @pepibumur.
-=======
-- Adding support for project additional files https://github.com/tuist/tuist/pull/314 by @kwridan
->>>>>>> 8d7f15f8
 
 ### Removed
 
