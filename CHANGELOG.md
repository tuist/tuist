--- conflicted
+++ resolved
@@ -6,11 +6,8 @@
 
 ### Added
 
-<<<<<<< HEAD
 - Perform remote cache download and upload concurrently [#3549](https://github.com/tuist/tuist/pull/3549) by [@danyf90](https://github.com/danyf90)
-=======
 - Add optional `manifest` argument to `tuist dump` command, to allow to dump other kinds of manifests [#3551](https://github.com/tuist/tuist/pull/3551) by [@danyf90](https://github.com/danyf90)
->>>>>>> fb6fffe2
 
 ### Fixed
 
