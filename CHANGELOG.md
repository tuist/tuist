--- conflicted
+++ resolved
@@ -15,11 +15,8 @@
 - Ensure precompiled frameworks of target applications aren't included in UI test targets https://github.com/tuist/tuist/pull/888 by @kwridan
 - Make the scheme generation with testable targets stable https://github.com/tuist/tuist/pull/892 by @marciniwanicki
 - Fix project header attributes https://github.com/tuist/tuist/pull/895 by @kwridan
-<<<<<<< HEAD
 - Excluding files from target doesn't work in all cases https://github.com/tuist/tuist/pull/913 by @vytis
-=======
-- Support for Core Data mapping modules by @andreacipriani
->>>>>>> 6ec914b7
+- Support for Core Data mapping modules https://github.com/tuist/tuist/pull/911 by @andreacipriani
 
 ### Changed
 - Turn models from `TuistCore` that are clases into structs https://github.com/tuist/tuist/pull/870 by @pepibumur.
