# Changelog

Please, check out guidelines: https://keepachangelog.com/en/1.0.0/

## Next

<<<<<<< HEAD
### Added

- Schemes can be hidden from the dropdown menu `Scheme(hidden: true)` [#3598](https://github.com/tuist/tuist/pull/3598) by [@pepibumur](https://github.com/pepibumur)
- Sort schemes alphabetically by default [#3598](https://github.com/tuist/tuist/pull/3598) by [@pepibumur](https://github.com/pepibumur)
=======
## 2.1.1 - Patenipat
>>>>>>> a8a4e8dd

### Fixed

- Fix SwiftPackageManager dependencies mapping when the dependency contains nested umbrella header [#3588](https://github.com/tuist/tuist/pull/3588) by [@danyf90](https://github.com/danyf90)
- Revert [Swift Package Manager default resource handling] [#3594](https://github.com/tuist/tuist/pull/3594) by [@danyf90](https://github.com/danyf90)

## 2.1.0 - Coloratura

### Changed

- Use cache version instead of Tuist version in target hash calculation [#3554](https://github.com/tuist/tuist/pull/3554) by [@danyf90](https://github.com/danyf90)
- Perform remote cache download and upload concurrently [#3549](https://github.com/tuist/tuist/pull/3549) by [@danyf90](https://github.com/danyf90)

### Added

- Add `analytics` option to `Config.Cloud` to enable sending analytics event to cloud backend [#3547](https://github.com/tuist/tuist/pull/3547) by [@danyf90](https://github.com/danyf90)
- Add optional `manifest` argument to `tuist dump` command, to allow to dump other kinds of manifests [#3551](https://github.com/tuist/tuist/pull/3551) by [@danyf90](https://github.com/danyf90)
- Add device and os options to caching profiles [#3546](https://github.com/tuist/tuist/pull/3546) by [@mollyIV](https://github.com/mollyIV)
- Add support for configuring the `LastUpgradeCheck` of the `Xcode` project [#3561](https://github.com/tuist/tuist/pull/3561) by [@mollyIV](https://github.com/mollyIV)
- Add arbitrarily high `LastUpgradeCheck` to SwiftPackageManager generated projects to disable warnings [#3569](https://github.com/tuist/tuist/pull/3569) by [@danyf90](https://github.com/danyf90)
- Add `isCI` parameter to analytics events [#3568](https://github.com/tuist/tuist/pull/3568) by [@mollyIV](https://github.com/mollyIV)
- Add Files Resource Synthesizer [#3584](https://github.com/tuist/tuist/pull/3584) by [@mollyIV](https://github.com/mollyIV)
- Add support for additional files at the target level [#3579](https://github.com/tuist/tuist/pull/3579) by [@danyf90](https://github.com/danyf90)

### Fixed

- Fix a focused project issue for which when focusing a tests target, cached resources are not linked to it. [#3571](https://github.com/tuist/tuist/pull/3571) by [@fila95](https://github.com/fila95)
- Fix target caching resources linking for extensions. They are now considered `runnable` targrts (which they are) [#3570](https://github.com/tuist/tuist/pull/3570) by [@fila95](https://github.com/fila95)
- Fix the way a target is known to be supporting resources, excluding `.commandLineTool`s. [#3572](https://github.com/tuist/tuist/pull/3572) by [@fila95](https://github.com/fila95)
- Fix Swift Package Manager default resource handling [#3295](https://github.com/tuist/tuist/pull/3295) by [@mstfy](https://github.com/mstfy)
- If present, use coloured output configuration from environment even if it's false [#3550](https://github.com/tuist/tuist/pull/3550) by [@danyf90](https://github.com/danyf90)
- Fix `tuist generate` performance regression [#3562](https://github.com/tuist/tuist/pull/3562) by [@adellibovi](https://github.com/adellibovi)
- Fix SwiftPackageManager dependencies mapping when the dependency contains nested umbrella header [#3588](https://github.com/tuist/tuist/pull/3588) by [@danyf90](https://github.com/danyf90)

### Removed

- Removed unused `Cloud.Option.insights` case [#3547](https://github.com/tuist/tuist/pull/3547) by [@danyf90](https://github.com/danyf90)

## 2.0.2 - Wald

### Fixed

- Fix caching of targets with module map [#3528](https://github.com/tuist/tuist/pull/3528) by [@danyf90](https://github.com/danyf90)
- Fix SwiftPackageManager local xcframework mapping [#3533](https://github.com/tuist/tuist/pull/3533) by [@danyf90](https://github.com/danyf90)
- Fix mapping of SwiftPackageManager dependencies using alternative default source folders [#3532](https://github.com/tuist/tuist/pull/3532) by [@danyf90](https://github.com/danyf90)

## 2.0.1 - Tarifa

### Fixed

- Fix manifest cache, enabled by default [#3530](https://github.com/tuist/tuist/pull/3530) by [@adellibovi](https://github.com/adellibovi)

## 2.0.0 - Ikigai

### Changed

- **Breaking** made constructors from scheme action models internal and exposed static methods for initializing them instead. For example, `TestAction.init(..)` becomes `TestAction.testAction(...)`. [#3400](https://github.com/tuist/tuist/pull/3400) by [@pepibumur](https://github.com/pepibumur):
  - **Motivation:**: Using static initializers gives us the flexibility to introduce improvements without breaking the API.
  - **Migration:** Update all the action initializers to use the static methods instead. The name of the static method matches the name of the class but starting with a lowercase.
- **Breaking** `tuist focus` no longer includes automatically related tests and bundle targets as sources. [#3501](https://github.com/tuist/tuist/pull/3501) by [@danyf90](https://github.com/danyf90).
  - **Motivation:** the behavior might cause to include unwanted targets in some scenario
  - **Migration:** if you need to include tests and bundle targets as sources, specify them as arguments of the `tuist focus` command

### Removed

- **Breaking** `.cocoapods` target dependency
  - **Motivation:** `.cocoapods`'s API led users to believe their integration issues were Tuist's fault. Therefore we decided to remove it and make it an explicit action developers need to run after the generation of Xcode projects through Tuist.
  - **Migration:** we recommend wrapping the the generation of projects in a script that runs `pod install` right after generating the project: `tuist generate && pod install`. Alternatively, you might consider adopting Swift Package Manager and using our built-in support for package dependencies through the `Dependencies.swift` manifes tfile.
- **Breaking** Support for deprecated `TuistConfig.swift` has been ended. Define your configuration using `Config.swift`. Check [documentation](https://docs.tuist.io/manifests/config) for details. [#3373](https://github.com/tuist/tuist/pull/3373) by [@laxmorek](https://github.com/laxmorek)
- **Breaking** Support for deprecated `Template.swift` has been ended. Define your templates using any name that describes them (`name_of_template.swift`). Check [documentation](https://docs.tuist.io/commands/scaffold) for details. [#3373](https://github.com/tuist/tuist/pull/3373) by [@laxmorek](https://github.com/laxmorek)
  - **Migration:** we recommend wrapping the generation of projects in a script that runs `pod install` right after generating the project: `tuist generate && pod install`. Alternatively, you might consider adopting Swift Package Manager and using our built-in support for package dependencies through the `Dependencies.swift` manifest file.
- **Breaking** simplified `TestAction`'s methods for creating an instance. [#3375](https://github.com/tuist/tuist/pull/3375) by [@pepibumur](https://github.com/pepibumur):
  - **Motivation:** there was some redundancy across all the methods to initialize a `TestAction`. To ease its usage, we've simplified all of them into a single method. It takes the test plans as an array of `Path`s and the configuration as an instance of `PresetBuildConfiguration`. We've also made the `init` constructor internal to have the flexibility to change the signature without introducing breaking changes.
  - **Migration:** In those places where you are initializing a `TestAction`, update the code to use either the `.testActions` or the `.targets` methods.
- **Breaking** removed the `tuist doc` command. [#3401](https://github.com/tuist/tuist/pull/3401) by [@pepibumur](https://github.com/pepibumur)
  - **Motivation:** the command was barely used so we are removing it to reduce the maintenance burden and reduce the binary size.
  - **Migration:** you can use Tuist tasks or [Fastlane](https://github.com/fastlane/fastlane) to run [swift-doc](https://github.com/SwiftDocOrg/swift-doc) and generate documentation from your generated projects.
- **Breaking** removed `PresetBuildConfiguration` in favour of `ConfigurationName`. [#3400](https://github.com/tuist/tuist/pull/3400) by [@pepibumur](https://github.com/pepibumur):
  - **Motivation:** Making the configuration a type gives the developers the flexibility to provide their list of configurations through extensions. For example, `ConfigurationName.beta`.
  - **Migration:** Scheme actions are now initialized passing a `configuration` argument of type `ConfigurationName`. Note that it conforms `ExpressibleByStringLiteral` so you can initialize it with a string literal.
- **Breaking** removed the `tuist up` command in favour of a sidecar CLI tool, [`tuist-up`](https://github.com/tuist/tuist-up) that can be installed independently.
  - **Motivation:** provisioning environments for working with Xcode projects was outside of the scope of the project. Moreover, it added up to our triaging and maintenace work because errors that bubbled up from underlying commands made people think that they were Tuist bugs.
  - **Migration:** as suggested [here](https://github.com/tuist/tuist-up), turn your `Setup.swift` into a `up.toml` and use `tuist-up` instead.
- **Breaking** Scheme `TestAction` options have been consolidated together under a new type `TestActionOptions`.
  - **Motivation:** This makes the API consistent with some of the other Scheme actions as well as how it appears in the Scheme editor.
  - **Migration:** Use `TestAction.targets(options: .options(language:region:codeCoverage:codeCoverageTargets))`
    - `TestAction.language` > `TestActionOptions.language`
    - `TestAction.region` > `TestActionOptions.region`
    - `TestAction.codeCoverage` > `TestActionOptions.codeCoverage`
    - `TestAction.codeCoverageTargets` > `TestActionOptions.codeCoverageTargets`
- **Breaking** removed deprecated `TUIST_*` configuration variables. [#3493](https://github.com/tuist/tuist/pull/3493) by [@danyf90](https://github.com/danyf90).
  - **Motivation:**: They have been replaced by the corresponding `TUIST_CONFIG_*` variables instead.
  - **Migration:** Use the corresponding `TUIST_CONFIG_*` variables instead.

- **Breaking** `Settings` is now publicly initialized via a new static method `.settings()`.
  - **Motivation:** Using static initializers gives us the flexibility to introduce improvements without breaking the API.
  - **Migration:** Replace `settings: Settings(base: ["setting": "value"])` with `settings: .settings(base: ["setting": "value"])`

- **Breaking** `CustomConfiguration` has been merged with `Configuration`.
  - **Motivation:** Simplify the API and reduce confusion between `Configuration` and `CustomConfiguration`.
  - **Migration:** Replace `let configurations: [CustomConfiguration] = [ ... ]` with `let configurations: [Configuration] = [ ... ]`.

- **Breaking** Specifying custom build settings files for default configurations via `Settings(base:debug:release:)` has changed.
  - **Motivation:** To support the `CustomConfiguration` API simplification.
  - **Migration:** 
    Replace 

    ```swift
    let settings = Settings(
        debug: Configuration(settings: ["setting": "debug"]), 
        release: Configuration(settings: ["setting": "release"])
    )
    ```

    with:

    ```swift
    let settings: Settings = .settings(
        debug: ["setting": "debug"], 
        release: ["setting": "release"]
    )
    ```

- **Breaking** Specifying xcconfig files for default configurations via `Settings(base:debug:release:)` has changed.
  - **Motivation:** To support the `CustomConfiguration` API simplification.
  - **Migration:** 
    Replace 

    ```swift
    let settings = Settings(
        debug: Configuration(xcconfig: "configs/debug.xcconfig"), 
        release: Configuration(xcconfig: "configs/release.xcconfig")
    )
    ```

    with:

    ```swift
    let settings: Settings = .settings(
        configurations: [
          .debug(name: .debug, xcconfig: "configs/debug.xcconfig"),
          .release(name: .release, xcconfig: "configs/release.xcconfig"),
        ]
    )
    ```
- **Breaking** Rename target `actions` to `scripts` to align with Xcode's terminology [#3374](https://github.com/tuist/tuist/pull/3374) by [@pepibumur](https://github.com/pepibumur)
  - **Motivation** To align with Xcode's terminology used for the build phase counterpart, `scripts`.
  - **Migration**
    Replace

    ```swift
    let target = Target(actions: [.post(tool: "/bin/echo", arguments: ["rocks"], name: "tuist")])
    ```

    with

    ```swift
    let target = Target(scripts: [.post(tool: "/bin/echo", arguments: ["rocks"], name: "tuist")])
    ```

## 1.52.0 - Pelae

### Changed

- Update SwiftGen to support generating custom SF Symbols (a.k.a. `symbolset`). [#3521](https://github.com/tuist/tuist/pull/3521) by [@hisaac](https://github.com/hisaac)
- Improve performance of `tuist dependencies fetch` for SwiftPackageManager by loading Package.swift information in parallel. [#3529](https://github.com/tuist/tuist/pull/3529) by [@danyf90](https://github.com/danyf90)

### Added

- Add `CodeCoverageMode` to `Config` so targets for code coverage data gathering can be specified in autogenerated project scheme [#3267](https://github.com/tuist/tuist/pull/3267) by [@olejnjak](https://github.com/olejnjak)

## 1.51.1

### Added

- Add `name` parameter to remote cache API calls. [#3516](https://github.com/tuist/tuist/pull/3516) by [@danyf90](https://github.com/danyf90)

### Fixed

- Installation failing when intermediate files are present in `/tmp/` [#3502](https://github.com/tuist/tuist/pull/3502) by [@pepibumur](https://github.com/pepibumur)
- Fix SwiftPackageManager dependencies mapping on Xcode 13 [#3499](https://github.com/tuist/tuist/pull/3499) by [@danyf90](https://github.com/danyf90)
- Make cache hashes of SwiftPackageManager dependencies with modulemap independent from the absolute path of the project [#3505](https://github.com/tuist/tuist/pull/3505) by [@danyf90](https://github.com/danyf90).
- Fix SwiftPackageManager dependencies mapping on Xcode 13 [#3507](https://github.com/tuist/tuist/pull/3507) by [@danyf90](https://github.com/danyf90)
- Fix compilation on Xcode 13 by updating Xcodeproj [#3499](https://github.com/tuist/tuist/pull/3499) by [@danyf90](https://github.com/danyf90)
- Make `cache warm` fail if remote cache existence check throws [#3508](https://github.com/tuist/tuist/pull/3508) by [@danyf90](https://github.com/danyf90)

### Changed

- **Breaking** Minimum supported Xcode version for contributors bumped to 12.4. [#3499](https://github.com/tuist/tuist/pull/3499) by [@danyf90](https://github.com/danyf90)

## 1.51.0 - Switch

### Changed

- Improve performance of `tuist cache` avoiding to hit remote cache if not needed. [#3461](https://github.com/tuist/tuist/pull/3461) by [@danyf90](https://github.com/danyf90)
- Improve performance of `tuist cache warm` and `tusit focus` avoiding to compute hashes of targets not going to be cached. [#3464](https://github.com/tuist/tuist/pull/3464) by [@danyf90](https://github.com/danyf90)
- Improve performance of `tuist cache warm` when using remote cache by parallelizing the target cache checks [#3462](https://github.com/tuist/tuist/pull/3462) by [@bolismauro](https://github.com/bolismauro)
- Improve output of `tuist cache warm` command. [#3460](https://github.com/tuist/tuist/pull/3460) by [@danyf90](https://github.com/danyf90)
- Rename internal configuration environment variables to start with `TUIST_CONFIG_` instead of `TUIST_` and ignore them when calculating manifests hashes. The old ones are still read if first ones are not found, but they will be removed in 2.0 [#3479](https://github.com/tuist/tuist/3479) by [@danyf90](https://github.com/danyf90)

### Added

- Add support for `SourceFilesList.codeGen` property. [#3448](https://github.com/tuist/tuist/pull/3448) by [@pavm035](https://github.com/pavm035)
- Add more helpful output when `./fourier swift format` command fails. [#3451](https://github.com/tuist/tuist/pull/3451) by [@hisaac](https://github.com/hisaac)

### Fixed

- Add support for SPM dependencies with `.` and `-` in the target name. [#3449](https://github.com/tuist/tuist/3449) by [@moritzsternemann](https://github.com/moritzsternemann)
- Add swift version to the target hash computation. [#3455](https://github.com/tuist/tuist/3455) by [@danyf90](https://github.com/danyf90)
- Add tuist version to the target hash computation. [#3455](https://github.com/tuist/tuist/3455) by [@danyf90](https://github.com/danyf90)
- Fix unauthenticated cache exists responses interpreted as existing build artifact. [#3480](https://github.com/tuist/tuist/3480) by [@danyf90](https://github.com/danyf90)
- Fix `.tuistignore` not matching relative paths correctly [#3456](https://github.com/tuist/tuist/pull/3456) by [@danyf90](https://github.com/danyf90)

## 1.50.0 - Nature

### Changed

- **Breaking** Minimum supported Xcode version for contributors bumped to 12.4.
- Improve speed of `tuist edit` and improved automatic detection of editable manifests [#3416](https://github.com/tuist/tuist/pull/3416) by [@adellibovi](https://github.com/adellibovi).
- Improve speed of `tuist dependencies fetch` and `tuist dependencies update` by performing the dependencies resolution directly in the `Tuist/Dependencies` folder [#3417](https://github.com/tuist/tuist/pull/3417) by [@danyf90](https://github.com/danyf90).
- Improve speed of `tuist focus` and `tuist cache warm` with a targets list (i.e. `tuist focus frameworkX` and `tuist cache warm frameworkX`) by avoiding calculating hashes for non dependent targets [#3423](https://github.com/tuist/tuist/pull/3423) by [@adellibovi](https://github.com/adellibovi).
- Improve speed of `tuist generate` by updating Xcodeproj [#3444](https://github.com/tuist/tuist/pull/3444) by [@adellibovi](https://github.com/adellibovi).

### Fixed

- settings-to-xcconfig migration command produces correct string format. [#3260](https://github.com/tuist/tuist/3260) by [@saim80](https://github.com/saim80)
- Fix caching of manifests that use plugins [#3370](https://github.com/tuist/tuist/pull/3370) by [@luispadron](https://github.com/luispadron)

### Added

- Allow to pass Cloud authentication token via TUIST_CLOUD_TOKEN even when not CI [#3380](https://github.com/tuist/tuist/pull/3380) by [@danyf90](https://github.com/danyf90)
- Support for cache categories argument in `tuist clean` command [#3407](https://github.com/tuist/tuist/pull/3407) by [@danyf90](https://github.com/danyf90)
- Add `tuist dependencies clean` command [#3417](https://github.com/tuist/tuist/pull/3417) by [@danyf90](https://github.com/danyf90).
- Support for floating number (`real`) value for `InfoPlist` [#3377](https://github.com/tuist/tuist/pull/3377) by [@MarvinNazari](https://github.com/MarvinNazari)
- Support for `shellPath` parameter in `TargetAction` and `TargetScript` to enable `/bin/zsh` as shell. [#3384](https://github.com/tuist/tuist/pull/3384) by [@DarkoDamjanovic](https://github.com/DarkoDamjanovic)

## 1.49.2

### Fixed

- `tuistenv` failing to fetch the latest version from `CHANGELOG.md`

## 1.49.1

### Fixed

- `tuistenv` failing to fetch the latest version from `CHANGELOG.md`

## 1.49.0

### Added

- Add default `Release` caching profile [#3304](https://github.com/tuist/tuist/pull/3304) by [@danyf90](https://github.com/danyf90)
- Add `--dependencies-only` parameter to `tuist cache warm` command [#3334](https://github.com/tuist/tuist/pull/3334) by [@danyf90](https://github.com/danyf90)
- Add support for `excluding` parameter to `ResourceFileElement` [#3363](https://github.com/tuist/tuist/pull/3363) by [@danyf90](https://github.com/danyf90)

### Fixed

- Fix Dependency.swift binary path's with `path` instead of `url`. [#3269](https://github.com/tuist/tuist/pull/3269) by [@apps4everyone](https://github.com/apps4everyone)
- Fix mapping of SPM linker flags [#3276](https://github.com/tuist/tuist/pull/3276) by [@danyf90](https://github.com/danyf90)
- Fix adding `Carthage` dependencies to `Target` using `TargetDepedency.external` [#3300](https://github.com/tuist/tuist/pull/3300) by [@laxmorek](https://github.com/laxmorek)
- Fix for missing transitive precompiled static frameworks [#3296](https://github.com/tuist/tuist/pull/3296) by [@kwridan](https://github.com/kwridan)
- Fix unstable graph dependency reference sort [#3318](https://github.com/tuist/tuist/pull/3318) by [@kwridan](https://github.com/kwridan)
- Fix source glob not following directory symlinks [#3312](https://github.com/tuist/tuist/pull/3312)  by [@LorDisturbia](https://github.com/LorDisturbia).
- Fix for `./fourier bundle` command when `xcodeproj` or `xcworkspace` files are present [#3331](https://github.com/tuist/tuist/pull/3331) by [@danyf90](https://github.com/danyf90)
- Fix for filtering logic for caching dependencies to include dependencies of filtered non-cacheable targets [#3333](https://github.com/tuist/tuist/pull/3333) by [@adellibovi](https://github.com/adellibovi)
- Fix for importing Swift Package Manager binary targets from Dependency.swift [#3352](https://github.com/tuist/tuist/pull/3352) by [@danyf90](https://github.com/danyf90)
- Fix for the `tuist edit` command when the `Tuist/Dependencies` directory contains "manifest-like" files (`Project.swift` or `Plugin.swift`). [#3359](https://github.com/tuist/tuist/pull/3359) by [@laxmorek](https://github.com/laxmorek)

### Changed

- Get the latest available version from GitHub releases instead of the Google Cloud Storage bucket [#3335](https://github.com/tuist/tuist/pull/3335) by [@pepibumur](https://github.com/pepibumur).
- The `install` script has been updated to pull the `tuistenv` binary from the latest GitHub release's assets [#3336](https://github.com/tuist/tuist/pull/3336) by [@pepibumur](https://github.com/pepibumur).
- Remove unneeded `BUILD_LIBRARY_FOR_DISTRIBUTION` setting when building `xcframework` for cache [#3344](https://github.com/tuist/tuist/pull/3344) by [@danyf90](https://github.com/danyf90).

## 1.48.1

### Changed

- The installation of Tuist versions pulls the binaries from the GitHub releases [#3255](https://github.com/tuist/tuist/pull/3255) by [@pepibumur](https://github.com/pepibumur).

### Fixed

- Fixed text settings docs [#3288](https://github.com/tuist/tuist/pull/3288) by [@DimaMishchenko](https://github.com/DimaMishchenko)
- Fix .xcFramework breaking change [#3289](https://github.com/tuist/tuist/pull/3289) by [@kwridan](https://github.com/kwridan)

## 1.48.0 - Packer

### Added

- Support for `Swift Package Manager` in `Dependencies.swift` [#3072](https://github.com/tuist/tuist/pull/3072) by [@danyf90](https://github.com/danyf90)
- Add `cc` as a valid source extension [#3273](https://github.com/tuist/tuist/pull/3273) by [@danyf90](https://github.com/danyf90)
- Add support for localized intent definition files using `.strings`. [#3236](https://github.com/tuist/tuist/pull/3236) by [@dbarden](https://github.com/dbarden)
- Add `TextSettings` configuration into `Project` [#3253](https://github.com/tuist/tuist/pull/3253) by [@DimaMishchenko](https://github.com/DimaMishchenko)
- Add `language` option for `RunAction`, add `SchemeLanguage` [#3231](https://github.com/tuist/tuist/pull/3231) by [@zzzkk](https://github.com/zzzkk)
- Include instructions to create an GitHub issue for unhandled errors [#3278](https://github.com/tuist/tuist/pull/3278) by [@pepibumur](https://github.com/pepibumur).

### Fixed

- Build file of dependencies having the wrong platform filter in iOS targets with Catalyst enabled [#3152](https://github.com/tuist/tuist/pull/3152) by [@pepibumur](https://github.com/pepibumur) and [@sampettersson](https://github.com/sampettersson).


## 1.47.0 - Mirror

### Added

- Caching for static frameworks with resources [#3090](https://github.com/tuist/tuist/pull/3090) by [@mstfy](https://github.com/mstfy)
- Meta tuist support [#3103](https://github.com/tuist/tuist/pull/3103) by [@fortmarek](https://github.com/fortmarek)
- Add `--result-bundle-path` parameter to test command [#3177](https://github.com/tuist/tuist/pull/3177) by [@olejnjak](https://github.com/olejnjak)
- The `tuist dependencies` command prints dependency managers' output to console. [#3185](https://github.com/tuist/tuist/pull/3185) by [@laxmorek](https://github.com/laxmorek)
- CI check to ensure lockfiles are consistent [#3208](https://github.com/tuist/tuist/pull/3208) by by [@pepibumur](https://github.com/pepibumur).

### Removed

- **Breaking** Remove `tuist create-issue` command [#3194](https://github.com/tuist/tuist/pull/3194) by [@pepibumur](https://github.com/pepibumur).
- **Breaking** Remove `tuist secret` command [#3194](https://github.com/tuist/tuist/pull/3194) by [@pepibumur](https://github.com/pepibumur).

### Changed

- Remove the `sudo` requirement for the install and uninstall scripts. [#3056](https://github.com/tuist/tuist/pull/3056) by [@luispadron](https://github.com/luispadron).

### Fixed

- Editing projects in development [#3199](https://github.com/tuist/tuist/pull/3199) by [@pepibumur](https://github.com/pepibumur).

## 1.46.1

### Fixed

- Fix failed `tuist dependencies fetch/update` command when `Carthage` dependency is imported as binary [#3164](https://github.com/tuist/tuist/pull/3164) by [@havebenfitz](https://github.com/havebeenfitz)

## 1.46.0 - Emeuno

### Added

- Native support for ARM architecture [#3010](https://github.com/tuist/tuist/pull/3010) by [@fortmarek](https://github.com/fortmarek) & [@pepibumur](https://github.com/pepibumur).
- Utility for obtaining the system's Git credentials for authenticating with [#3110](https://github.com/tuist/tuist/pull/3110) by [@pepibumur](https://github.com/pepibumur).
- `GitHubClient` to interact with GitHub's API [#3144](https://github.com/tuist/tuist/pull/3144) by [@pepibumur](https://github.com/pepibumur).

### Changed

- **Breaking** Minimum supported Xcode version bumped to 12.2.

## 1.45.1

### Fixed

- Throw error when target given in `tuist focus` is not found. [#3104](https://github.com/tuist/tuist/pull/3104) by [@fortmarek](https://github.com/fortmarek)
- Fixed an issue that the `tuist dependencies` command may fails for some `Carthage` dependencies. [#3108](https://github.com/tuist/tuist/pull/3108) by [@laxmorek](https://github.com/laxmorek)

## 1.45.0 - Jungle

### Added

- Add `tvTopShelfExtension` and `tvIntentsExtension` target product. [#2793](https://github.com/tuist/tuist/pull/2793) by [@rmnblm](https://github.com/rmnblm)
- The `tuist dependencies` command generates a `graph.json` file for the `Carthage` dependencies. [#3043](https://github.com/tuist/tuist/pull/3043) by [@laxmorek](https://github.com/laxmorek)
- Add --skip-ui-tests parameter to tuist test command [#2832](https://github.com/tuist/tuist/pull/2832) by [@mollyIV](https://github.com/mollyIV).
- Add `disableBundleAccessors` generation option which disables generating Bundle extensions [#3088](https://github.com/tuist/tuist/pull/3088) by [@wojciech-kulik](https://github.com/wojciech-kulik).
- Support XCFrameworks with missing architectures [#3095](https://github.com/tuist/tuist/pull/3095) by [@iainsmith](https://github.com/iainsmith).

### Changed

- Improved cold start time of `tuist generate` when having multiple projects [#3092](https://github.com/tuist/tuist/pull/3092) by [@adellibovi](https://github.com/adellibovi)
- Renamed `ValueGraph` to `Graph` [#3083](https://github.com/tuist/tuist/pull/3083) by [@fortmarek](https://github.com/fortmarek)
- Fixed a typo on the `tuist generate` command documentation for argument --skip-test-targets. [#3069](https://github.com/tuist/tuist/pull/3069) by [@mrcloud](https://github.com/mrcloud)
- **breaking** The `tuist dependencies` command requires the `Carthage` version to be at least `0.37.0`. [#3043](https://github.com/tuist/tuist/pull/3043) by [@laxmorek](https://github.com/laxmorek)

### Removed

- **breaking** Remove the `CarthageDependencies.Options` from the `Dependencies.swift` manifest model. [#3043](https://github.com/tuist/tuist/pull/3043) by [@laxmorek](https://github.com/laxmorek)

### Fixed

- `--only-current-directory` flag for `tuist edit` [#3097](https://github.com/tuist/tuist/pull/3097) by [@fortmarek](https://github.com/fortmarek)
- Fixed `tuist bundle` when path has spaces [#3084](https://github.com/tuist/tuist/pull/3084) by [@fortmarek](https://github.com/fortmarek)
- Fix manifest loading when using Swift 5.5 [#3062](https://github.com/tuist/tuist/pull/3062) by [@kwridan](https://github.com/kwridan)
- Fix generation of project groups and build phases for localized Interface Builder files (`.xib` and `.storyboard`) [#3075](https://github.com/tuist/tuist/pull/3075) by [@svenmuennich](https://github.com/svenmuennich/)
- Omit `runPostActionsOnFailure` scheme attribute when not enabled [#3087](https://github.com/tuist/tuist/pull/3087) by [@kwridan](https://github.com/kwridan)

## 1.44.0 - DubDub

### Added

- Add possibility to share tasks via a plugin [#3013](https://github.com/tuist/tuist/pull/3013) by [@fortmarek](https://github.com/fortmarek)
- Add option to `Scaffolding` for copy folder with option `.directory(path: "destinationContainerFolder", sourcePath: "sourceFolder")`. [#2985](https://github.com/tuist/tuist/pull/2985) by [@santi-d](https://github.com/santi-d)
- Add possibility to specify version of Swift in the `Config.swift` manifest file. [#2998](https://github.com/tuist/tuist/pull/2998) by [@laxmorek](https://github.com/laxmorek)
- Add `tuist run` command which allows running schemes of a project. [#2917](https://github.com/tuist/tuist/pull/2917) by [@luispadron](https://github.com/luispadron)

### Changed

- Sort build and testable targets in autogenerated scheme for workspace. [#3019](https://github.com/tuist/tuist/pull/3019) by [@adellibovi](https://github.com/adellibovi)
- Change product name lint severity to warning. [#3018](https://github.com/tuist/tuist/pull/3018) by [@adellibovi](https://github.com/adellibovi)

## 1.43.0 - Peroxide

### Added

- Add Tasks [#2816](https://github.com/tuist/tuist/pull/2816) by [@fortmarek](https://github.com/fortmarek)

### Changed

- Emit warning instead of error when provisioning profiles is expired. [#2919](https://github.com/tuist/tuist/pull/2919) by [@iteracticman](https://github.com/iteracticman)
- Updated the required Ruby version to 3.0.1 [#2961](https://github.com/tuist/tuist/pull/2961) by [@pepibumur](https://github.com/pepibumur)

### Fixed

- `.strings` Localization file synthesizers are now consistent and reproducible across multiple generations using the `developmentRegion` to choose the source one or defaulting to `en`. [#2887](https://github.com/tuist/tuist/pull/2887) by [@fila95](https://github.com/fila95)
- Fix `tuist scaffold list` not listing plugin templates. [#2958](https://github.com/tuist/tuist/pull/2958) by [@danyf90](https://github.com/danyf90).

## 1.42.0 - Builders

### Added

- Add support for `testPlan` initialization with an array of `Path`. [#2837](https://github.com/tuist/tuist/pull/2837) by [@cipolleschi](https://github.com/cipolleschi)
- Add `tuist dependencies update` command. [#2819](https://github.com/tuist/tuist/pull/2819) by [@laxmorek](https://github.com/laxmorek)
- Add `--build-output-path` option to `tuist build` [#2835](https://github.com/tuist/tuist/pull/2835) by [@Luis Padron](https://github.com/luispadron).

### Changed

- **Breaking** For some data types (plist, json, yaml and core data) resource synthesizers now group them and let `SwiftGen` output a single fine instead of one for each resource. [#2887](https://github.com/tuist/tuist/pull/2887) by [@fila95](https://github.com/fila95)
- Warnings for targets with no source files are now suppressed if the target does contain a dependency or action. [#2838](https://github.com/tuist/tuist/pull/2838) by [@jsorge](https://github.com/jsorge)

### Fixed

- `.strings` Localization file synthesizers are now consistent and reproducible across multiple generations using the `developmentRegion` to choose the source one or defaulting to `en`. [#2887](https://github.com/tuist/tuist/pull/2887) by [@fila95](https://github.com/fila95)
- Fix `tuist focus` not excluding targets from `codeCoverageTargets` of custom schemes by [@Luis Padron](https://github.com/luispadron).
- Fix rubocop warnings [#2898](https://github.com/tuist/tuist/pull/2898) by [@fortmarek](https://github.com/fortmarek)
- Add newline to end of generated resource accessor files. [#2895](https://github.com/tuist/tuist/pull/2895) by [@Jake Prickett](https://github.com/Jake-Prickett)

## 1.41.0

### Added

- Add support for `runPostActionsOnFailure` for post build actions. [#2752](https://github.com/tuist/tuist/pull/2752) by [@FranzBusch](https://github.com/FranzBusch)
- Make `ValueGraph` serializable. [#2811](https://github.com/tuist/tuist/pull/2811) by [@laxmorek](https://github.com/laxmorek)
- Add support for configuration of cache directory [#2566](https://github.com/tuist/tuist/pull/2566) by [@adellibovi](https://github.com/adellibovi).
- Add support for `runForInstallBuildsOnly` for build actions by [@StefanFessler](https://github.com/apps4everyone)

### Changed

- Improve performance of `tuist generate` by optimizing up md5 hash generation. [#2815](https://github.com/tuist/tuist/pull/2815) by [@adellibovi](https://github.com/adellibovi)
- Speed up frameworks metadata reading using Mach-o parsing instead of `file`, `lipo` and `dwarfdump` external processes. [#2814](https://github.com/tuist/tuist/pull/2814) by [@adellibovi](https://github.com/adellibovi)

### Fixed

- `tuist generate` your projects without having to re-open them! 🧑‍💻 [#2828] by [@ferologics](https://github.com/ferologics)
- Fix a bug for which when generating a `Resources` target from a `staticLibrary` or `staticFramework`, the parent's deployment target isn't passed to the new target. [#2830](https://github.com/tuist/tuist/pull/2830) by [@fila95](https://github.com/fila95)
- Fix `.messagesExtension` default settings to include the appropriate `LD_RUNPATH_SEARCH_PATHS` [#2824](https://github.com/tuist/tuist/pull/2824) by [@kwridan](https://github.com/kwridan)
- Fix the link to documented guidelines in pull request template [#2833](https://github.com/tuist/tuist/pull/2833) by [@mollyIV](https://github.com/mollyIV).

## 1.40.0

### Added

- Add resource synthesizers [#2746](https://github.com/tuist/tuist/pull/2746) by [@fortmarek](https://github.com/fortmarek)
- **WIP** Support for `SwiftPackageManager` dependencies in `Dependencies.swift` [#2394](https://github.com/tuist/tuist/pull/2394) by [@laxmorek](https://github.com/laxmorek).

### Changed

- Add missing disabling of swiftformat and swift-format [#2795](https://github.com/tuist/tuist/pull/2795) by [@fortmarek](https://github.com/fortmarek)
- Add support for globbing in build phase input file and file lists as well as output and output file lists. [#2686](https://github.com/tuist/tuist/pull/2686) by [@FranzBusch](https://github.com/FranzBusch)
- **breaking** Redesign `ProjectDescription.Dependencies` manifest model. [#2394](https://github.com/tuist/tuist/pull/2394) by [@laxmorek](https://github.com/laxmorek).

### Fixed

- Fixed missing `.resolveDependenciesWithSystemScm` config option in the `PackageDescription` portion of tuist [#2769](https://github.com/tuist/tuist/pull/2769) by [@freak4pc](https://github.com/freak4pc)
- Fixed running `tuist dump` for projects with plugins [#2700](https://github.com/tuist/tuist/pull/2700) by [@danyf90](https://github.com/danyf90)
- Fixed issue where associating potential test targets in a target's auto-generated scheme became more restrictive that previous versions. [#2797](https://github.com/tuist/tuist/pull/2797) by [@jakeatoms](https://github.com/jakeatoms)

## 1.39.1

### Fixed

- Fixed vendor updates not restoring original file permissions [#2743](https://github.com/tuist/tuist/pull/2688) by [@davebcn87](https://github.com/davebcn87)

## 1.39.0 - Innovators

### Added

- Add support for disabling Swift Package locking to speed up project generation when using Swift Package Manager [#2693](https://github.com/tuist/tuist/pull/2693) by [@jsorge](https://github.com/jsorge).
- Added `.precondition` Up to Setup. [#2688](https://github.com/tuist/tuist/pull/2688) by [@kalkwarf](https://github.com/kalkwarf)
- Add support for templates in plugins [#2687](https://github.com/tuist/tuist/pull/2687) by [@luispadron](https://github.com/luispadron)

### Changed

- Add SRCROOT for Info.plist only when necessary [#2706](https://github.com/tuist/tuist/pull/2706) by [@fortmarek](https://github.com/fortmarek)
- Support expand variables configuration in test scheme Environment Variables [#2697](https://github.com/tuist/tuist/pull/2694) by [@davebcn87](https://github.com/davebcn87)
- Support unversioned core data models [#2694](https://github.com/tuist/tuist/pull/2694) by [@freak4pc](https://github.com/freak4pc)
- Remove reference type Graph [#2689](https://github.com/tuist/tuist/pull/2689) by [@fortmarek](https://github.com/fortmarek)
- Migrate mappers to ValueGraph [#2683](https://github.com/tuist/tuist/pull/2683) by [@fortmarek](https://github.com/fortmarek)
- Migrate CacheMapper and CacheGraphMutator to ValueGraph [#2681](https://github.com/tuist/tuist/pull/2681) by [@fortmarek](https://github.com/fortmarek)
- Migrate TestsCacheGraphMapper to ValueGraph [#2674](https://github.com/tuist/tuist/pull/2674) by [@fortmarek](https://github.com/fortmarek)
- Updated swiftlint to 0.43.1 [#2679](https://github.com/tuist/tuist/pull/2679) by [@pepibumur](https://github.com/pepibumur)
- Updated xcbeautify to 0.9.1 [#2679](https://github.com/tuist/tuist/pull/2679) by [@pepibumur](https://github.com/pepibumur)
- Updated swiftlog to 1.4.2 [#2679](https://github.com/tuist/tuist/pull/2679) by [@pepibumur](https://github.com/pepibumur)
- Updated CryptoSwift to 1.3.8 [#2679](https://github.com/tuist/tuist/pull/2679) by [@pepibumur](https://github.com/pepibumur)
- Updated KeychainAccess to 4.2.2 [#2679](https://github.com/tuist/tuist/pull/2679) by [@pepibumur](https://github.com/pepibumur)
- Updated swift-tools-support-core to 0.2.0 [#2679](https://github.com/tuist/tuist/pull/2679) by [@pepibumur](https://github.com/pepibumur)
- Updated swift-argument-parser to 0.4.1 [#2679](https://github.com/tuist/tuist/pull/2679) by [@pepibumur](https://github.com/pepibumur)
- Updated Queuer to 2.1.1 [#2679](https://github.com/tuist/tuist/pull/2679) by [@pepibumur](https://github.com/pepibumur)
- Updated CombineExt to 1.3.0 [#2679](https://github.com/tuist/tuist/pull/2679) by [@pepibumur](https://github.com/pepibumur)

### Fixed

- Run all unit tests [#2739](https://github.com/tuist/tuist/pull/2739) by [@fortmarek](https://github.com/fortmarek)
- Fix false positive duplicate bundle id lint warning [#2707](https://github.com/tuist/tuist/pull/2707) by [@kwridan](https://github.com/kwridan)
- Failing Homebrew runs in M1 environments [#2711](https://github.com/tuist/tuist/pull/2711) by [@pepibumur](https://github.com/pepibumur)
- Installation of Tuist when `/usr/local/bin` doesn't exist [#2710](https://github.com/tuist/tuist/pull/2710) by [@pepibumur](https://github.com/pepibumur)

## 1.38.0 - Cold Waves

### Added

- Add support for `--no-use-binaries` Carthage flag. [#2608](https://github.com/tuist/tuist/pull/2608) by [@laxmorek](https://github.com/laxmorek)
- Add support for `tuist edit` for projects with plugins. [#2642](https://github.com/tuist/tuist/pull/2642) by [@luispadron](https://github.com/luispadron)
- Add support for `--only-current-directory` option to `tuist edit` [#2648](https://github.com/tuist/tuist/pull/2648) by [@pepibumur](https://github.com/pepibumur)

### Changed

- Ensure reusing derived data for `tuist test` [#2563](https://github.com/tuist/tuist/pull/2563) by [@fortmarek](https://github.com/fortmarek)
- **Breaking** Redesign `ProjectDescription.CarthageDependencies` manifest model. [#2608](https://github.com/tuist/tuist/pull/2608) by [@laxmorek](https://github.com/laxmorek)
- Changed the auto generated scheme heuristic to pick test bundles that have a matching name prefixed with either `Tests`, `IntegrationTests` or `UITests`. [#2641](https://github.com/tuist/tuist/pull/2641) by [@FranzBusch](https://github.com/FranzBusch)
- Remove building of ProjectDescriptionHelpers for `Plugin.swift` and `Config.swift` manifests (not supported for these manifests). [#2642](https://github.com/tuist/tuist/pull/2642) by [@luispadron](https://github.com/luispadron)

### Fixed

- Fixed running `tuist test` with `--clean` flag [#2649](https://github.com/tuist/tuist/pull/2649) by [@fortmarek](https://github.com/fortmarek)
- Install script bug fix: Adding bin folder to usr/local/ when it is missing [#2655](https://github.com/tuist/tuist/pull/2655) by [@tiarnann](https://github.com/tiarnann)
- Fixed `Environment` retrieve methods [#2653](https://github.com/tuist/tuist/pull/2653) by [@DimaMishchenko](https://github.com/DimaMishchenko)

### Removed

- Support for Xcode 11.x. [#2651](https://github.com/tuist/tuist/pull/2651) by [@pepibumur](https://github.com/pepibumur)

## 1.37.0 - Twister

### Added

- Allow using system SCM (for example: Git) when resolving SPM dependencies, instead of Xcode's accounts. [#2638](https://github.com/tuist/tuist/pull/2638) by [@freak4pc](https://github.com/freak4pc)
- Add support for simulated location in a run action's options. [#2616](https://github.com/tuist/tuist/pull/2616) by [@freak4pc](https://github.com/freak4pc)
- Add option for enabling XCFrameworks production for Carthage in `Setup.swift`. [#2565](https://github.com/tuist/tuist/pull/2565) by [@laxmorek](https://github.com/laxmorek)
- Add support for custom file header templates that are used for built-in Xcode file templates [#2568](https://github.com/tuist/tuist/pull/2568) by [@olejnjak](https://github.com/olejnjak)

### Changed

- Double-quoted strings in ruby files [#2634](https://github.com/tuist/tuist/pull/2634) by [@fortmarek](https://github.com/fortmarek)
- Improve `tuist generate` performance for projects with large amount of files [#2598](https://github.com/tuist/tuist/pull/2598) by [@adellibovi](https://github.com/adellibovi/)
- Added wrap arguments swiftformat option [#2606](https://github.com/tuist/tuist/pull/2606) by [@fortmarek](https://github.com/fortmarek)
- Remove build action for project generated in `tuist test` [#2592](https://github.com/tuist/tuist/pull/2592) [@fortmarek](https://github.com/fortmarek)
- Change the graph tree-shaker mapper to work with the value graph too [#2545](https://github.com/tuist/tuist/pull/2545) by [@pepibumur](https://github.com/pepibumur).
- Migrate `GraphViz` to `ValueGraph` [#2542](https://github.com/tuist/tuist/pull/2542) by [@fortmarek](https://github.com/fortmarek)
- Rename `TuistGraph.Dependency` to `TuistGraph.TargetDependency`. [#2614](https://github.com/tuist/tuist/pull/2614) by [@laxmorek](https://github.com/laxmorek)

### Fixed

- Fix incorrect detection of current Core Data model version. [#2612](https://github.com/tuist/tuist/pull/2612) by [@freak4pc](https://github.com/freak4pc)
- Ignore `.DS_Store` files when hashing directory contents [#2591](https://github.com/tuist/tuist/pull/2591) by [@natanrolnik](https://github.com/natanrolnik).

## 1.36.0 - Digital Love

### Added

- Support for `staticFramework` dependencies for `appExtension`s [#2559](https://github.com/tuist/tuist/pull/2559) by [@danyf90](https://github.com/danyf90)
- Enable Main Thread Checker by default [#2549](https://github.com/tuist/tuist/pull/2549) by [@myihsan](https://github.com/myihsan)
- Add option for enabling XCFrameworks production for Carthage in `Dependencies.swift`. [#2532](https://github.com/tuist/tuist/pull/2532) by [@laxmorek](https://github.com/laxmorek)
- Add --strict to 'lint code' command [#2534](https://github.com/tuist/tuist/pull/2534) by [@joshdholtz](https://github.com/joshdholtz)

### Fixed

- Fix adding framework targets to AppClip [#2530](https://github.com/tuist/tuist/pull/2530) by [@sampettersson](https://github.com/sampettersson)
- Make sure security and codesign can access certificates in signing.keychain [#2528]((https://github.com/tuist/tuist/pull/2528) by [@rist](https://github.com/rist).
- Expose `ResourceFileElements` initializer [#2541](https://github.com/tuist/tuist/pull/2541) by [@kwridan](https://github.com/kwridan).
  - Note: This fixes an issue where `ResourceFileElements` could not be created using variables within helpers

### Changed

- When enabling code coverage, tests targets such as `TestMyFrameworkA` gather coverage for all targets instead of only `TestMyFrameworkA` [#2501](https://github.com/tuist/tuist/pull/2501) by [@adellibovi](https://github.com/adellibovi)
- Improve `tuist generate` speed by caching Swift version fetching [#2546](https://github.com/tuist/tuist/pull/2546) by [@adellibovi](https://github.com/adellibovi/)

## 1.35.0 - Miracle

- Fix missing linkable products for static frameworks with transitive precompiled dependencies [#2500](https://github.com/tuist/tuist/pull/2500) by [@kwridan](https://github.com/kwridan).

### Added

- Add ODR support [#2490](https://github.com/tuist/tuist/pull/2490) by [@DimaMishchenko](https://github.com/DimaMishchenko)
- Add support for StoreKit configuration files [#2524](https://github.com/tuist/tuist/pull/2524) by [@bolismauro](https://github.com/bolismauro)
- Selective tests [#2422](https://github.com/tuist/tuist/pull/2422) by [@fortmarek](https://github.com/fortmarek)
- Installation of `tuist` on Big Sur [#2526](https://github.com/tuist/tuist/pull/2526) by [@pepibumur](https://github.com/pepibumur).

### Fixed

- Fix missing linkable products for static frameworks with transitive precompiled dependencies [#2500](https://github.com/tuist/tuist/pull/2500) by [@kwridan](https://github.com/kwridan).
- Fix crash when using `tuist graph` in a project that leverages plugins [#2507](https://github.com/tuist/tuist/pull/2507) by [@bolismauro](https://github.com/bolismauro).

### Changed

- Migrate `BuildGraphInspector` to `ValueGraph` [#2527](https://github.com/tuist/tuist/pull/2527) by [@fortmarek](https://github.com/fortmarek/)
- Replace `ExpressibleByStringLiteral` with `ExpressibleByStringInterpolation` for `ProjectDescription` objects by [@DimaMishchenko](https://github.com/DimaMishchenko)
- Fix adding framework targets to AppClip by [@sampettersson](https://github.com/sampettersson)

## 1.34.0 - Shipit

### Added

- Add support for `tuist cache warm` to cache a subset of targets via `tuist cache warm FrameworkA FrameworkB` [#2393]((https://github.com/tuist/tuist/pull/2393) by [@adellibovi](https://github.com/adellibovi).
- Add documentation on how to use & create plugins by [@luispadron](https://github.com/luispadron)
- Warn when targets with duplicate bundle identifiers exist per platform [#2444](https://github.com/tuist/tuist/pull/2444) by [@natanrolnik](https://github.com/natanrolnik).

### Fixed

- Fixed code coverage setting for project scheme [#2493](https://github.com/tuist/tuist/pull/2493) by [@adellibovi](https://github.com/adellibovi)
- Fixed a bug in reporting stats event when Queue folder isn't created [#2497](https://github.com/tuist/tuist/pull/2497) by [@andreacipriani](https://github.com/andreacipriani).

### Changed

- Update post-generation interactors to use the graph traverser [#2451](https://github.com/tuist/tuist/pull/2451) by [@pepibumur](https://github.com/pepibumur).

## 1.33.0 - Plugin

### Added

- Add support for `tuist graph` to show the graph of a subset of targets via `tuist graph FrameworkA FrameworkB` [#2434]((https://github.com/tuist/tuist/pull/2434) by [@adellibovi](https://github.com/adellibovi).
- Send Tuist usage analytics event to https://stats.tuist.io/ [#2331](https://github.com/tuist/tuist/pull/2331) by [@andreacipriani](https://github.com/andreacipriani).
- Plugin integration for local and git plugins by [@luispadron](https://github.com/luispadron) and [@kwridan](https://github.com/kwridan).
- Introduce caching profiles [#2356](https://github.com/tuist/tuist/pull/2431) by [@mollyIV](https://github.com/mollyIV).

### Fixed

- Fixed homebrew invocation for `graph` functionality when looking up graphviz installation [#2466](https://github.com/tuist/tuist/pull/2446) by [@thedavidharris](https://github.com/danyf90)
- Fix reading configuration from project if `Target.settings` is nil [#2399](https://github.com/tuist/tuist/pull/2399) by [@danyf90](https://github.com/danyf90).
- Fix CoreData project attributes [#2397](https://github.com/tuist/tuist/pull/2397) by [@kwridan](https://github.com/kwridan).

### Changed

- The parameter `--path` of `tuist graph` now specifies where the manifest is. To specify the output directory of the graph, use `--output-path` [#2434]((https://github.com/tuist/tuist/pull/2434) by [@adellibovi](https://github.com/adellibovi).

## 1.32.0 - Neubau

### Added

- Generate resource mapping and synthesized Bundle accessors for targets with Core Data models [#2376](https://github.com/tuist/tuist/pull/2376) by [@thedavidharris](https://github.com/thedavidharris).
- Support for dynamic library dependencies for command line tool projects [#2332](https://github.com/tuist/tuist/pull/2332) by [@danyf90](https://github.com/danyf90).
- Disable SwiftFormat in the generated synthesized interface for resources [#2328](https://github.com/tuist/tuist/pull/2328) by [@natanrolnik](https://github.com/natanrolnik).
- Implement foundations for caching profiles [#2190](https://github.com/tuist/tuist/issues/2190) by [@mollyIV](https://github.com/mollyIV).

### Fixed

- Fix missing autocompletion link on website [#2396](https://github.com/tuist/tuist/pull/2396) by [@fortmarek](https://github.com/fortmarek).
- Fix memory leak related to xcbeautify [#2380](https://github.com/tuist/tuist/pull/2380) by [@adellibovi](https://github.com/adellibovi).
- Fix autocompletion script output and documentation [#2400](https://github.com/tuist/tuist/pull/2400) by [@danyf90](https://github.com/danyf90).
- Fix cache's hash calculation of resources [#2325](https://github.com/tuist/tuist/pull/2325) by [@natanrolnik](https://github.com/natanrolnik).
- Fixed known issue that causes the `xcodebuild` process hang when running `tuist test` and `tuist build`. [#2297](https://github.com/tuist/tuist/pull/2297) by [@Jake-Prickett](https://github.com/Jake-Prickett).
- Fix missing vendor directory in built from source versions [#2388](https://github.com/tuist/tuist/pull/2388) by [@natanrolnik](https://github.com/natanrolnik).

### Changed

- Improve `tuist migration list-targets` by sorting using topological order [#2383](https://github.com/tuist/tuist/pull/2383) by [@adellibovi](https://github.com/adellibovi).
- Use project generated for automation and always leverage `XXX-Scheme` [#2057](https://github.com/tuist/tuist/pull/2057) by [@fortmarek](https://github.com/fortmarek)
- Improve the cache warm command significantly (around 20-45 seconds per framework) by using `XcodeProjectPathHasher` instead of `CacheBuildPhaseProjectMapper` [#2356](https://github.com/tuist/tuist/pull/2318) by [@natanrolnik](https://github.com/natanrolnik).
- Improve performance of project generation by removing unneeded Glob directory cache [#2318](https://github.com/tuist/tuist/pull/2318) by [@adellibovi](https://github.com/adellibovi).
- Extracted graph models into `TuistGraph` [#2324](https://github.com/tuist/tuist/pull/2324) by [@pepibumur](https://github.com/pepibumur).
- Improved the CI workflows to run only when their logic is impacted by the file changes [#2390](https://github.com/tuist/tuist/pull/2390) by [@pepibumur](https://github.com/pepibumur).

## 1.31.0 - Arctic

### Added

- Add linting for paths of local packages and for URL validity of remote packages [#2255](https://github.com/tuist/tuist/pull/2255) by [@adellibovi](https://github.com/adellibovi).
- Allow use of a single cert for multiple provisioning profiles [#2193](https://github.com/tuist/tuist/pull/2193) by [@rist](https://github.com/rist).

### Fixed

- Update failing trying to create the `swift-project` symbolic link [#2244](https://github.com/tuist/tuist/pull/2244)
- Tuist now correctly parses arm64e architectures in xcframeworks [#2247](https://github.com/tuist/tuist/pull/2247) by [@thedavidharris](https://github.com/thedavidharris).

## 1.30.0 - 2021

### Fixed

- Fix import of multiple signing certificates [#2112](https://github.com/tuist/tuist/pull/2112) by [@rist](https://github.com/rist).
- Fix false positive duplicate static products lint rule [#2201](https://github.com/tuist/tuist/pull/2201) by [@kwridan](https://github.com/kwridan).

### Added

- Add support for embedded scripts in a TargetAction. [#2192](https://github.com/tuist/tuist/pull/2192) by [@jsorge](https://github.com/jsorge)
- Support for `Carthage` dependencies in `Dependencies.swift` [#2060](https://github.com/tuist/tuist/pull/2060) by [@laxmorek](https://github.com/laxmorek).
- Fourier CLI tool to automate development tasks [#2196](https://github.com/tuist/tuist/pull/2196) by [@pepibumur](https://github.com/pepibumur).
- Add support for embedded scripts in a TargetAction. [#2192](https://github.com/tuist/tuist/pull/2192) by [@jsorge](https://github.com/jsorge)
- Support `.s` source files [#2199](https://github.com/tuist/tuist/pull/2199) by [@dcvz](https://github.com/dcvz).
- Support for printing from the manifest files [#2215](https://github.com/tuist/tuist/pull/2215) by [@pepibumur](https://github.com/pepibumur).

### Changed

- Replace `@UIApplicationMain` and `@NSApplicationMain` with `@main` [#2222](https://github.com/tuist/tuist/pull/2222) by [@RomanPodymov](https://github.com/RomanPodymov).

## 1.29.0 - Tutu

### Fixed

- Fix "Embed Frameworks" build phase parameters [#2156](https://github.com/tuist/tuist/pull/2156) by [@kwridan](https://github.com/kwridan).
- Adjust the project generated for editing to not build for the arm64 architecture [#2154](https://github.com/tuist/tuist/pull/2154) by [@pepibumur](https://github.com/pepibumur).
- Project generation failing when the resources glob includes a bundle [#2183](https://github.com/tuist/tuist/pull/2183) by [@pepibumur](https://github.com/pepibumur).

## 1.28.0

### Fixed

- Missing required module 'XXX' when building project with cached dependencies [#2051](https://github.com/tuist/tuist/pull/2051) by [@mollyIV](https://github.com/mollyIV).
- Fix default generated scheme arguments [#2128](https://github.com/tuist/tuist/pull/2128) by [@kwridan](https://github.com/kwridan)
- Playground files matched by the sources wildcards are added as playgrounds and not groups [#2132](https://github.com/tuist/tuist/pull/2132) by [@pepibumur](https://github.com/pepibumur).

### Removed

- **Breaking** The implicit addition of playgrounds under `Playgrounds/` has been removed [#2132](https://github.com/tuist/tuist/pull/2132) by [@pepibumur](https://github.com/pepibumur).

## 1.27.0 - Hawái

### Added

- Add `Plugin.swift` manifest [#2095](https://github.com/tuist/tuist/pull/2095) by [@luispadron](https://github.com/luispadron)
- Add Publisher-based methods to System's API [#2108](https://github.com/tuist/tuist/pull/2108) by [@pepibumur](https://github.com/pepibumur).

### Fixed

- Make watch targets runnable to fix schemes in Xcode 12 [#2096](https://github.com/tuist/tuist/pull/2096) by [@thedavidharris](https://github.com/thedavidharris)
- Fix framework search paths for SDK dependencies [#2097](https://github.com/tuist/tuist/pull/2097) by [@kwridan](https://github.com/kwridan)
- Fix `ValueGraphTraverser.directTargetDependencies` to return local targets only [#2111](https://github.com/tuist/tuist/pull/2111) by [@kwridan](https://github.com/kwridan)
  - **Note:** This fixes an issue that previously allowed extension targets to be defined in a separate project (which isn't a supported dependency type)

### Changed

- Generate multiple `XXX-Project` schemes if there are multiple platforms [#2081](https://github.com/tuist/tuist/pull/2081) by [@fortmarek](https://github.com/fortmarek)
- Generators to take in the graph as `GraphTraversing` instead of `Graph` [#2110](https://github.com/tuist/tuist/pull/2110) by [@pepibumur](https://github.com/pepibumur)

## 1.26.0 - New World

### Added

- Extend the tree-shaking logic to include workspace projects and targets [#2056](https://github.com/tuist/tuist/pull/2056) by [@pepibumur](https://github.com/pepibumur).
- Add support for copy files phase [#2077](https://github.com/tuist/tuist/pull/2077) by [@hebertialmeida](https://github.com/hebertialmeida).

### Changed

- Change `launchArguments` of `Target` and `RunAction` to ordered array so order can be preserved [#2052](https://github.com/tuist/tuist/pull/2052) by [@olejnjak](https://github.com/olejnjak).
- Added `Package.swift` to some subdirectories to prevent Xcode from including them in the generated Xcode project [#2058](https://github.com/tuist/tuist/pull/2058) by [@pepibumur](https://github.com/pepibumur).

### Fixed

- Fixed signing linter for target with bundle identifier derived from build settings [#2031](https://github.com/tuist/tuist/pull/2031) by [@leszko11](https://github.com/leszko11).
- Fix hashing preaction with path to nil [#2074](https://github.com/tuist/tuist/pull/2074) by [@fortmarek](https://github.com/fortmarek)
- Correct the `TEST_HOST` path for the macOS Platform [#2034](https://github.com/tuist/tuist/pull/2034) by [@ferologics](https://github.com/ferologics)

## 1.25.0 - Charles

### Added

- Add `enableCodeCoverage` generation option to enable code coverage in automatically generated schemes [#2020](https://github.com/tuist/tuist/pull/2020) by [@frijole](https://github.com/frijole).)
- Add support for Command Line Tool targets [#1941](https://github.com/tuist/tuist/pull/1941) by [@olejnjak](https://github.com/olejnjak).

## 1.24.0 - Sol y sombra

### Added

- Synthesize accessors for stringsdict [#1993](https://github.com/tuist/tuist/pull/1993) by [@fortmarek](https://githubl.com/fortmarek)
- Add support for `StencilSwiftKit`'s additional filters. [#1994](https://github.com/tuist/tuist/pull/1994) by [@svastven](https://github.com/svastven).
- Add `migration list-targets` command to show all targets sorted by number of dependencies [#1732](https://github.com/tuist/tuist/pull/1732) of a given project by [@andreacipriani](https://github.com/andreacipriani).
- Add support for test plans [#1936](https://github.com/tuist/tuist/pull/1936) by [@iteracticman](https://github.com/iteracticman).

### Fixed

- Re-enable tests acceptance tests that were not running on CI [#1999](https://github.com/tuist/tuist/pull/1999) by [@pepibumur](https://github.com/pepibumur).
- Block the process while editing the project and remove the project after the edition finishes [#1999](https://github.com/tuist/tuist/pull/1999) by [@pepibumur](https://github.com/pepibumur).
- Use the simulator udid when building the frameworks for the cache instead of `os=latest` [#2016](https://github.com/tuist/tuist/pull/2016) by [@pepibumur](https://github.com/pepibumur).

## 1.23.0 - Automaton

### Added

- Allow specifying Development Region via new `developmentRegion` parameter in `Config`s GenerationOption. [#1062](https://github.com/tuist/tuist/pull/1867) by [@svastven](https://github.com/svastven).
- Require the `Config.swift` file to be in the Tuist directory [#693](https://github.com/tuist/tuist/issues/693) by [@mollyIV](https://github.com/mollyIV).
- Mapper for the caching logic to locate the built products directory [#1929](https://github.com/tuist/tuist/pull/1929) by [@pepibumur](https://github.com/pepibumur).
- Extended `BuildPhaseGenerator` to generate script build phases [#1932](https://github.com/tuist/tuist/pull/1932) by [@pepibumur](https://github.com/pepibumur).
- Extend the `TargetContentHasher` to account for the `Target.scripts` attribute [#1933](https://github.com/tuist/tuist/pull/1933) by [@pepibumur](https://github.com/pepibumur).
- Extend the `CacheController` to generate projects with the build phase to locate the targets' built products directory [#1933](https://github.com/tuist/tuist/pull/1933) by [@pepibumur](https://github.com/pepibumur).
- Add support for appClip [#1854](https://github.com/tuist/tuist/pull/1854) by [@lakpa](https://github.com/lakpa).

### Fixed

- Fixed non-framework/library targets having a header build phase [#367](https://github.com/tuist/tuist/issues/367) by [@eito](https://github.com/eito).
- Fixed missing profile scheme arguments when specified in manifest [#1543](https://github.com/tuist/tuist/issues/1543) by [@lakpa](https://github.com/lakpa).
- Fixed cache warming exporting unrelated .frameworks [#1939](https://github.com/tuist/tuist/pull/1939) by [@pepibumur](https://github.com/pepibumur).
- Fixed cache warming building from a clean state for every target [#1939](https://github.com/tuist/tuist/pull/1939) by [@pepibumur](https://github.com/pepibumur).
- Updated swift-doc version to 1.0.0-beta.5 by [@facumenzella](https://github.com/facumenzella).

### Changed

- Some renames in the generation logic to make the generation logic easier to reason about [#1942](https://github.com/tuist/tuist/pull/1942) by [@pepibumur](https://github.com/pepibumur).
- Update some Swift dependencies [#1971](https://github.com/tuist/tuist/pull/1971) by [@pepibumur](https://github.com/pepibumur).
- Improve hashing logic to account for files generated by mappers [#1977](https://github.com/tuist/tuist/pull/1977) by [@pepibumur](https://github.com/pepibumur).

## 1.22.0 - Heimat

### Changed

- Autogenerated `xxx-Project` scheme is now shared [#1902](https://github.com/tuist/tuist/pull/1902) by [@fortmarek](https://github.com/fortmarek)

### Added

- Allow build phase scripts to disable dependency analysis [#1883](https://github.com/tuist/tuist/pull/1883) by [@bhuemer](https://github.com/bhuemer).
- The default generated project does not include a LaunchScreen storyboard [#265](https://github.com/tuist/tuist/issues/265) by [@mollyIV](https://github.com/mollyIV).

## 1.21.0 - PBWerk

### Added

- Allow ignoring cache when running tuist focus [#1879](https://github.com/tuist/tuist/pull/1879) by [@natanrolnik](https://github.com/natanrolnik).

### Changed

- Improve error message to have more actionable information [#921](https://github.com/tuist/tuist/issues/921) by [@mollyIV](https://github.com/mollyIV).

### Fixed

- Fix calculation of Settings hash related to Cache commands [#1869](Fix calculation of Settings hash related to Cache commands) by [@natanrolnik](https://github.com/natanrolnik)
- Fixed handling of `.tuist_version` file if the file had a trailing line break [#1900](Allow trailing line break in `.tuist_version`) by [@kalkwarf](https://github.com/kalkwarf)

## 1.20.0 - Heideberg

### Changed

- Revert using root `.package.resolved` [#1830](https://github.com/tuist/tuist/pull/1830) by [@fortmarek](https://github.com/fortmarek)

### Added

- Support for caching frameworks instead of xcframeworks [#1851](https://github.com/tuist/tuist/pull/1851)

### Fixed

- Skip synthesizing resource accessors when the file/folder is empty [#1829](https://github.com/tuist/tuist/pull/1829) by [@fortmarek](https://github.com/fortmarek)
- The redirect after the cloud authentication is not being captured from the CLI [#1846](https://github.com/tuist/tuist/pull/1846) by [@pepibumur](https://github.com/pepibumur).

## 1.19.0 - Milano

### Fixed

- Ensure `DEVELOPER_DIR` is used in all `swiftc` calls [#1819](https://github.com/tuist/tuist/pull/1819) by [@kwridan](https://github.com/kwridan)
- Fixed decoding bug on DefaultSettings [#1817](https://github.com/tuist/tuist/issues/1817) by [@jakeatoms](https://github.com/jakeatoms)
- Bool compiler error when generating accessor for plists [#1827](https://github.com/tuist/tuist/pull/1827) by [@fortmarek](https://github.com/fortmarek)

### Added

- Add Workspace Mappers [#1767](https://github.com/tuist/tuist/pull/1767) by [@kwridan](https://github.com/kwridan)
- Extended `Config`'s generationOptions with `.disableShowEnvironmentVarsInScriptPhases`. It does what you'd think. [#1782](https://github.com/tuist/tuist/pull/1782) by [@kalkwarf](https://github.com/kalkwarf)
- Generate `xxx-Project` scheme to build and test all available targets by [#1765](https://github.com/tuist/tuist/pull/1765) by [@fortmarek](https://github.com/fortmarek)

### Changed

- The `tuist edit` command adds `Setup.swift` and `Config.swift` to the generated project if they exist. [#1745](https://github.com/tuist/tuist/pull/1745) by [@laxmorek](https://github.com/laxmorek)

## 1.18.1 - Manaslu

### Fixed

- Added `tuist lint code` support for custom .swiftlint.yml files. [1764](https://github.com/tuist/tuist/pull/1764) by [@facumenzella](https://github.com/facumenzella)
- Fix GenerationOptions decoding [#1781](https://github.com/tuist/tuist/pull/1781) by [@alvarhansen](https://github.com/alvarhansen)

## 1.18.0 - Himalaya

### Fixed

- Support initializing projects with dashes [#1766](https://github.com/tuist/tuist/pull/1766) by [@fortmarek](https://github.com/fortmarek)

### Added

- Possibility to build schemes that are not part of any entry node [#1761](https://github.com/tuist/tuist/pull/1761) by [@fortmarek](htttps://github.com/fortmarek)
- `tuist lint code` - command to lint the Swift code using Swiftlint [#1682](https://github.com/tuist/tuist/pull/1682) by [@laxmorek](https://github.com/laxmorek)
- `tuist doc` - command to generate documentation for your modules using SwiftDoc [#1683](https://github.com/tuist/tuist/pull/1683) by [@facumenzella](https://github.com/facumenzella)

### Changed

- **Breaking** Command for linting a workspace or a project has been renamed from `tuist lint` to `tuist lint project` [#1682](https://github.com/tuist/tuist/pull/1682) by [@laxmorek](https://github.com/laxmorek)
- **Breaking** UpCarthage should perform bootstrap instead of update [#1744](https://github.com/tuist/tuist/pull/1744) by [@softmaxsg](https://github.com/softmaxsg)
- Add excluding argument to `recommended`/`essential` `DefaultSettings` [#1746](https://github.com/tuist/tuist/pull/1739) by [@rist](https://github.com/rist).
- Synthesize resource interface accessors [#1635](https://github.com/tuist/tuist/pull/1635) by [@fortmarek](https://github.com/fortmarek)
- Graph command now adds different colors and shapes for different types of targets and dependencies [#1763](https://github.com/tuist/tuist/pull/1763) by [@natanrolnik](https://github.com/natanrolnik)

## 1.17.0 - Luft

### Changed

- **Breaking** `tuist focus` only works with `Project.swift` [#1739](https://github.com/tuist/tuist/pull/1739) by [@pepibumur](https://github.com/pepibumur).
- **Breaking** a target or a list of targets is required for `tuist focus` [#1739](https://github.com/tuist/tuist/pull/1739) by [@pepibumur](https://github.com/pepibumur).
- **Breaking** cache is enabled by default in `tuist focus` [#1739](https://github.com/tuist/tuist/pull/1739) by [@pepibumur](https://github.com/pepibumur).

### Fixed

- Use relative paths for Local Swift Packages [#1706](https://github.com/tuist/tuist/pull/1706) by [@kwridan](https://github.com/kwridan)

## 1.16.0 - Alhambra

### Removed

- **Breaking** Support for Xcode 11.3.x and Xcode 11.4.x [#1604](https://github.com/tuist/tuist/pull/1604) by [@fortmarek](https://github.com/fortmarek)
- **Breaking** `--cache` & `--include-sources` arguments from `tuist generate` [#1712](https://github.com/tuist/tuist/pull/1712) by [@pepibumur](https://github.com/pepibumur).

### Added

- `--open` argument to the `tuist generate` command [#1712](https://github.com/tuist/tuist/pull/1712) by [@pepibumur](https://github.com/pepibumur).
- `--no-open` argument to the `tuist focus` command to support disabling opening the project [#1712](https://github.com/tuist/tuist/pull/1712) by [@pepibumur](https://github.com/pepibumur).
- Support for running Tuist through `swift project` [#1713](https://github.com/tuist/tuist/pull/1713) by [@pepibumur](https://github.com/pepibumur).

### Fixed

- Generate the default `Info.plist` file for static frameworks that only contain resources [#1661](https://github.com/tuist/tuist/pull/1661) by [@Juanpe](https://github.com/juanpe)
- Fix Carthage support for binary dependencies [#1675](https://github.com/tuist/tuist/pull/1675) by [@softmaxsg](https://github.com/softmaxsg)
- Use profile filename to match targets and configs [#1690](https://github.com/tuist/tuist/pull/1690) by [@rist](https://github.com/rist)

### Changed

- `Target.dependsOnXCTest` returns true if the target is a test bundle [#1679](https://github.com/tuist/tuist/pull/1679) by [@pepibumur](https://github.com/pepibumur)
- Support multiple rendering algorithms in Tuist Graph [#1655](<[1655](https://github.com/tuist/tuist/pull/1655/)>) by [@andreacipriani][https://github.com/andreacipriani]

## 1.15.0 - Riga

### Changed

- Renamed Scale to Cloud [#1633](https://github.com/tuist/tuist/pull/1633) by [@pepibumur](https://github.com/pepibumur)

### Fixed

- Fix name collision when having multiple templates [#1600](https://github.com/tuist/tuist/pull/1600) by [@fortmarek](https://github.com/fortmarek)
- Allow to cache and warm static frameworks too (only dynamic frameworks were cached before) [#1590](https://github.com/tuist/tuist/pull/1590) by [@RomainBoulay](https://github.com/RomainBoulay)
- Add graph visualization in Tuist graph command: "tuist graph --format=png" [#1624](https://github.com/tuist/tuist/pull/1591) by [@AndreaCipriani](https://github.com/andreacipriani)
- Add support for `.xctest` dependency for tvOS targets [#1597](https://github.com/tuist/tuist/pull/1597) by [@kwridan](https://github.com/kwridan).
- Fix missing ui test host applications for apps with "-" characters in their name [#1630](https://github.com/tuist/tuist/pull/1630) by [@kwridan](https://github.com/kwridan).
- Added @Flag in TuistKit.TuistCommand to improve --help-env discoverability by [@facumenzella](https://github.com/facumenzella).

### Added

- Autocompletions support [#1604](https://github.com/tuist/tuist/issues/1592) by [@fortmarek](https://github.com/fortmarek)
- Add an acceptance test suite to cover a `test cache warm` command on a micro-feature architecture kind of application that is fully statically linked [#1594](https://github.com/tuist/tuist/pull/1594) by [@RomainBoulay](https://github.com/RomainBoulay)
- Add support for setting launch arguments at the target level. [#1596](https://github.com/tuist/tuist/pull/1596) by [@jeroenleenarts](https://github.com/jeroenleenarts)
- Add Homebrew cask up [#1601](https://github.com/tuist/tuist/pull/1601) by [@leszko11](https://github.com/leszko11)

## 1.14.0 - Spezi

### Fixed

- Disable SwiftLint in the generated synthesized interface for resources [#1574](https://github.com/tuist/tuist/pull/1574) by [@pepibumur](https://github.com/pepibumur).
- Synthesized accessors for framework targets not resolving the path [#1575](https://github.com/tuist/tuist/pull/1575) by [@pepibumur](https://github.com/pepibumur).
- Read coredata version from /.xccurrentversion file [#1572](https://github.com/tuist/tuist/pull/1572) by [@matiasvillaverde](https://github.com/matiasvillaverde).

### Added

- Support for `--cache` to the `tuist generate` command [#1576](https://github.com/tuist/tuist/pull/1576) by [@pepibumur](https://github.com/pepibumur).
- Included that importing target name in the duplicate dependency warning message [#1573](https://github.com/tuist/tuist/pull/1573) by[ @thedavidharris](https://github.com/thedavidharris)
- Support to build and run the project on Xcode 12 by fixing namespace collisions on Logger [#1579](https://github.com/tuist/tuist/pull/1579) by[ @thedavidharris](https://github.com/thedavidharris)

### Changed

- Change the project name and organization from a mapper [#1577](https://github.com/tuist/tuist/pull/1577) by [@pepibumur](https://github.com/pepibumur).
- Update `ConfigGenerator` to use `ValueGraph` instead [#1583](https://github.com/tuist/tuist/pull/1583) by [@pepibumur](https://github.com/pepibumur).

## 1.13.1 - More Bella Vita

### Fixed

- Camelize the name of the Objective-C synthesized object by [@pepibumur](https://github.com/pepibumur).

## 1.13.0 - Bella Vita

### Fixed

- `tuist focus` creating new `.package.resolved` [#1569](https://github.com/tuist/tuist/pull/1569) by [@fortmarek](https://github.com/fortmarek)
- Delete schemes whose targets have been replaced by .xcframeworks [#1571](https://github.com/tuist/tuist/pull/1571) by [@pepibumur](https://github.com/pepibumur).

### Changed

- Rename cloud to scale [#1571](https://github.com/tuist/tuist/pull/1571) by [@pepibumur](https://github.com/pepibumur).

### Added

- Analytics to the website to better understand the usage of the website in order to optimize it and improve the discoverability of the content [#1571](https://github.com/tuist/tuist/pull/1571) by [@pepibumur](https://github.com/pepibumur).

## 1.12.2 - Waka Waka

### Fixed

- Fix a bug introduced in [#1523](https://github.com/tuist/tuist/pull/1523), when a valid source file would result in throwing an invalid glob error [#1566](https://github.com/tuist/tuist/pull/1566) by [@natanrolnik](https://github.com/natanrolnik)

## 1.12.1 - Waka

### Added

- Add benchmark rake task [#1561](https://github.com/tuist/tuist/pull/1561) by [@kwridan](https://github.com/kwridan).
- Add `--json` flag to `tuist scaffold list` command [#1589](https://github.com/tuist/tuist/issues/1589) by [@mollyIV](https://github.com/mollyIV).

### Fixed

- `UpHomebrew` (`Up.homebrew(packages:)`) in `Setup.swift` correctly checks package installation if the executable doesn't match the package name [#1544](https://github.com/tuist/tuist/pull/1544) by [@MatyasKriz](https://github.com/MatyasKriz).
- Update Package.swift to correctly encode revision kind as "revision" [#1558](https://github.com/tuist/tuist/pull/1558) by [@ollieatkinson](https://github.com/ollieatkinson).
- Treat SceneKit catalog the same way as asset catalog [#1546], by [@natanrolnik](https://github.com/natanrolnik)
- Add core data models to the sources build phase [#1542](https://github.com/tuist/tuist/pull/1542) by [@kwridan](https://github.com/kwridan).
- Improve app extensions autogenerated schemes [#1545](https://github.com/tuist/tuist/pull/1545) by [@kwridan](https://github.com/kwridan).
- Ensure the latest semantic version is used when running via tuistenv [#1562](https://github.com/tuist/tuist/pull/1562) by [@kwridan](https://github.com/kwridan).
- `tuist focus` not working for workspaces [#1565](https://github.com/tuist/tuist/pull/1565) by [@pepibumur](https://github.com/pepibumur).

### Changed

- Add a `sourceRootPath` attribute to `TuistCore.Project` to control where Xcode projects are generated [#1559](https://github.com/tuist/tuist/pull/1559) by [@pepibumur](https://github.com/pepibumur).
- **Breaking** Fail generation if a Source has a non-existent directory in a glob [#1523](https://github.com/tuist/tuist/pull/1523) by [@natanrolnik](https://github.com/natanrolnik).
- Change `tuist scaffold list` output to be readable by grep [#1147](https://github.com/tuist/tuist/issues/1147) by [@mollyIV](https://github.com/mollyIV).

## 1.12.0 - Arabesque

### Changed

- Use the selected Xcode version when editing projects [#1471](https://github.com/tuist/tuist/pull/1511) by [@pepibumur](https://github.com/pepibumur).
- Search the `Setup.swift` file upwards if it doesn't exist in the current directory [#1513](https://github.com/tuist/tuist/pull/1513) by [@pepibumur](https://github.com/pepibumur).
- Added `RxBlocking` to list of dependencies for `TuistGenerator` [#1514](https://github.com/tuist/tuist/pull/1514) by [@fortmarek](https://github.com/fortmarek).
- Uncommented iMessage extension product type [#1515](https://github.com/tuist/tuist/pull/1515) by [@olejnjak](https://github.com/olejnjak).
- Prettify the redirect page [#1521](https://github.com/tuist/tuist/pull/1521) by [@pepibumur](https://github.com/pepibumur).
- Implements two arguments on the `graph` command [#1540](https://github.com/tuist/tuist/pull/1540) by [@jeroenleenarts](https://github.com/jeroenleenarts).

### Added

- `tuist clean` command to delete the local cache [#1516](https://github.com/tuist/tuist/pull/1516) by [@RomainBoulay](https://github.com/RomainBoulay).
- `tuist secret` command to generate cryptographically secure secrets [#1471](https://github.com/tuist/tuist/pull/1471) by [@pepibumur](https://github.com/pepibumur).

## 1.11.1 - Volare far

### Fixed

- Missing schemes in generated project for editing [#1467](https://github.com/tuist/tuist/pull/1467) by [@fortmarek](https://github.com/fortmarek)
- `tuist build` cleaning even if the `--clean` argument is not passed [#1458](https://github.com/tuist/tuist/pull/1458) by [@pepibumur](https://github.com/pepibumur).

### Changed

- Use `LD_RUNPATH_SEARCH_PATHS` instead of embedding dynamic frameworks for unit test targets [#1463](https://github.com/tuist/tuist/pull/1463) by [@fortmarek](https://github.com/fortmarek)
- Migrate info plist generator to a project mapper [#1469](https://github.com/tuist/tuist/pull/1469) by [@kwridan](https://github.com/kwridan).

## 1.11.0 - Volare

### Added

- Signing feature [#1186](https://github.com/tuist/tuist/pull/1186) by [@fortmarek](https://github.com/fortmarek)
- Add support for watch architectures [#1417](https://github.com/tuist/tuist/pull/1417) by [@davidbrunow](https://github.com/davidbrunow)
- Add method to XcodeBuildController to show the build settings of a project [#1422](https://github.com/tuist/tuist/pull/1422) by [@pepibumur](https://github.com/pepibumur)
- Support for passing the configuration to the `tuist build` command [#1422](https://github.com/tuist/tuist/pull/1442) by [@pepibumur](https://github.com/pepibumur)

### Fixed

- Fix `tuist build` building a wrong workspace [#1427](https://github.com/tuist/tuist/pull/1427) by [@fortmarek](https://github.com/fortmarek)
- `tuist edit` always creates a project in a new temp dir [#1424](https://github.com/tuist/tuist/pull/1424) by [@fortmarek](https://github.com/fortmarek)
- Fix `tuist init` and `tuist scaffold` with new ArgumentParser version [#1425](https://github.com/tuist/tuist/pull/1425) by [@fortmarek](https://github.com/fortmarek)
- `--clean` argument ot the build command [#1421](https://github.com/tuist/tuist/pull/1421) by [@pepibumur](https://github.com/pepibumur)

### Changed

- Extend `CloudInsightsGraphMapper` to support mapping the value graph [#1380](https://github.com/tuist/tuist/pull/1380) by [@pepibumur](https://github.com/pepibumur)

## 1.10.0 - Alma

### Added

- Build command [#1412](https://github.com/tuist/tuist/pull/1412) by [@pepibumur](https://github.com/pepibumur)
- Adds a possibility to set Options > Application Language and Application Region for a `TestAction` on a scheme [#1055](https://github.com/tuist/tuist/pull/1055) by [@paciej00](https://github.com/paciej00)

### Changed

- Removed filtering of the environment variables exposed to shell commands [#1416](https://github.com/tuist/tuist/pull/1416) by [@kalkwarf](https://github.com/kalkwarf)
- Upgrade XcodeProj to 7.11.0 [#1398](https://github.com/tuist/tuist/pull/1398) by [@pepibumur](https://github.com/pepibumur)
- Move the auto-generation of schemes to a model mapper [#1357](https://github.com/tuist/tuist/pull/1357) by [@pepibumur](https://github.com/pepibumur)

## 1.9.0 - Speedy Gonzales

### Added

- Support for enabling the cloud insights feature [#1335](https://github.com/tuist/tuist/pull/1335) by [@pepibumur](https://github.com/pepibumur)
- Value graph model [#1336](https://github.com/tuist/tuist/pull/1336) by [@pepibumur](https://github.com/pepibumur)
- **Breaking** Support for setting diagnostics options to the test and run actions [#1382](https://github.com/tuist/tuist/pull/1382) by [@pepibumur](https://github.com/pepibumur)

### Fixed

- Storing the cloud credentials failed because the Keychain syncing was enabled [#1355](https://github.com/tuist/tuist/pull/1355) by [@pepibumur](https://github.com/pepibumur).
- `tuist edit` doesn't wait while the user edits the project in Xcode [#1650](https://github.com/Shopify/react-native/pull/1650) by [@pepibumur](https://github.com/pepibumur).
- Remove CFBundleExecutable from iOS resource bundle target plists [#1361](https://github.com/tuist/tuist/pull/1361) by [@kwridan](https://github.com/kwridan).

### Changed

- **Breaking** Inherit defaultSettings from the project when the target's defaultSettings is nil [#1138](https://github.com/tuist/tuist/pull/1338) by [@pepibumur](https://github.com/pepibumur)
- Manifests are now cached to speed up generation times _(opt out via setting `TUIST_CACHE_MANIFESTS=0`)_ [1341](https://github.com/tuist/tuist/pull/1341) by [@kwridan](https://github.com/kwridan)

## 1.8.0

### Changed

- Read the Swift version from the environment [#1317](https://github.com/tuist/tuist/pull/1317) by [@pepibumur](https://github.com/pepibumur)

### Added

- Support for localized sources(e.g., .intentdefinition) [#1269](https://github.com/tuist/tuist/pull/1269) by [@Rag0n](https://github.com/Rag0n)

### Removed

- Don't set the main and launch storyboard when using the default `InfoPlist` [#1289](https://github.com/tuist/tuist/pull/1289) by [@pepibumur](https://github.com/pepibumur)

### Fixed

- Fix example in documentation for `scaffold` [#1273](https://github.com/tuist/tuist/pull/1273) by [@fortmarek](https://github.com/fortmarek)
- Fix help commands (argument parser regression) [#1250](https://github.com/tuist/tuist/pull/1250) by [@fortmarek](https://github.com/fortmarek)

## 1.7.1

### Fixed

- Critical bug caused by a missing `SwiftToolsSupport` dynamic library by [@pepibumur](https://github.com/pepibumur).

## 1.7.0

### Changed

- Point swift tools support repo instead of SPM [#1230](https://github.com/tuist/tuist/pull/1230) by [@fortmarek](https://github.com/fortmarek)
- Migrate to new argument parser [#1154](https://github.com/tuist/tuist/pull/1154) by [@fortmarek](https://github.com/fortmarek)
- Only warn about copying Info.plist when it's the target's Info.plist [#1203](https://github.com/tuist/tuist/pull/1203) by @sgrgrsn
- `tuist edit` now edits all project manifest [#1231](https://github.com/tuist/tuist/pull/1231/) by [@julianalonso](https://github.com/julianalonso)

### Added

- Support for setting the project id when configuring the cloud server [#1247](https://github.com/tuist/tuist/pull/1247) by [@pepibumur](https://github.com/pepibumur).
- Support for returning `SideEffectDescriptor`s from the graph mappers [#1201](https://github.com/tuist/tuist/pull/1201) by [@pepibumur](https://github.com/pepibumur).
- SwiftUI template [#1180](https://github.com/tuist/tuist/pull/1180) by [@fortmarek](https://github.com/fortmarek)
- `SettingsDictionary` is a typealias for `[String: SettingValue]`. [#1229](https://github.com/tuist/tuist/pull/1229) by [@natanrolnik](https://github.com/natanrolnik). Many useful extension methods were added to `SettingsDictionary`, allowing settings to be defined this way:

```swift
let baseSettings = SettingsDictionary()
    .appleGenericVersioningSystem()
    .automaticCodeSigning(devTeam: "TeamID")
    .bitcodeEnabled(true)
    .swiftVersion("5.2")
    .swiftCompilationMode(.wholemodule)
    .versionInfo("500", prefix: "MyPrefix")
```

### Removed

- **Breaking:** Deprecated methods from `ProjectDescription.Settings` [#1202](https://github.com/tuist/tuist/pull/1202) by by [@pepibumur](https://github.com/pepibumur).

## 1.6.0

### Fixed

- Don't try to delete a file if it doesn't exist [#1177](https://github.com/tuist/tuist/pull/1177) by [@pepibumur](https://github.com/pepibumur)

### Changed

- Bump XcodeProj to 7.10.0 [#1182](https://github.com/tuist/tuist/pull/1182) by [@pepibumur](https://github.com/pepibumur)

### Added

- Encrypt/decrypt command [#1127](https://github.com/tuist/tuist/pull/1127) by [@fortmarek](https://github.com/fortmarek)
- A link to the example app in the uFeatures documentation [#1176](https://github.com/tuist/tuist/pull/1176) by [@pepibumur](https://github.com/pepibumur).
- Add ProjectGeneratorGraphMapping protocol and use it from ProjectGenerator [#1178](https://github.com/tuist/tuist/pull/1178) by [@pepibumur](https://github.com/pepibumur)
- `CloudSessionController` component to authenticate users [#1174](https://github.com/tuist/tuist/pull/1174) by [@pepibumur](https://github.com/pepibumur).
- Minor improvements [#1179](https://github.com/tuist/tuist/pull/1179) by [@pepibumur](https://github.com/pepibumur)
- Configuring manifests through environment variables [#1183](https://github.com/tuist/tuist/pull/1183) by [@pepibumur](https://github.com/pepibumur).

## 1.5.4

### Fixed

- Tuist not working with Xcode < 11.4 by [@pepibumur](https://github.com/pepibumur).

## 1.5.3

### Added

- `Derived` to `.gitignore` when running `tuist init` [#1171](https://github.com/tuist/tuist/pull/1171) by [@fortmarek](https://github.com/fortmarek)

### Fixed

- Prevent `Multiple commands produce XXXXX` error produced by multiple test targets using “Embed Precompiled Frameworks” script [#1118](https://github.com/tuist/tuist/pull/1118) by @paulsamuels
- Add possibility to skip generation of default schemes [#1130](https://github.com/tuist/tuist/pull/1130) by @olejnjak
- Errors during the manifest parsing are not printed [#1125](https://github.com/tuist/tuist/pull/1125) by [@pepibumur](https://github.com/pepibumur).
- Warnings because test files are missing in the project scaffolded using the default `framework` template [#1172](https://github.com/tuist/tuist/pull/1172) by [@pepibumur](https://github.com/pepibumur).

## 1.5.2

### Fixed

- Projects generated with the `framework` template generated by the `init` command dont' compile [#1156](https://github.com/tuist/tuist/pull/1156) by [@pepibumur](https://github.com/pepibumur).

### Changed

- Generate only files with `.stencil` extension [#1153](https://github.com/tuist/tuist/pull/1153) by [@fortmarek](https://github.com/fortmarek)

### Added

- Support for Xcode 11.4 [#1152](https://github.com/tuist/tuist/pull/1152) by [@pepibumur](https://github.com/pepibumur).
- `SWIFT_VERSION` is set to 5.2 automatically if it's not set [#1152](https://github.com/tuist/tuist/pull/1152) by [@pepibumur](https://github.com/pepibumur).

## 1.5.1

### Fixed

- Update config name in the default template [#1150](https://github.com/tuist/tuist/pull/1150) by [@pepibumur](https://github.com/pepibumur)
- Fix example framework template not being generated [#1149](https://github.com/tuist/tuist/pull/1149) by [@fortmarek](https://github.com/fortmarek)

## 1.5.0

### Added

- Scaffold init [#1129](https://github.com/tuist/tuist/pull/1129) by [@fortmarek](https://github.com/fortmarek)
- Scaffold generate [#1126](https://github.com/tuist/tuist/pull/1126) by [@fortmarek](https://github.com/fortmarek)
- Scaffold load [#1092](https://github.com/tuist/tuist/pull/1092) by [@fortmarek](https://github.com/fortmarek)
- Add Mint up [#1131](https://github.com/tuist/tuist/pull/1131) [@mollyIV](https://github.com/mollyIV).

### Fixed

- Remove redundant SDK paths from `FRAMEWORK_SEARCH_PATHS` [#1145](https://github.com/tuist/tuist/pull/1145) by [@kwridan](https://github.com/kwridan)

### Removed

- `Graphing` protocol [#1128](https://github.com/tuist/tuist/pull/1128) by [@pepibumur](https://github.com/pepibumur)

### Changed

- Optimize `TargetNode`'s set operations [#1095](https://github.com/tuist/tuist/pull/1095) by [@kwridan](https://github.com/kwridan)
- Optimize `BuildPhaseGenerator`'s method of detecting assets and localized files [#1094](https://github.com/tuist/tuist/pull/1094) by [@kwridan](https://github.com/kwridan)
- Concurrent project generation [#1096](https://github.com/tuist/tuist/pull/1096) by [@kwridan](https://github.com/kwridan)

## 1.4.0

### Fixed

- Fix `TargetAction` when `PROJECT_DIR` includes a space [#1037](https://github.com/tuist/tuist/pull/1037) by [@fortmarek](https://github.com/fortmarek)
- Fix code example compilation issues in "Project description helpers" documentation [#1081](https://github.com/tuist/tuist/pull/1081) by @chojnac

### Added

- `scaffold` command to generate user-defined templates [#1126](https://github.com/tuist/tuist/pull/1126) by [@fortmarek](https://github.com/fortmarek)
- New `ProjectDescription` models for `scaffold` command [#1082](https://github.com/tuist/tuist/pull/1082) by [@fortmarek](https://github.com/fortmarek)
- Allow specifying Project Organization name via new `organizationName` parameter to `Project` initializer or via `Config` new GenerationOption. [#1062](https://github.com/tuist/tuist/pull/1062) by @c0diq
- `tuist lint` command [#1043](https://github.com/tuist/tuist/pull/1043) by [@pepibumur](https://github.com/pepibumur).
- Add `--verbose` [#1027](https://github.com/tuist/tuist/pull/1027) by [@ollieatkinson](https://github.com/ollieatkinson).
- `TuistInsights` target [#1084](https://github.com/tuist/tuist/pull/1084) by [@pepibumur](https://github.com/pepibumur).
- Add `cloudURL` attribute to `Config` [#1085](https://github.com/tuist/tuist/pull/1085) by [@pepibumur](https://github.com/pepibumur).

### Changed

- Rename `TuistConfig.swift` to `Config.swift` [#1083](https://github.com/tuist/tuist/pull/1083) by [@pepibumur](https://github.com/pepibumur).
- Generator update - leveraging intermediate descriptors [#1007](https://github.com/tuist/tuist/pull/1007) by [@kwridan](https://github.com/kwridan)
  - Note: `TuistGenerator.Generator` is now deprecated and will be removed in a future version of Tuist.

## 1.3.0

### Added

- When using `tuist edit` it's possible to run `tuist generate` from Xcode by simply running the target [#958](https://github.com/tuist/tuist/pull/958) by [@vytis](https://github.com/vytis)
- Add FAQ section [@mollyIV](https://github.com/mollyIV).
- Add benchmarking helper tool [#957](https://github.com/tuist/tuist/pull/957) by [@kwridan](https://github.com/kwridan).
- Add metal as a valid source extension [#1023](https://github.com/tuist/tuist/pull/1023) by [@natanrolnik](https://github.com/natanrolnik)
- `XcodeBuildController` utility to `TuistAutomation` [#1019](https://github.com/tuist/tuist/pull/1019) by [@pepibumur](https://github.com/pepibumur).
- Add metal as a valid source extension [#1023](https://github.com/tuist/tuist/pull/1023) by [@natanrolnik](https://github.com/natanrolnik)

### Fixed

- Fix static products false positive lint warning by [#981](https://github.com/tuist/tuist/pull/981) [@kwridan](https://github.com/kwridan).
- TargetAction path without ./ prefix [#997](https://github.com/tuist/tuist/pull/997) by [@fortmarek](https://github.com/fortmarek)
- Preserve xcuserdata when re-generating projects [#1006](https://github.com/tuist/tuist/pull/1006) by [@kwridan](https://github.com/kwridan)
- Stable sort order for bcsymbolmap paths by @paulsamuels

### Changed

- Update XcodeProj to 7.8.0 [#](https://github.com/tuist/tuist/pull/)create?base=tuist%3Amaster&head=tuist%3Atarget-attributes by [@pepibumur](https://github.com/pepibumur).
- Path sorting speed gains [#980](https://github.com/tuist/tuist/pull/980) by [@adamkhazi](https://github.com/adamkhazi).
- Added support for HTTP_PROXY settings from shell environment. [#1015](https://github.com/tuist/tuist/pull/1015) by @aegzorz
- Added "Base" to known regions. [#1021](https://github.com/tuist/tuist/pull/1021) by @aegzorz
- Pull bundles from Google Cloud Storage [#1028](https://github.com/tuist/tuist/pull/1028) by [@pepibumur](https://github.com/pepibumur).

## 1.2.0

### Added

- Best practices page to the documentation [#843](https://github.com/tuist/tuist/pull/843) by [@pepibumur](https://github.com/pepibumur).
- Fail CI if there are broken links on the website [#917](https://github.com/tuist/tuist/pull/917) by [@pepibumur](https://github.com/pepibumur).
- Excluding multiple files from a target [#937](https://github.com/tuist/tuist/pull/937) by @paciej00
- Better SEO to the website [#945](https://github.com/tuist/tuist/pull/945) by [@pepibumur](https://github.com/pepibumur).
- Add fixture generator for stress testing Tuist [#890](https://github.com/tuist/tuist/pull/890) by [@kwridan](https://github.com/kwridan).

### Fixed

- The class name of the source files generated by the init command [#850](https://github.com/tuist/tuist/pull/850) by [@pepibumur](https://github.com/pepibumur).
- Add RemoveHeadersOnCopy attribute for build files in copy files build phases [#886](https://github.com/tuist/tuist/pull/886) by [@marciniwanicki](https://github.com/marciniwanicki)
- Ensure precompiled frameworks of target applications aren't included in UI test targets [#888](https://github.com/tuist/tuist/pull/888) by [@kwridan](https://github.com/kwridan)
- Make the scheme generation with testable targets stable [#892](https://github.com/tuist/tuist/pull/892) by [@marciniwanicki](https://github.com/marciniwanicki)
- Fix project header attributes [#895](https://github.com/tuist/tuist/pull/895) by [@kwridan](https://github.com/kwridan)
- Excluding files from target doesn't work in all cases [#913](https://github.com/tuist/tuist/pull/913) by [@vytis](https://github.com/vytis)
- Support for Core Data mapping modules [#911](https://github.com/tuist/tuist/pull/911) by @andreacipriani
- Deep nested hierarchy in the project generated by `tuist edit` [#923](https://github.com/tuist/tuist/pull/923) by [@pepibumur](https://github.com/pepibumur)

### Changed

- Turn models from `TuistCore` that are clases into structs [#870](https://github.com/tuist/tuist/pull/870) by [@pepibumur](https://github.com/pepibumur).

## 1.1.0

### Changed

- Extracted loading logic into its own framework, `TuistLoader` [#838](https://github.com/tuist/tuist/pull/838) by [@pepibumur](https://github.com/pepibumur).

### Added

- `TuistGalaxy` & `TuistAutomation` targets [#817](https://github.com/tuist/tuist/pull/817) by [@pepibumur](https://github.com/pepibumur).
- Support ignoring specific source file pattern when adding them to the target [#811](https://github.com/tuist/tuist/pull/811) by [@vytis](https://github.com/vytis).
- Made targets testable if there is a corresponding test target [#818](https://github.com/tuist/tuist/pull/818) by [@vytis](https://github.com/vytis).
- Release page to the documentation [#841](https://github.com/tuist/tuist/pull/841) by [@pepibumur](https://github.com/pepibumur).

## 1.0.1

### Fixed

- Pass through `DEVELOPER_DIR` when set by the environment when determining the path to the currently selected Xcode. @ollieatkinson

## 1.0.0

### Changed

- Run pipelines with Xcode 11.2.1 on CI @pepibumur.

### Removed

- **Breaking** Generate manifests target as part of the generated project [#724](https://github.com/tuist/tuist/pull/724) by [@pepibumur](https://github.com/pepibumur).
- The installation no longer checks if the Swift version is compatible [#727](https://github.com/tuist/tuist/pull/727) by [@pepibumur](https://github.com/pepibumur).
- Don't include the manifests in the generated workspace [#754](https://github.com/tuist/tuist/pull/754) by [@pepibumur](https://github.com/pepibumur).

### Added

- Add `ProjectDescription.Settings.defaultSettings` none case that don't override any `Project` or `Target` settings. [#698](https://github.com/tuist/tuist/pull/698) by [@rowwingman](https://github.com/rowwingman).
- `ProjectEditor` utility [#702](https://github.com/tuist/tuist/pull/702) by [@pepibumur](https://github.com/pepibumur).
- Fix warnings in the project, refactor SHA256 diegest code [#704](https://github.com/tuist/tuist/pull/704) by [@rowwingman](https://github.com/rowwingman).
- Define `ArchiveAction` on `Scheme` [#697](https://github.com/tuist/tuist/pull/697) by @grsouza.
- `tuist edit` command [#703](https://github.com/tuist/tuist/pull/703) by [@pepibumur](https://github.com/pepibumur).
- Support interpolating formatted strings in the printer [#726](https://github.com/tuist/tuist/pull/726) by [@pepibumur](https://github.com/pepibumur).
- Support for paths relative to root [#727](https://github.com/tuist/tuist/pull/727) by [@pepibumur](https://github.com/pepibumur).
- Replace `Sheme.testAction.targets` type from `String` to `TestableTarget` is a description of target that adds to the `TestAction`, you can specify execution tests parallelizable, random execution order or skip tests [#728](https://github.com/tuist/tuist/pull/728) by [@rowwingman](https://github.com/rowwingman).
- Galaxy manifest model [#729](https://github.com/tuist/tuist/pull/729) by [@pepibumur](https://github.com/pepibumur).
- Make scheme generation methods more generic [#730](https://github.com/tuist/tuist/pull/730) by [@adamkhazi](https://github.com/adamkhazi). [@kwridan](https://github.com/kwridan).
- Workspace Schemes [#752](https://github.com/tuist/tuist/pull/752) by [@adamkhazi](https://github.com/adamkhazi). [@kwridan](https://github.com/kwridan).
- `SimulatorController` with method to fetch the runtimes [#746](https://github.com/tuist/tuist/pull/746) by [@pepibumur](https://github.com/pepibumur).
- Add RxSwift as a dependency of `TuistKit` [#760](https://github.com/tuist/tuist/pull/760) by [@pepibumur](https://github.com/pepibumur).
- Add cache command [#762](https://github.com/tuist/tuist/pull/762) by [@pepibumur](https://github.com/pepibumur).
- Utility to build xcframeworks [#759](https://github.com/tuist/tuist/pull/759) by [@pepibumur](https://github.com/pepibumur).
- Add `CacheStoraging` protocol and a implementation for a local cache [#763](https://github.com/tuist/tuist/pull/763) by [@pepibumur](https://github.com/pepibumur).
- Add support for changing the cache and versions directory using environment variables [#765](https://github.com/tuist/tuist/pull/765) by [@pepibumur](https://github.com/pepibumur).
- Reactive interface to the System utility [#770](https://github.com/tuist/tuist/pull/770) by [@pepibumur](https://github.com/pepibumur)
- Workflow to make sure that documentation and website build [#783](https://github.com/tuist/tuist/pull/783) by [@pepibumur](https://github.com/pepibumur).
- Support for `xcframework` [#769](https://github.com/tuist/tuist/pull/769) by @lakpa
- Support generating info.plist for Watch Apps & Extensions [#756](https://github.com/tuist/tuist/pull/756) by [@kwridan](https://github.com/kwridan)

### Fixed

- Ensure custom search path settings are included in generated projects [#751](https://github.com/tuist/tuist/pull/751) by [@kwridan](https://github.com/kwridan)
- Remove duplicate HEADER_SEARCH_PATHS [#787](https://github.com/tuist/tuist/pull/787) by [@kwridan](https://github.com/kwridan)
- Fix unstable scheme generation [#790](https://github.com/tuist/tuist/pull/790) by [@marciniwanicki](https://github.com/marciniwanicki)
- Add defaultConfigurationName to generated projects [#793](https://github.com/tuist/tuist/pull/793) by [@kwridan](https://github.com/kwridan)
- Add knownRegions to generated projects [#792](https://github.com/tuist/tuist/pull/792) by [@kwridan](https://github.com/kwridan)

## 0.19.0

### Added

- XCTAssertThrowsSpecific convenient function to test for specific errors [#535](https://github.com/tuist/tuist/pull/535) by [@fortmarek](https://github.com/fortmarek)
- `HTTPClient` utility class to `TuistEnvKit` [#508](https://github.com/tuist/tuist/pull/508) by [@pepibumur](https://github.com/pepibumur).
- **Breaking** Allow specifying a deployment target within project manifests [#541](https://github.com/tuist/tuist/pull/541) [@mollyIV](https://github.com/mollyIV).
- Add support for sticker pack extension & app extension products [#489](https://github.com/tuist/tuist/pull/489) by @Rag0n
- Utility to locate the root directory of a project [#622](https://github.com/tuist/tuist/pull/622) by [@pepibumur](https://github.com/pepibumur).
- Adds `codeCoverageTargets` to `TestAction` to make XCode gather coverage info only for that targets [#619](https://github.com/tuist/tuist/pull/619) by @abbasmousavi
- Enable the library evololution for the ProjectDescription framework [#625](https://github.com/tuist/tuist/pull/625) by [@pepibumur](https://github.com/pepibumur).
- Add support for watchOS apps [#623](https://github.com/tuist/tuist/pull/623) by [@kwridan](https://github.com/kwridan)
- Add linting for duplicate dependencies [#629](https://github.com/tuist/tuist/pull/629) by @lakpa

### Changed

- Change dependencies in `Package.resolved` to version from branch [#631](https://github.com/tuist/tuist/pull/631) by [@fortmarek](https://github.com/fortmarek)
- Rename `TuistCore` to `TuistSupport` [#621](https://github.com/tuist/tuist/pull/621) by [@pepibumur](https://github.com/pepibumur).
- Introduce `Systems.shared`, `TuistTestCase`, and `TuistUnitTestCase` [#519](https://github.com/tuist/tuist/pull/519) by [@pepibumur](https://github.com/pepibumur).
- Change generated object version behaviour to mimic Xcode 11 by [@adamkhazi](https://github.com/adamkhazi).
- **Breaking** Refine API for Swift Packages [#578](https://github.com/tuist/tuist/pull/578) by [@ollieatkinson](https://github.com/ollieatkinson)
- Support ability to locate multiple Tuist directories [#630](https://github.com/tuist/tuist/pull/630) by [@kwridan](https://github.com/kwridan)

### Fixed

- Fix false positive cycle detection [#546](https://github.com/tuist/tuist/pull/546) by [@kwridan](https://github.com/kwridan)
- Fix test target build settings [#661](https://github.com/tuist/tuist/pull/661) by [@kwridan](https://github.com/kwridan)
- Fix hosted unit test dependencies [#664](https://github.com/tuist/tuist/pull/664)/ by [@kwridan](https://github.com/kwridan)

## 0.18.1

### Removed

- Reverting [#494](https://github.com/tuist/tuist/pull/494) using variables in `productName` doesn't evaluate in all usage points within the generated project

## 0.18.0

### Added

- New InfoPlist type, `.extendingDefault([:])` [#448](https://github.com/tuist/tuist/pull/448) by [@pepibumur](https://github.com/pepibumur)
- Forward the output of the `codesign` command to make debugging easier when the copy frameworks command fails [#492](https://github.com/tuist/tuist/pull/492) by [@pepibumur](https://github.com/pepibumur).
- Support for multi-line settings (see [how to migrate](https://github.com/tuist/tuist/pull/464#issuecomment-529673717)) [#464](https://github.com/tuist/tuist/pull/464) by [@marciniwanicki](https://github.com/marciniwanicki)
- Support for SPM [#394](https://github.com/tuist/tuist/pull/394) by [@pepibumur](https://github.com/pepibumur) & @fortmarek & @kwridan & @ollieatkinson
- Xcode 11 Support by [@ollieatkinson](https://github.com/ollieatkinson)

### Fixed

- Transitively link static dependency's dynamic dependencies correctly [#484](https://github.com/tuist/tuist/pull/484) by [@adamkhazi](https://github.com/adamkhazi).
- Prevent embedding static frameworks [#490](https://github.com/tuist/tuist/pull/490) by [@kwridan](https://github.com/kwridan)
- Output losing its format when tuist is run through `tuistenv` [#493](https://github.com/tuist/tuist/pull/493) by [@pepibumur](https://github.com/pepibumur)
- Product name linting failing when it contains variables [#494](https://github.com/tuist/tuist/pull/494) by @dcvz
- Build phases not generated in the right position [#506](https://github.com/tuist/tuist/pull/506) by [@pepibumur](https://github.com/pepibumur)
- Remove \$(SRCROOT) from being included in `Info.plist` path [#511](https://github.com/tuist/tuist/pull/511) by @dcvz
- Prevent generation of redundant file elements [#515](https://github.com/tuist/tuist/pull/515) by [@kwridan](https://github.com/kwridan)

## 0.17.0

### Added

- `tuist graph` command [#427](https://github.com/tuist/tuist/pull/427) by [@pepibumur](https://github.com/pepibumur).
- Allow customisation of `productName` in the project Manifest [#435](https://github.com/tuist/tuist/pull/435) by [@ollieatkinson](https://github.com/ollieatkinson)
- Adding support for static products depending on dynamic frameworks [#439](https://github.com/tuist/tuist/pull/439) by [@kwridan](https://github.com/kwridan)
- Support for executing Tuist by running `swift project ...` [#447](https://github.com/tuist/tuist/pull/447) by [@pepibumur](https://github.com/pepibumur).
- New manifest model, `TuistConfig`, to easily configure Tuist's functionalities [#446](https://github.com/tuist/tuist/pull/446) by [@pepibumur](https://github.com/pepibumur).
- Adding ability to re-generate individual projects [#457](https://github.com/tuist/tuist/pull/457) by [@kwridan](https://github.com/kwridan)
- Support multiple header paths [#459](https://github.com/tuist/tuist/pull/459) by [@adamkhazi](https://github.com/adamkhazi).
- Allow specifying multiple configurations within project manifests [#451](https://github.com/tuist/tuist/pull/451) by [@kwridan](https://github.com/kwridan)
- Add linting for mismatching build configurations in a workspace [#474](https://github.com/tuist/tuist/pull/474) by [@kwridan](https://github.com/kwridan)
- Support for CocoaPods dependencies [#465](https://github.com/tuist/tuist/pull/465) by [@pepibumur](https://github.com/pepibumur)
- Support custom .xcodeproj name at the model level [#462](https://github.com/tuist/tuist/pull/462) by [@adamkhazi](https://github.com/adamkhazi).
- `TuistConfig.compatibleXcodeVersions` support [#476](https://github.com/tuist/tuist/pull/476) by [@pepibumur](https://github.com/pepibumur).
- Expose the `.bundle` product type [#479](https://github.com/tuist/tuist/pull/479) by [@kwridan](https://github.com/kwridan)

### Fixed

- Ensuring transitive SDK dependencies are added correctly [#441](https://github.com/tuist/tuist/pull/441) by [@adamkhazi](https://github.com/adamkhazi).
- Ensuring the correct platform SDK dependencies path is set [#419](https://github.com/tuist/tuist/pull/419) by [@kwridan](https://github.com/kwridan)
- Update manifest target name such that its product has a valid name [#426](https://github.com/tuist/tuist/pull/426) by [@kwridan](https://github.com/kwridan)
- Do not create `Derived/InfoPlists` folder when no InfoPlist dictionary is specified [#456](https://github.com/tuist/tuist/pull/456) by [@adamkhazi](https://github.com/adamkhazi).
- Set the correct lastKnownFileType for localized files [#478](https://github.com/tuist/tuist/pull/478) by [@kwridan](https://github.com/kwridan)

### Changed

- Update XcodeProj to 7.0.0 [#421](https://github.com/tuist/tuist/pull/421) by [@pepibumur](https://github.com/pepibumur).

## 0.16.0

### Added

- `DefaultSettings.none` to disable the generation of default build settings [#395](https://github.com/tuist/tuist/pull/395) by [@pepibumur](https://github.com/pepibumur).
- Version information for tuistenv [#399](https://github.com/tuist/tuist/pull/399) by [@ollieatkinson](https://github.com/ollieatkinson)
- Add input & output paths for target action [#353](https://github.com/tuist/tuist/pull/353) by Rag0n
- Adding support for linking system libraries and frameworks [#353](https://github.com/tuist/tuist/pull/353) by @steprescott
- Support passing the `Info.plist` as a dictionary [#380](https://github.com/tuist/tuist/pull/380) by [@pepibumur](https://github.com/pepibumur).

### Fixed

- Ensuring the correct default settings provider dependency is used [#389](https://github.com/tuist/tuist/pull/389) by [@kwridan](https://github.com/kwridan)
- Fixing build settings repeated same value [#391](https://github.com/tuist/tuist/pull/391) by @platonsi
- Duplicated files in the sources build phase when different glob patterns match the same files [#388](https://github.com/tuist/tuist/pull/388) by [@pepibumur](https://github.com/pepibumur).
- Support `.d` source files [#396](https://github.com/tuist/tuist/pull/396) by [@pepibumur](https://github.com/pepibumur).
- Codesign frameworks when copying during the embed phase [#398](https://github.com/tuist/tuist/pull/398) by [@ollieatkinson](https://github.com/ollieatkinson)
- 'tuist local' failed when trying to install from source [#402](https://github.com/tuist/tuist/pull/402) by [@ollieatkinson](https://github.com/ollieatkinson)
- Omitting unzip logs during installation [#404](https://github.com/tuist/tuist/pull/404) by [@kwridan](https://github.com/kwridan)
- Fix "The file couldn’t be saved." error [#408](https://github.com/tuist/tuist/pull/408) by [@marciniwanicki](https://github.com/marciniwanicki)
- Ensure generated projects are stable [#410](https://github.com/tuist/tuist/pull/410) by [@kwridan](https://github.com/kwridan)
- Stop generating empty `PBXBuildFile` settings [#415](https://github.com/tuist/tuist/pull/415) by [@marciniwanicki](https://github.com/marciniwanicki)

## 0.15.0

### Changed

- Introduce the `InfoPlist` file [#373](https://github.com/tuist/tuist/pull/373) by [@pepibumur](https://github.com/pepibumur).
- Add `defaultSettings` option to `Settings` definition to control default settings generation [#378](https://github.com/tuist/tuist/pull/378) by [@marciniwanicki](https://github.com/marciniwanicki)

### Added

- Adding generate command timer [#335](https://github.com/tuist/tuist/pull/335) by [@kwridan](https://github.com/kwridan)
- Support Scheme manifest with pre/post action [#336](https://github.com/tuist/tuist/pull/336) [@dangthaison91](https://github.com/dangthaison91).
- Support local Scheme (not shared) flag [#341](https://github.com/tuist/tuist/pull/341) [@dangthaison91](https://github.com/dangthaison91).
- Support for compiler flags [#386](https://github.com/tuist/tuist/pull/386) by [@pepibumur](https://github.com/pepibumur).

### Fixed

- Fixing unstable diff (products and embedded frameworks) [#357](https://github.com/tuist/tuist/pull/357) by [@marciniwanicki](https://github.com/marciniwanicki)
- Set Code Sign On Copy to true for Embed Frameworks [#333](https://github.com/tuist/tuist/pull/333) [@dangthaison91](https://github.com/dangthaison91).
- Fixing files getting mistaken for folders [#338](https://github.com/tuist/tuist/pull/338) by [@kwridan](https://github.com/kwridan)
- Updating init template to avoid warnings [#339](https://github.com/tuist/tuist/pull/339) by [@kwridan](https://github.com/kwridan)
- Fixing generation failures due to asset catalog & `**/*.png` glob patterns handling [#346](https://github.com/tuist/tuist/pull/346) by [@kwridan](https://github.com/kwridan)
- Supporting bundle target dependencies that reside in different projects (in `TuistGenerator`) [#348](https://github.com/tuist/tuist/pull/348) by [@kwridan](https://github.com/kwridan)
- Fixing header paths including folders and non-header files [#356](https://github.com/tuist/tuist/pull/356) by [@kwridan](https://github.com/kwridan)
- Fix duplicate localized resource files [#363](https://github.com/tuist/tuist/pull/363) by [@kwridan](https://github.com/kwridan)
- Update static dependency lint rule [#360](https://github.com/tuist/tuist/pull/360) by [@kwridan](https://github.com/kwridan)
- Ensure resource bundles in other projects get built [#374](https://github.com/tuist/tuist/pull/374) by [@kwridan](https://github.com/kwridan)

## 0.14.0

### Changed

### Added

- Adding support for project additional files [#314](https://github.com/tuist/tuist/pull/314) by [@kwridan](https://github.com/kwridan)
- Adding support for resource folder references [#318](https://github.com/tuist/tuist/pull/318) by [@kwridan](https://github.com/kwridan)
- **Breaking** Swift 5 support [#317](https://github.com/tuist/tuist/pull/317) by [@pepibumur](https://github.com/pepibumur).

### Fixed

- Ensuring target product names are consistent with Xcode [#323](https://github.com/tuist/tuist/pull/323) by [@kwridan](https://github.com/kwridan)
- Ensuring generate works on additional disk volumes [#327](https://github.com/tuist/tuist/pull/327) by [@kwridan](https://github.com/kwridan)
- Headers build phase should be put on top of Compile build phase [#332](https://github.com/tuist/tuist/pull/332) [@dangthaison91](https://github.com/dangthaison91).

## 0.13.0

### Added

- Add Homebrew tap up [#281](https://github.com/tuist/tuist/pull/281) by [@pepibumur](https://github.com/pepibumur)
- Create a Setup.swift file when running the init command [#283](https://github.com/tuist/tuist/pull/283) by [@pepibumur](https://github.com/pepibumur)
- Update `tuistenv` when running `tuist update` [#288](https://github.com/tuist/tuist/pull/288) by [@pepibumur](https://github.com/pepibumur).
- Allow linking of static products into dynamic frameworks [#299](https://github.com/tuist/tuist/pull/299) by [@ollieatkinson](https://github.com/ollieatkinson)
- Workspace improvements [#298](https://github.com/tuist/tuist/pull/298) by [@ollieatkinson](https://github.com/ollieatkinson) & [@kwridan](https://github.com/kwridan).

### Removed

- **Breaking** Removed "-Project" shared scheme from being generated [#303](https://github.com/tuist/tuist/pull/303) by [@ollieatkinson](https://github.com/ollieatkinson)

### Fixed

- Fix duplicated embedded frameworks [#280](https://github.com/tuist/tuist/pull/280) by [@pepibumur](https://github.com/pepibumur)
- Fix manifest target linker errors [#287](https://github.com/tuist/tuist/pull/287) by [@kwridan](https://github.com/kwridan)
- Build settings not being generated properly [#282](https://github.com/tuist/tuist/pull/282) by [@pepibumur](https://github.com/pepibumur)
- Fix `instance method nearly matches optional requirements` warning in generated `AppDelegate.swift` in iOS projects [#291](https://github.com/tuist/tuist/pull/291) by @BalestraPatrick
- Fix Header & Framework search paths override project or xcconfig settings [#301](https://github.com/tuist/tuist/pull/301) by [@ollieatkinson](https://github.com/ollieatkinson)
- Unit tests bundle for an app target compile & run [#300](https://github.com/tuist/tuist/pull/300) by [@ollieatkinson](https://github.com/ollieatkinson)
- `LIBRARY_SEARCH_PATHS` and `SWIFT_INCLUDE_PATHS` are now set [#308](https://github.com/tuist/tuist/pull/308) by [@kwridan](https://github.com/kwridan)
- Fix Generation fails in the event an empty .xcworkspace directory exists [#312](https://github.com/tuist/tuist/pull/312) by [@ollieatkinson](https://github.com/ollieatkinson)

## 0.12.0

### Changed

- Rename manifest group to `Manifest` [#227](https://github.com/tuist/tuist/pull/227) by [@pepibumur](https://github.com/pepibumur).
- Rename manifest target to `Project-Manifest` [#227](https://github.com/tuist/tuist/pull/227) by [@pepibumur](https://github.com/pepibumur).
- Replace swiftlint with swiftformat [#239](https://github.com/tuist/tuist/pull/239) by [@pepibumur](https://github.com/pepibumur).
- Bump xcodeproj version to 6.6.0 [#248](https://github.com/tuist/tuist/pull/248) by [@pepibumur](https://github.com/pepibumur).
- Fix an issue with Xcode not being able to reload the projects when they are open [#247](https://github.com/tuist/tuist/pull/247)
- Support array for `sources` and `resources` paths [#201](https://github.com/tuist/tuist/pull/201) [@dangthaison91](https://github.com/dangthaison91).

### Added

- Integration tests for `generate` command [#208](https://github.com/tuist/tuist/pull/208) by [@marciniwanicki](https://github.com/marciniwanicki) & @kwridan
- Frequently asked questions to the documentation [#223](https://github.com/tuist/tuist/pull/223)/ by [@pepibumur](https://github.com/pepibumur).
- Generate a scheme with all the project targets [#226](https://github.com/tuist/tuist/pull/226) by [@pepibumur](https://github.com/pepibumur)
- Documentation for contributors [#229](https://github.com/tuist/tuist/pull/229) by [@pepibumur](https://github.com/pepibumur)
- Support for Static Frameworks [#194](https://github.com/tuist/tuist/pull/194) @ollieatkinson

### Removed

- Up attribute from the `Project` model [#228](https://github.com/tuist/tuist/pull/228) by [@pepibumur](https://github.com/pepibumur).
- Support for YAML and JSON formats as Project specifications [#230](https://github.com/tuist/tuist/pull/230) by [@ollieatkinson](https://github.com/ollieatkinson)

### Fixed

- Changed default value of SWIFT_VERSION to 4.2 @ollieatkinson
- Added fixture tests for ios app with static libraries @ollieatkinson
- Bundle id linting failing when the bundle id contains variables [#252](https://github.com/tuist/tuist/pull/252) by [@pepibumur](https://github.com/pepibumur)
- Include linked library and embed in any top level executable bundle [#259](https://github.com/tuist/tuist/pull/259) by [@ollieatkinson](https://github.com/ollieatkinson)

## 0.11.0

### Added

- **Breaking** Up can now be specified via `Setup.swift` https://github.com/tuist/tuist/issues/203 by [@marciniwanicki](https://github.com/marciniwanicki) & @kwridan
- Schemes generation [#188](https://github.com/tuist/tuist/pull/188) by [@pepibumur](https://github.com/pepibumur).
- Environment variables per target [#189](https://github.com/tuist/tuist/pull/189) by [@pepibumur](https://github.com/pepibumur).
- Danger warn that reminds contributors to update the docuementation [#214](https://github.com/tuist/tuist/pull/214) by [@pepibumur](https://github.com/pepibumur)
- Rubocop [#216](https://github.com/tuist/tuist/pull/216) by [@pepibumur](https://github.com/pepibumur).
- Fail init command if the directory is not empty [#218](https://github.com/tuist/tuist/pull/218) by [@pepibumur](https://github.com/pepibumur).
- Verify that the bundle identifier has only valid characters [#219](https://github.com/tuist/tuist/pull/219) by [@pepibumur](https://github.com/pepibumur).
- Merge documentation from the documentation repository [#222](https://github.com/tuist/tuist/pull/222) by [@pepibumur](https://github.com/pepibumur).
- Danger [#186](https://github.com/tuist/tuist/pull/186) by [@pepibumur](https://github.com/pepibumur).

### Fixed

- Swiftlint style issues [#213](https://github.com/tuist/tuist/pull/213) by [@pepibumur](https://github.com/pepibumur).
- Use environment tuist instead of the absolute path in the embed frameworks build phase [#185](https://github.com/tuist/tuist/pull/185) by [@pepibumur](https://github.com/pepibumur).

### Deprecated

- JSON and YAML manifests [#190](https://github.com/tuist/tuist/pull/190) by [@pepibumur](https://github.com/pepibumur).

## 0.10.2

### Fixed

- Processes not stopping after receiving an interruption signal [#180](https://github.com/tuist/tuist/pull/180) by [@pepibumur](https://github.com/pepibumur).

## 0.10.1

### Changed

- Replace ReactiveTask with SwiftShell [#179](https://github.com/tuist/tuist/pull/179) by [@pepibumur](https://github.com/pepibumur).

### Fixed

- Carthage up command not running when the `Cartfile.resolved` file doesn't exist [#179](https://github.com/tuist/tuist/pull/179) by [@pepibumur](https://github.com/pepibumur).

## 0.10.0

### Fixed

- Don't generate the Playgrounds group if there are no playgrounds [#177](https://github.com/tuist/tuist/pull/177) by [@pepibumur](https://github.com/pepibumur).

### Added

- Tuist up command [#158](https://github.com/tuist/tuist/pull/158) by [@pepibumur](https://github.com/pepibumur).
- Support `.cpp` and `.c` source files [#178](https://github.com/tuist/tuist/pull/178) by [@pepibumur](https://github.com/pepibumur).

## 0.9.0

### Added

- Acceptance tests [#166](https://github.com/tuist/tuist/pull/166) by [@pepibumur](https://github.com/pepibumur).

### Fixed

- Files and groups sort order [#164](https://github.com/tuist/tuist/pull/164) by [@pepibumur](https://github.com/pepibumur).

### Added

- Generate both, the `Debug` and `Release` configurations [#165](https://github.com/tuist/tuist/pull/165) by [@pepibumur](https://github.com/pepibumur).

## 0.8.0

### Added

- Swift 4.2.1 compatibility by [@pepibumur](https://github.com/pepibumur).

### Removed

- Module loader [#150](https://github.com/tuist/tuist/pull/150)/files by [@pepibumur](https://github.com/pepibumur).

### Added

- Geration of projects and workspaces in the `~/.tuist/DerivedProjects` directory [#146](https://github.com/tuist/tuist/pull/146) by pepibumur.

## 0.7.0

### Added

- Support for actions [#136](https://github.com/tuist/tuist/pull/136) by [@pepibumur](https://github.com/pepibumur).

## 0.6.0

### Added

- Check that the local Swift version is compatible with the version that will be installed [#134](https://github.com/tuist/tuist/pull/134) by [@pepibumur](https://github.com/pepibumur).

### Changed

- Bump xcodeproj to 6.0.0 [#133](https://github.com/tuist/tuist/pull/133) by [@pepibumur](https://github.com/pepibumur).

### Removed

- Remove `tuistenv` from the repository [#135](https://github.com/tuist/tuist/pull/135) by [@pepibumur](https://github.com/pepibumur).

## 0.5.0

### Added

- Support for JSON and Yaml manifests [#110](https://github.com/tuist/tuist/pull/110) by [@pepibumur](https://github.com/pepibumur).
- Generate `.gitignore` file when running init command [#118](https://github.com/tuist/tuist/pull/118) by [@pepibumur](https://github.com/pepibumur).
- Git ignore Xcode and macOS files that shouldn't be included on a git repository [#124](https://github.com/tuist/tuist/pull/124) by [@pepibumur](https://github.com/pepibumur).
- Focus command [#129](https://github.com/tuist/tuist/pull/129) by [@pepibumur](https://github.com/pepibumur).

### Fixed

- Snake-cased build settings keys [#107](https://github.com/tuist/tuist/pull/107) by [@pepibumur](https://github.com/pepibumur).

## 0.4.0

### Added

- Throw an error if a library target contains resources [#98](https://github.com/tuist/tuist/pull/98) by [@pepibumur](https://github.com/pepibumur).
- Playgrounds support [#103](https://github.com/tuist/tuist/pull/103) by [@pepibumur](https://github.com/pepibumur).
- Faster installation using bundled releases [#104](https://github.com/tuist/tuist/pull/104) by [@pepibumur](https://github.com/pepibumur).

### Changed

- Don't fail if a Carthage framework doesn't exist. Print a warning instead [#96](https://github.com/tuist/tuist/pull/96) by [@pepibumur](https://github.com/pepibumur).
- Missing file errors are printed together [#98](https://github.com/tuist/tuist/pull/98) by [@pepibumur](https://github.com/pepibumur).

## 0.3.0

### Added

- Homebrew formula https://github.com/tuist/tuist/commit/0ab1c6e109134337d4a5e074d77bd305520a935d by [@pepibumur](https://github.com/pepibumur).

## Changed

- Replaced ssh links with the https version of them [#91](https://github.com/tuist/tuist/pull/91) by [@pepibumur](https://github.com/pepibumur).

## Fixed

- `FRAMEWORK_SEARCH_PATHS` build setting not being set for precompiled frameworks dependencies [#87](https://github.com/tuist/tuist/pull/87) by [@pepibumur](https://github.com/pepibumur).

## 0.2.0

### Added

- Install command [#83](https://github.com/tuist/tuist/pull/83) by [@pepibumur](https://github.com/pepibumur).
- `--help-env` command to tuistenv by [@pepibumur](https://github.com/pepibumur).

### Fixed

- Fix missing target dependencies by [@pepibumur](https://github.com/pepibumur).

### Removed

- Internal deprecation warnings by [@pepibumur](https://github.com/pepibumur).

## 0.1.0

### Added

- Local command prints all the local versions if no argument is given [#79](https://github.com/tuist/tuist/pull/79) by [@pepibumur](https://github.com/pepibumur).
- Platform, product, path and name arguments to the init command [#64](https://github.com/tuist/tuist/pull/64) by [@pepibumur](https://github.com/pepibumur).
- Lint that `Info.plist` and `.entitlements` files are not copied into the target products [#65](https://github.com/tuist/tuist/pull/65) by [@pepibumur](https://github.com/pepibumur)
- Lint that there's only one resources build phase [#65](https://github.com/tuist/tuist/pull/65) by [@pepibumur](https://github.com/pepibumur).
- Command runner [#81](https://github.com/tuist/tuist/pull/81)/ by [@pepibumur](https://github.com/pepibumur).

### Added

- Sources, resources, headers and coreDataModels property to the `Target` model [#67](https://github.com/tuist/tuist/pull/67) by [@pepibumur](https://github.com/pepibumur).

### Changed

- `JSON` and `JSONConvertible` replaced with Swift's `Codable` conformance.

### Removed

- The scheme attribute from the `Project` model [#67](https://github.com/tuist/tuist/pull/67) by [@pepibumur](https://github.com/pepibumur).
- Build phases and build files [#67](https://github.com/tuist/tuist/pull/67) by [@pepibumur](https://github.com/pepibumur).<|MERGE_RESOLUTION|>--- conflicted
+++ resolved
@@ -4,14 +4,12 @@
 
 ## Next
 
-<<<<<<< HEAD
 ### Added
 
 - Schemes can be hidden from the dropdown menu `Scheme(hidden: true)` [#3598](https://github.com/tuist/tuist/pull/3598) by [@pepibumur](https://github.com/pepibumur)
 - Sort schemes alphabetically by default [#3598](https://github.com/tuist/tuist/pull/3598) by [@pepibumur](https://github.com/pepibumur)
-=======
+
 ## 2.1.1 - Patenipat
->>>>>>> a8a4e8dd
 
 ### Fixed
 
