# Changelog

Please, check out guidelines: https://keepachangelog.com/en/1.0.0/

## Next

<<<<<<< HEAD
### Changed

- Focus on project targets when no targets are passed to `tuist focus` [#3654](https://github.com/tuist/tuist/pull/3654) by [@danyf90](https://github.com/danyf90)
=======
## 2.2.1 - Weg

### Fixed

- Fixed compiled binary for older Xcode versions [#3675](https://github.com/tuist/tuist/pull/3675) by [@luispadron](https://github.com/luispadron)
>>>>>>> 965be63c

## 2.2.0 - Jinotaj

### Changed

- **Breaking** Update logic to calculate deployment target for SwiftPackageManager packages not specifying it, and remove no longer used `SwiftPackageManagerDependencies.deploymentTargets` property [#3602](https://github.com/tuist/tuist/pull/3602) by [@danyf90](https://github.com/danyf90)
- **Breaking** Update logic to calculate client ID starting from UUID instead of hostname, to avoid collisions [#3632](https://github.com/tuist/tuist/pull/3632) by [@danyf90](https://github.com/danyf90)
- **Breaking** Removed value for `ENABLE_TESTING_SEARCH_PATHS` in SPM dependencies. If a target requires a non-default value, you can set it using the `targetSettings` property in the `Dependencies.swift` file [#3632](https://github.com/tuist/tuist/pull/3653) by [@wattson12](https://github.com/wattson12)
- `Target`'s initializer now has `InfoPlist.default` set as the default value for the `infoPlist` argument [#3644](https://github.com/tuist/tuist/pull/3644) by [@hisaac](https://github.com/hisaac)
- Make the `cache warm` command significantly faster by avoid recompiling already in-cache dependency targets [#3585](https://github.com/tuist/tuist/pull/3585) by [@danyf90](https://github.com/danyf90)

### Added

- Schemes can be hidden from the dropdown menu `Scheme(hidden: true)` [#3598](https://github.com/tuist/tuist/pull/3598) by [@pepibumur](https://github.com/pepibumur)
- Sort schemes alphabetically by default [#3598](https://github.com/tuist/tuist/pull/3598) by [@pepibumur](https://github.com/pepibumur)
- Add automation to release [#3603](https://github.com/tuist/tuist/pull/3603) by [@luispadron](https://github.com/luispadron)
- Support for `json` format in `graph` command [#3617](https://github.com/tuist/tuist/pull/3617) by [@neakor](https://github.com/neakor)

### Fixed

- Fix handling of `TUIST_CONFIG_COLOURED_OUTPUT` environment variable [#3631](https://github.com/tuist/tuist/pull/3631) by [@danyf90](https://github.com/danyf90)
- Fix `tuist dump config` no longer requires to be executed inside the `Tuist` folder [#3647](https://github.com/tuist/tuist/pull/3647) by [@danyf90](https://github.com/danyf90)

## 2.1.1 - Patenipat

### Fixed

- Fix SwiftPackageManager dependencies mapping when the dependency contains nested umbrella header [#3588](https://github.com/tuist/tuist/pull/3588) by [@danyf90](https://github.com/danyf90)
- Revert [Swift Package Manager default resource handling](https://github.com/tuist/tuist/pull/3594) [#3594](https://github.com/tuist/tuist/pull/3594) by [@danyf90](https://github.com/danyf90)

## 2.1.0 - Coloratura

### Changed

- Use cache version instead of Tuist version in target hash calculation [#3554](https://github.com/tuist/tuist/pull/3554) by [@danyf90](https://github.com/danyf90)
- Perform remote cache download and upload concurrently [#3549](https://github.com/tuist/tuist/pull/3549) by [@danyf90](https://github.com/danyf90)

### Added

- Add `analytics` option to `Config.Cloud` to enable sending analytics event to cloud backend [#3547](https://github.com/tuist/tuist/pull/3547) by [@danyf90](https://github.com/danyf90)
- Add optional `manifest` argument to `tuist dump` command, to allow to dump other kinds of manifests [#3551](https://github.com/tuist/tuist/pull/3551) by [@danyf90](https://github.com/danyf90)
- Add device and os options to caching profiles [#3546](https://github.com/tuist/tuist/pull/3546) by [@mollyIV](https://github.com/mollyIV)
- Add support for configuring the `LastUpgradeCheck` of the `Xcode` project [#3561](https://github.com/tuist/tuist/pull/3561) by [@mollyIV](https://github.com/mollyIV)
- Add arbitrarily high `LastUpgradeCheck` to SwiftPackageManager generated projects to disable warnings [#3569](https://github.com/tuist/tuist/pull/3569) by [@danyf90](https://github.com/danyf90)
- Add `isCI` parameter to analytics events [#3568](https://github.com/tuist/tuist/pull/3568) by [@mollyIV](https://github.com/mollyIV)
- Add Files Resource Synthesizer [#3584](https://github.com/tuist/tuist/pull/3584) by [@mollyIV](https://github.com/mollyIV)
- Add support for additional files at the target level [#3579](https://github.com/tuist/tuist/pull/3579) by [@danyf90](https://github.com/danyf90)

### Fixed

- Fix a focused project issue for which when focusing a tests target, cached resources are not linked to it. [#3571](https://github.com/tuist/tuist/pull/3571) by [@fila95](https://github.com/fila95)
- Fix target caching resources linking for extensions. They are now considered `runnable` targrts (which they are) [#3570](https://github.com/tuist/tuist/pull/3570) by [@fila95](https://github.com/fila95)
- Fix the way a target is known to be supporting resources, excluding `.commandLineTool`s. [#3572](https://github.com/tuist/tuist/pull/3572) by [@fila95](https://github.com/fila95)
- Fix Swift Package Manager default resource handling [#3295](https://github.com/tuist/tuist/pull/3295) by [@mstfy](https://github.com/mstfy)
- If present, use coloured output configuration from environment even if it's false [#3550](https://github.com/tuist/tuist/pull/3550) by [@danyf90](https://github.com/danyf90)
- Fix `tuist generate` performance regression [#3562](https://github.com/tuist/tuist/pull/3562) by [@adellibovi](https://github.com/adellibovi)
- Fix SwiftPackageManager dependencies mapping when the dependency contains nested umbrella header [#3588](https://github.com/tuist/tuist/pull/3588) by [@danyf90](https://github.com/danyf90)

### Removed

- Removed unused `Cloud.Option.insights` case [#3547](https://github.com/tuist/tuist/pull/3547) by [@danyf90](https://github.com/danyf90)

## 2.0.2 - Wald

### Fixed

- Fix caching of targets with module map [#3528](https://github.com/tuist/tuist/pull/3528) by [@danyf90](https://github.com/danyf90)
- Fix SwiftPackageManager local xcframework mapping [#3533](https://github.com/tuist/tuist/pull/3533) by [@danyf90](https://github.com/danyf90)
- Fix mapping of SwiftPackageManager dependencies using alternative default source folders [#3532](https://github.com/tuist/tuist/pull/3532) by [@danyf90](https://github.com/danyf90)

## 2.0.1 - Tarifa

### Fixed

- Fix manifest cache, enabled by default [#3530](https://github.com/tuist/tuist/pull/3530) by [@adellibovi](https://github.com/adellibovi)

## 2.0.0 - Ikigai

### Changed

- **Breaking** made constructors from scheme action models internal and exposed static methods for initializing them instead. For example, `TestAction.init(..)` becomes `TestAction.testAction(...)`. [#3400](https://github.com/tuist/tuist/pull/3400) by [@pepibumur](https://github.com/pepibumur):
  - **Motivation:**: Using static initializers gives us the flexibility to introduce improvements without breaking the API.
  - **Migration:** Update all the action initializers to use the static methods instead. The name of the static method matches the name of the class but starting with a lowercase.
- **Breaking** `tuist focus` no longer includes automatically related tests and bundle targets as sources. [#3501](https://github.com/tuist/tuist/pull/3501) by [@danyf90](https://github.com/danyf90).
  - **Motivation:** the behavior might cause to include unwanted targets in some scenario
  - **Migration:** if you need to include tests and bundle targets as sources, specify them as arguments of the `tuist focus` command

### Removed

- **Breaking** `.cocoapods` target dependency
  - **Motivation:** `.cocoapods`'s API led users to believe their integration issues were Tuist's fault. Therefore we decided to remove it and make it an explicit action developers need to run after the generation of Xcode projects through Tuist.
  - **Migration:** we recommend wrapping the the generation of projects in a script that runs `pod install` right after generating the project: `tuist generate && pod install`. Alternatively, you might consider adopting Swift Package Manager and using our built-in support for package dependencies through the `Dependencies.swift` manifes tfile.
- **Breaking** Support for deprecated `TuistConfig.swift` has been ended. Define your configuration using `Config.swift`. Check [documentation](https://docs.tuist.io/manifests/config) for details. [#3373](https://github.com/tuist/tuist/pull/3373) by [@laxmorek](https://github.com/laxmorek)
- **Breaking** Support for deprecated `Template.swift` has been ended. Define your templates using any name that describes them (`name_of_template.swift`). Check [documentation](https://docs.tuist.io/commands/scaffold) for details. [#3373](https://github.com/tuist/tuist/pull/3373) by [@laxmorek](https://github.com/laxmorek)
  - **Migration:** we recommend wrapping the generation of projects in a script that runs `pod install` right after generating the project: `tuist generate && pod install`. Alternatively, you might consider adopting Swift Package Manager and using our built-in support for package dependencies through the `Dependencies.swift` manifest file.
- **Breaking** simplified `TestAction`'s methods for creating an instance. [#3375](https://github.com/tuist/tuist/pull/3375) by [@pepibumur](https://github.com/pepibumur):
  - **Motivation:** there was some redundancy across all the methods to initialize a `TestAction`. To ease its usage, we've simplified all of them into a single method. It takes the test plans as an array of `Path`s and the configuration as an instance of `PresetBuildConfiguration`. We've also made the `init` constructor internal to have the flexibility to change the signature without introducing breaking changes.
  - **Migration:** In those places where you are initializing a `TestAction`, update the code to use either the `.testActions` or the `.targets` methods.
- **Breaking** removed the `tuist doc` command. [#3401](https://github.com/tuist/tuist/pull/3401) by [@pepibumur](https://github.com/pepibumur)
  - **Motivation:** the command was barely used so we are removing it to reduce the maintenance burden and reduce the binary size.
  - **Migration:** you can use Tuist tasks or [Fastlane](https://github.com/fastlane/fastlane) to run [swift-doc](https://github.com/SwiftDocOrg/swift-doc) and generate documentation from your generated projects.
- **Breaking** removed `PresetBuildConfiguration` in favour of `ConfigurationName`. [#3400](https://github.com/tuist/tuist/pull/3400) by [@pepibumur](https://github.com/pepibumur):
  - **Motivation:** Making the configuration a type gives the developers the flexibility to provide their list of configurations through extensions. For example, `ConfigurationName.beta`.
  - **Migration:** Scheme actions are now initialized passing a `configuration` argument of type `ConfigurationName`. Note that it conforms `ExpressibleByStringLiteral` so you can initialize it with a string literal.
- **Breaking** removed the `tuist up` command in favour of a sidecar CLI tool, [`tuist-up`](https://github.com/tuist/tuist-up) that can be installed independently.
  - **Motivation:** provisioning environments for working with Xcode projects was outside of the scope of the project. Moreover, it added up to our triaging and maintenace work because errors that bubbled up from underlying commands made people think that they were Tuist bugs.
  - **Migration:** as suggested [here](https://github.com/tuist/tuist-up), turn your `Setup.swift` into a `up.toml` and use `tuist-up` instead.
- **Breaking** Scheme `TestAction` options have been consolidated together under a new type `TestActionOptions`.
  - **Motivation:** This makes the API consistent with some of the other Scheme actions as well as how it appears in the Scheme editor.
  - **Migration:** Use `TestAction.targets(options: .options(language:region:codeCoverage:codeCoverageTargets))`
    - `TestAction.language` > `TestActionOptions.language`
    - `TestAction.region` > `TestActionOptions.region`
    - `TestAction.codeCoverage` > `TestActionOptions.codeCoverage`
    - `TestAction.codeCoverageTargets` > `TestActionOptions.codeCoverageTargets`
- **Breaking** removed deprecated `TUIST_*` configuration variables. [#3493](https://github.com/tuist/tuist/pull/3493) by [@danyf90](https://github.com/danyf90).
  - **Motivation:**: They have been replaced by the corresponding `TUIST_CONFIG_*` variables instead.
  - **Migration:** Use the corresponding `TUIST_CONFIG_*` variables instead.

- **Breaking** `Settings` is now publicly initialized via a new static method `.settings()`.
  - **Motivation:** Using static initializers gives us the flexibility to introduce improvements without breaking the API.
  - **Migration:** Replace `settings: Settings(base: ["setting": "value"])` with `settings: .settings(base: ["setting": "value"])`

- **Breaking** `CustomConfiguration` has been merged with `Configuration`.
  - **Motivation:** Simplify the API and reduce confusion between `Configuration` and `CustomConfiguration`.
  - **Migration:** Replace `let configurations: [CustomConfiguration] = [ ... ]` with `let configurations: [Configuration] = [ ... ]`.

- **Breaking** Specifying custom build settings files for default configurations via `Settings(base:debug:release:)` has changed.
  - **Motivation:** To support the `CustomConfiguration` API simplification.
  - **Migration:**
    Replace

    ```swift
    let settings = Settings(
        debug: Configuration(settings: ["setting": "debug"]),
        release: Configuration(settings: ["setting": "release"])
    )
    ```

    with:

    ```swift
    let settings: Settings = .settings(
        debug: ["setting": "debug"],
        release: ["setting": "release"]
    )
    ```

- **Breaking** Specifying xcconfig files for default configurations via `Settings(base:debug:release:)` has changed.
  - **Motivation:** To support the `CustomConfiguration` API simplification.
  - **Migration:**
    Replace

    ```swift
    let settings = Settings(
        debug: Configuration(xcconfig: "configs/debug.xcconfig"),
        release: Configuration(xcconfig: "configs/release.xcconfig")
    )
    ```

    with:

    ```swift
    let settings: Settings = .settings(
        configurations: [
          .debug(name: .debug, xcconfig: "configs/debug.xcconfig"),
          .release(name: .release, xcconfig: "configs/release.xcconfig"),
        ]
    )
    ```
- **Breaking** Rename target `actions` to `scripts` to align with Xcode's terminology [#3374](https://github.com/tuist/tuist/pull/3374) by [@pepibumur](https://github.com/pepibumur)
  - **Motivation** To align with Xcode's terminology used for the build phase counterpart, `scripts`.
  - **Migration**
    Replace

    ```swift
    let target = Target(actions: [.post(tool: "/bin/echo", arguments: ["rocks"], name: "tuist")])
    ```

    with

    ```swift
    let target = Target(scripts: [.post(tool: "/bin/echo", arguments: ["rocks"], name: "tuist")])
    ```

## 1.52.0 - Pelae

### Changed

- Update SwiftGen to support generating custom SF Symbols (a.k.a. `symbolset`). [#3521](https://github.com/tuist/tuist/pull/3521) by [@hisaac](https://github.com/hisaac)
- Improve performance of `tuist dependencies fetch` for SwiftPackageManager by loading Package.swift information in parallel. [#3529](https://github.com/tuist/tuist/pull/3529) by [@danyf90](https://github.com/danyf90)

### Added

- Add `CodeCoverageMode` to `Config` so targets for code coverage data gathering can be specified in autogenerated project scheme [#3267](https://github.com/tuist/tuist/pull/3267) by [@olejnjak](https://github.com/olejnjak)

## 1.51.1

### Added

- Add `name` parameter to remote cache API calls. [#3516](https://github.com/tuist/tuist/pull/3516) by [@danyf90](https://github.com/danyf90)

### Fixed

- Installation failing when intermediate files are present in `/tmp/` [#3502](https://github.com/tuist/tuist/pull/3502) by [@pepibumur](https://github.com/pepibumur)
- Fix SwiftPackageManager dependencies mapping on Xcode 13 [#3499](https://github.com/tuist/tuist/pull/3499) by [@danyf90](https://github.com/danyf90)
- Make cache hashes of SwiftPackageManager dependencies with modulemap independent from the absolute path of the project [#3505](https://github.com/tuist/tuist/pull/3505) by [@danyf90](https://github.com/danyf90).
- Fix SwiftPackageManager dependencies mapping on Xcode 13 [#3507](https://github.com/tuist/tuist/pull/3507) by [@danyf90](https://github.com/danyf90)
- Fix compilation on Xcode 13 by updating Xcodeproj [#3499](https://github.com/tuist/tuist/pull/3499) by [@danyf90](https://github.com/danyf90)
- Make `cache warm` fail if remote cache existence check throws [#3508](https://github.com/tuist/tuist/pull/3508) by [@danyf90](https://github.com/danyf90)

### Changed

- **Breaking** Minimum supported Xcode version for contributors bumped to 12.4. [#3499](https://github.com/tuist/tuist/pull/3499) by [@danyf90](https://github.com/danyf90)

## 1.51.0 - Switch

### Changed

- Improve performance of `tuist cache` avoiding to hit remote cache if not needed. [#3461](https://github.com/tuist/tuist/pull/3461) by [@danyf90](https://github.com/danyf90)
- Improve performance of `tuist cache warm` and `tusit focus` avoiding to compute hashes of targets not going to be cached. [#3464](https://github.com/tuist/tuist/pull/3464) by [@danyf90](https://github.com/danyf90)
- Improve performance of `tuist cache warm` when using remote cache by parallelizing the target cache checks [#3462](https://github.com/tuist/tuist/pull/3462) by [@bolismauro](https://github.com/bolismauro)
- Improve output of `tuist cache warm` command. [#3460](https://github.com/tuist/tuist/pull/3460) by [@danyf90](https://github.com/danyf90)
- Rename internal configuration environment variables to start with `TUIST_CONFIG_` instead of `TUIST_` and ignore them when calculating manifests hashes. The old ones are still read if first ones are not found, but they will be removed in 2.0 [#3479](https://github.com/tuist/tuist/3479) by [@danyf90](https://github.com/danyf90)

### Added

- Add support for `SourceFilesList.codeGen` property. [#3448](https://github.com/tuist/tuist/pull/3448) by [@pavm035](https://github.com/pavm035)
- Add more helpful output when `./fourier swift format` command fails. [#3451](https://github.com/tuist/tuist/pull/3451) by [@hisaac](https://github.com/hisaac)

### Fixed

- Add support for SPM dependencies with `.` and `-` in the target name. [#3449](https://github.com/tuist/tuist/3449) by [@moritzsternemann](https://github.com/moritzsternemann)
- Add swift version to the target hash computation. [#3455](https://github.com/tuist/tuist/3455) by [@danyf90](https://github.com/danyf90)
- Add tuist version to the target hash computation. [#3455](https://github.com/tuist/tuist/3455) by [@danyf90](https://github.com/danyf90)
- Fix unauthenticated cache exists responses interpreted as existing build artifact. [#3480](https://github.com/tuist/tuist/3480) by [@danyf90](https://github.com/danyf90)
- Fix `.tuistignore` not matching relative paths correctly [#3456](https://github.com/tuist/tuist/pull/3456) by [@danyf90](https://github.com/danyf90)

## 1.50.0 - Nature

### Changed

- **Breaking** Minimum supported Xcode version for contributors bumped to 12.4.
- Improve speed of `tuist edit` and improved automatic detection of editable manifests [#3416](https://github.com/tuist/tuist/pull/3416) by [@adellibovi](https://github.com/adellibovi).
- Improve speed of `tuist dependencies fetch` and `tuist dependencies update` by performing the dependencies resolution directly in the `Tuist/Dependencies` folder [#3417](https://github.com/tuist/tuist/pull/3417) by [@danyf90](https://github.com/danyf90).
- Improve speed of `tuist focus` and `tuist cache warm` with a targets list (i.e. `tuist focus frameworkX` and `tuist cache warm frameworkX`) by avoiding calculating hashes for non dependent targets [#3423](https://github.com/tuist/tuist/pull/3423) by [@adellibovi](https://github.com/adellibovi).
- Improve speed of `tuist generate` by updating Xcodeproj [#3444](https://github.com/tuist/tuist/pull/3444) by [@adellibovi](https://github.com/adellibovi).

### Fixed

- settings-to-xcconfig migration command produces correct string format. [#3260](https://github.com/tuist/tuist/3260) by [@saim80](https://github.com/saim80)
- Fix caching of manifests that use plugins [#3370](https://github.com/tuist/tuist/pull/3370) by [@luispadron](https://github.com/luispadron)

### Added

- Allow to pass Cloud authentication token via TUIST_CLOUD_TOKEN even when not CI [#3380](https://github.com/tuist/tuist/pull/3380) by [@danyf90](https://github.com/danyf90)
- Support for cache categories argument in `tuist clean` command [#3407](https://github.com/tuist/tuist/pull/3407) by [@danyf90](https://github.com/danyf90)
- Add `tuist dependencies clean` command [#3417](https://github.com/tuist/tuist/pull/3417) by [@danyf90](https://github.com/danyf90).
- Support for floating number (`real`) value for `InfoPlist` [#3377](https://github.com/tuist/tuist/pull/3377) by [@MarvinNazari](https://github.com/MarvinNazari)
- Support for `shellPath` parameter in `TargetAction` and `TargetScript` to enable `/bin/zsh` as shell. [#3384](https://github.com/tuist/tuist/pull/3384) by [@DarkoDamjanovic](https://github.com/DarkoDamjanovic)

## 1.49.2

### Fixed

- `tuistenv` failing to fetch the latest version from `CHANGELOG.md`

## 1.49.1

### Fixed

- `tuistenv` failing to fetch the latest version from `CHANGELOG.md`

## 1.49.0

### Added

- Add default `Release` caching profile [#3304](https://github.com/tuist/tuist/pull/3304) by [@danyf90](https://github.com/danyf90)
- Add `--dependencies-only` parameter to `tuist cache warm` command [#3334](https://github.com/tuist/tuist/pull/3334) by [@danyf90](https://github.com/danyf90)
- Add support for `excluding` parameter to `ResourceFileElement` [#3363](https://github.com/tuist/tuist/pull/3363) by [@danyf90](https://github.com/danyf90)

### Fixed

- Fix Dependency.swift binary path's with `path` instead of `url`. [#3269](https://github.com/tuist/tuist/pull/3269) by [@apps4everyone](https://github.com/apps4everyone)
- Fix mapping of SPM linker flags [#3276](https://github.com/tuist/tuist/pull/3276) by [@danyf90](https://github.com/danyf90)
- Fix adding `Carthage` dependencies to `Target` using `TargetDepedency.external` [#3300](https://github.com/tuist/tuist/pull/3300) by [@laxmorek](https://github.com/laxmorek)
- Fix for missing transitive precompiled static frameworks [#3296](https://github.com/tuist/tuist/pull/3296) by [@kwridan](https://github.com/kwridan)
- Fix unstable graph dependency reference sort [#3318](https://github.com/tuist/tuist/pull/3318) by [@kwridan](https://github.com/kwridan)
- Fix source glob not following directory symlinks [#3312](https://github.com/tuist/tuist/pull/3312)  by [@LorDisturbia](https://github.com/LorDisturbia).
- Fix for `./fourier bundle` command when `xcodeproj` or `xcworkspace` files are present [#3331](https://github.com/tuist/tuist/pull/3331) by [@danyf90](https://github.com/danyf90)
- Fix for filtering logic for caching dependencies to include dependencies of filtered non-cacheable targets [#3333](https://github.com/tuist/tuist/pull/3333) by [@adellibovi](https://github.com/adellibovi)
- Fix for importing Swift Package Manager binary targets from Dependency.swift [#3352](https://github.com/tuist/tuist/pull/3352) by [@danyf90](https://github.com/danyf90)
- Fix for the `tuist edit` command when the `Tuist/Dependencies` directory contains "manifest-like" files (`Project.swift` or `Plugin.swift`). [#3359](https://github.com/tuist/tuist/pull/3359) by [@laxmorek](https://github.com/laxmorek)

### Changed

- Get the latest available version from GitHub releases instead of the Google Cloud Storage bucket [#3335](https://github.com/tuist/tuist/pull/3335) by [@pepibumur](https://github.com/pepibumur).
- The `install` script has been updated to pull the `tuistenv` binary from the latest GitHub release's assets [#3336](https://github.com/tuist/tuist/pull/3336) by [@pepibumur](https://github.com/pepibumur).
- Remove unneeded `BUILD_LIBRARY_FOR_DISTRIBUTION` setting when building `xcframework` for cache [#3344](https://github.com/tuist/tuist/pull/3344) by [@danyf90](https://github.com/danyf90).

## 1.48.1

### Changed

- The installation of Tuist versions pulls the binaries from the GitHub releases [#3255](https://github.com/tuist/tuist/pull/3255) by [@pepibumur](https://github.com/pepibumur).

### Fixed

- Fixed text settings docs [#3288](https://github.com/tuist/tuist/pull/3288) by [@DimaMishchenko](https://github.com/DimaMishchenko)
- Fix .xcFramework breaking change [#3289](https://github.com/tuist/tuist/pull/3289) by [@kwridan](https://github.com/kwridan)

## 1.48.0 - Packer

### Added

- Support for `Swift Package Manager` in `Dependencies.swift` [#3072](https://github.com/tuist/tuist/pull/3072) by [@danyf90](https://github.com/danyf90)
- Add `cc` as a valid source extension [#3273](https://github.com/tuist/tuist/pull/3273) by [@danyf90](https://github.com/danyf90)
- Add support for localized intent definition files using `.strings`. [#3236](https://github.com/tuist/tuist/pull/3236) by [@dbarden](https://github.com/dbarden)
- Add `TextSettings` configuration into `Project` [#3253](https://github.com/tuist/tuist/pull/3253) by [@DimaMishchenko](https://github.com/DimaMishchenko)
- Add `language` option for `RunAction`, add `SchemeLanguage` [#3231](https://github.com/tuist/tuist/pull/3231) by [@zzzkk](https://github.com/zzzkk)
- Include instructions to create an GitHub issue for unhandled errors [#3278](https://github.com/tuist/tuist/pull/3278) by [@pepibumur](https://github.com/pepibumur).

### Fixed

- Build file of dependencies having the wrong platform filter in iOS targets with Catalyst enabled [#3152](https://github.com/tuist/tuist/pull/3152) by [@pepibumur](https://github.com/pepibumur) and [@sampettersson](https://github.com/sampettersson).


## 1.47.0 - Mirror

### Added

- Caching for static frameworks with resources [#3090](https://github.com/tuist/tuist/pull/3090) by [@mstfy](https://github.com/mstfy)
- Meta tuist support [#3103](https://github.com/tuist/tuist/pull/3103) by [@fortmarek](https://github.com/fortmarek)
- Add `--result-bundle-path` parameter to test command [#3177](https://github.com/tuist/tuist/pull/3177) by [@olejnjak](https://github.com/olejnjak)
- The `tuist dependencies` command prints dependency managers' output to console. [#3185](https://github.com/tuist/tuist/pull/3185) by [@laxmorek](https://github.com/laxmorek)
- CI check to ensure lockfiles are consistent [#3208](https://github.com/tuist/tuist/pull/3208) by by [@pepibumur](https://github.com/pepibumur).

### Removed

- **Breaking** Remove `tuist create-issue` command [#3194](https://github.com/tuist/tuist/pull/3194) by [@pepibumur](https://github.com/pepibumur).
- **Breaking** Remove `tuist secret` command [#3194](https://github.com/tuist/tuist/pull/3194) by [@pepibumur](https://github.com/pepibumur).

### Changed

- Remove the `sudo` requirement for the install and uninstall scripts. [#3056](https://github.com/tuist/tuist/pull/3056) by [@luispadron](https://github.com/luispadron).

### Fixed

- Editing projects in development [#3199](https://github.com/tuist/tuist/pull/3199) by [@pepibumur](https://github.com/pepibumur).

## 1.46.1

### Fixed

- Fix failed `tuist dependencies fetch/update` command when `Carthage` dependency is imported as binary [#3164](https://github.com/tuist/tuist/pull/3164) by [@havebenfitz](https://github.com/havebeenfitz)

## 1.46.0 - Emeuno

### Added

- Native support for ARM architecture [#3010](https://github.com/tuist/tuist/pull/3010) by [@fortmarek](https://github.com/fortmarek) & [@pepibumur](https://github.com/pepibumur).
- Utility for obtaining the system's Git credentials for authenticating with [#3110](https://github.com/tuist/tuist/pull/3110) by [@pepibumur](https://github.com/pepibumur).
- `GitHubClient` to interact with GitHub's API [#3144](https://github.com/tuist/tuist/pull/3144) by [@pepibumur](https://github.com/pepibumur).

### Changed

- **Breaking** Minimum supported Xcode version bumped to 12.2.

## 1.45.1

### Fixed

- Throw error when target given in `tuist focus` is not found. [#3104](https://github.com/tuist/tuist/pull/3104) by [@fortmarek](https://github.com/fortmarek)
- Fixed an issue that the `tuist dependencies` command may fails for some `Carthage` dependencies. [#3108](https://github.com/tuist/tuist/pull/3108) by [@laxmorek](https://github.com/laxmorek)

## 1.45.0 - Jungle

### Added

- Add `tvTopShelfExtension` and `tvIntentsExtension` target product. [#2793](https://github.com/tuist/tuist/pull/2793) by [@rmnblm](https://github.com/rmnblm)
- The `tuist dependencies` command generates a `graph.json` file for the `Carthage` dependencies. [#3043](https://github.com/tuist/tuist/pull/3043) by [@laxmorek](https://github.com/laxmorek)
- Add --skip-ui-tests parameter to tuist test command [#2832](https://github.com/tuist/tuist/pull/2832) by [@mollyIV](https://github.com/mollyIV).
- Add `disableBundleAccessors` generation option which disables generating Bundle extensions [#3088](https://github.com/tuist/tuist/pull/3088) by [@wojciech-kulik](https://github.com/wojciech-kulik).
- Support XCFrameworks with missing architectures [#3095](https://github.com/tuist/tuist/pull/3095) by [@iainsmith](https://github.com/iainsmith).

### Changed

- Improved cold start time of `tuist generate` when having multiple projects [#3092](https://github.com/tuist/tuist/pull/3092) by [@adellibovi](https://github.com/adellibovi)
- Renamed `ValueGraph` to `Graph` [#3083](https://github.com/tuist/tuist/pull/3083) by [@fortmarek](https://github.com/fortmarek)
- Fixed a typo on the `tuist generate` command documentation for argument --skip-test-targets. [#3069](https://github.com/tuist/tuist/pull/3069) by [@mrcloud](https://github.com/mrcloud)
- **breaking** The `tuist dependencies` command requires the `Carthage` version to be at least `0.37.0`. [#3043](https://github.com/tuist/tuist/pull/3043) by [@laxmorek](https://github.com/laxmorek)

### Removed

- **breaking** Remove the `CarthageDependencies.Options` from the `Dependencies.swift` manifest model. [#3043](https://github.com/tuist/tuist/pull/3043) by [@laxmorek](https://github.com/laxmorek)

### Fixed

- `--only-current-directory` flag for `tuist edit` [#3097](https://github.com/tuist/tuist/pull/3097) by [@fortmarek](https://github.com/fortmarek)
- Fixed `tuist bundle` when path has spaces [#3084](https://github.com/tuist/tuist/pull/3084) by [@fortmarek](https://github.com/fortmarek)
- Fix manifest loading when using Swift 5.5 [#3062](https://github.com/tuist/tuist/pull/3062) by [@kwridan](https://github.com/kwridan)
- Fix generation of project groups and build phases for localized Interface Builder files (`.xib` and `.storyboard`) [#3075](https://github.com/tuist/tuist/pull/3075) by [@svenmuennich](https://github.com/svenmuennich/)
- Omit `runPostActionsOnFailure` scheme attribute when not enabled [#3087](https://github.com/tuist/tuist/pull/3087) by [@kwridan](https://github.com/kwridan)

## 1.44.0 - DubDub

### Added

- Add possibility to share tasks via a plugin [#3013](https://github.com/tuist/tuist/pull/3013) by [@fortmarek](https://github.com/fortmarek)
- Add option to `Scaffolding` for copy folder with option `.directory(path: "destinationContainerFolder", sourcePath: "sourceFolder")`. [#2985](https://github.com/tuist/tuist/pull/2985) by [@santi-d](https://github.com/santi-d)
- Add possibility to specify version of Swift in the `Config.swift` manifest file. [#2998](https://github.com/tuist/tuist/pull/2998) by [@laxmorek](https://github.com/laxmorek)
- Add `tuist run` command which allows running schemes of a project. [#2917](https://github.com/tuist/tuist/pull/2917) by [@luispadron](https://github.com/luispadron)

### Changed

- Sort build and testable targets in autogenerated scheme for workspace. [#3019](https://github.com/tuist/tuist/pull/3019) by [@adellibovi](https://github.com/adellibovi)
- Change product name lint severity to warning. [#3018](https://github.com/tuist/tuist/pull/3018) by [@adellibovi](https://github.com/adellibovi)

## 1.43.0 - Peroxide

### Added

- Add Tasks [#2816](https://github.com/tuist/tuist/pull/2816) by [@fortmarek](https://github.com/fortmarek)

### Changed

- Emit warning instead of error when provisioning profiles is expired. [#2919](https://github.com/tuist/tuist/pull/2919) by [@iteracticman](https://github.com/iteracticman)
- Updated the required Ruby version to 3.0.1 [#2961](https://github.com/tuist/tuist/pull/2961) by [@pepibumur](https://github.com/pepibumur)

### Fixed

- `.strings` Localization file synthesizers are now consistent and reproducible across multiple generations using the `developmentRegion` to choose the source one or defaulting to `en`. [#2887](https://github.com/tuist/tuist/pull/2887) by [@fila95](https://github.com/fila95)
- Fix `tuist scaffold list` not listing plugin templates. [#2958](https://github.com/tuist/tuist/pull/2958) by [@danyf90](https://github.com/danyf90).

## 1.42.0 - Builders

### Added

- Add support for `testPlan` initialization with an array of `Path`. [#2837](https://github.com/tuist/tuist/pull/2837) by [@cipolleschi](https://github.com/cipolleschi)
- Add `tuist dependencies update` command. [#2819](https://github.com/tuist/tuist/pull/2819) by [@laxmorek](https://github.com/laxmorek)
- Add `--build-output-path` option to `tuist build` [#2835](https://github.com/tuist/tuist/pull/2835) by [@Luis Padron](https://github.com/luispadron).

### Changed

- **Breaking** For some data types (plist, json, yaml and core data) resource synthesizers now group them and let `SwiftGen` output a single fine instead of one for each resource. [#2887](https://github.com/tuist/tuist/pull/2887) by [@fila95](https://github.com/fila95)
- Warnings for targets with no source files are now suppressed if the target does contain a dependency or action. [#2838](https://github.com/tuist/tuist/pull/2838) by [@jsorge](https://github.com/jsorge)

### Fixed

- `.strings` Localization file synthesizers are now consistent and reproducible across multiple generations using the `developmentRegion` to choose the source one or defaulting to `en`. [#2887](https://github.com/tuist/tuist/pull/2887) by [@fila95](https://github.com/fila95)
- Fix `tuist focus` not excluding targets from `codeCoverageTargets` of custom schemes by [@Luis Padron](https://github.com/luispadron).
- Fix rubocop warnings [#2898](https://github.com/tuist/tuist/pull/2898) by [@fortmarek](https://github.com/fortmarek)
- Add newline to end of generated resource accessor files. [#2895](https://github.com/tuist/tuist/pull/2895) by [@Jake Prickett](https://github.com/Jake-Prickett)

## 1.41.0

### Added

- Add support for `runPostActionsOnFailure` for post build actions. [#2752](https://github.com/tuist/tuist/pull/2752) by [@FranzBusch](https://github.com/FranzBusch)
- Make `ValueGraph` serializable. [#2811](https://github.com/tuist/tuist/pull/2811) by [@laxmorek](https://github.com/laxmorek)
- Add support for configuration of cache directory [#2566](https://github.com/tuist/tuist/pull/2566) by [@adellibovi](https://github.com/adellibovi).
- Add support for `runForInstallBuildsOnly` for build actions by [@StefanFessler](https://github.com/apps4everyone)

### Changed

- Improve performance of `tuist generate` by optimizing up md5 hash generation. [#2815](https://github.com/tuist/tuist/pull/2815) by [@adellibovi](https://github.com/adellibovi)
- Speed up frameworks metadata reading using Mach-o parsing instead of `file`, `lipo` and `dwarfdump` external processes. [#2814](https://github.com/tuist/tuist/pull/2814) by [@adellibovi](https://github.com/adellibovi)

### Fixed

- `tuist generate` your projects without having to re-open them! 🧑‍💻 [#2828] by [@ferologics](https://github.com/ferologics)
- Fix a bug for which when generating a `Resources` target from a `staticLibrary` or `staticFramework`, the parent's deployment target isn't passed to the new target. [#2830](https://github.com/tuist/tuist/pull/2830) by [@fila95](https://github.com/fila95)
- Fix `.messagesExtension` default settings to include the appropriate `LD_RUNPATH_SEARCH_PATHS` [#2824](https://github.com/tuist/tuist/pull/2824) by [@kwridan](https://github.com/kwridan)
- Fix the link to documented guidelines in pull request template [#2833](https://github.com/tuist/tuist/pull/2833) by [@mollyIV](https://github.com/mollyIV).

## 1.40.0

### Added

- Add resource synthesizers [#2746](https://github.com/tuist/tuist/pull/2746) by [@fortmarek](https://github.com/fortmarek)
- **WIP** Support for `SwiftPackageManager` dependencies in `Dependencies.swift` [#2394](https://github.com/tuist/tuist/pull/2394) by [@laxmorek](https://github.com/laxmorek).

### Changed

- Add missing disabling of swiftformat and swift-format [#2795](https://github.com/tuist/tuist/pull/2795) by [@fortmarek](https://github.com/fortmarek)
- Add support for globbing in build phase input file and file lists as well as output and output file lists. [#2686](https://github.com/tuist/tuist/pull/2686) by [@FranzBusch](https://github.com/FranzBusch)
- **breaking** Redesign `ProjectDescription.Dependencies` manifest model. [#2394](https://github.com/tuist/tuist/pull/2394) by [@laxmorek](https://github.com/laxmorek).

### Fixed

- Fixed missing `.resolveDependenciesWithSystemScm` config option in the `PackageDescription` portion of tuist [#2769](https://github.com/tuist/tuist/pull/2769) by [@freak4pc](https://github.com/freak4pc)
- Fixed running `tuist dump` for projects with plugins [#2700](https://github.com/tuist/tuist/pull/2700) by [@danyf90](https://github.com/danyf90)
- Fixed issue where associating potential test targets in a target's auto-generated scheme became more restrictive that previous versions. [#2797](https://github.com/tuist/tuist/pull/2797) by [@jakeatoms](https://github.com/jakeatoms)

## 1.39.1

### Fixed

- Fixed vendor updates not restoring original file permissions [#2743](https://github.com/tuist/tuist/pull/2688) by [@davebcn87](https://github.com/davebcn87)

## 1.39.0 - Innovators

### Added

- Add support for disabling Swift Package locking to speed up project generation when using Swift Package Manager [#2693](https://github.com/tuist/tuist/pull/2693) by [@jsorge](https://github.com/jsorge).
- Added `.precondition` Up to Setup. [#2688](https://github.com/tuist/tuist/pull/2688) by [@kalkwarf](https://github.com/kalkwarf)
- Add support for templates in plugins [#2687](https://github.com/tuist/tuist/pull/2687) by [@luispadron](https://github.com/luispadron)

### Changed

- Add SRCROOT for Info.plist only when necessary [#2706](https://github.com/tuist/tuist/pull/2706) by [@fortmarek](https://github.com/fortmarek)
- Support expand variables configuration in test scheme Environment Variables [#2697](https://github.com/tuist/tuist/pull/2694) by [@davebcn87](https://github.com/davebcn87)
- Support unversioned core data models [#2694](https://github.com/tuist/tuist/pull/2694) by [@freak4pc](https://github.com/freak4pc)
- Remove reference type Graph [#2689](https://github.com/tuist/tuist/pull/2689) by [@fortmarek](https://github.com/fortmarek)
- Migrate mappers to ValueGraph [#2683](https://github.com/tuist/tuist/pull/2683) by [@fortmarek](https://github.com/fortmarek)
- Migrate CacheMapper and CacheGraphMutator to ValueGraph [#2681](https://github.com/tuist/tuist/pull/2681) by [@fortmarek](https://github.com/fortmarek)
- Migrate TestsCacheGraphMapper to ValueGraph [#2674](https://github.com/tuist/tuist/pull/2674) by [@fortmarek](https://github.com/fortmarek)
- Updated swiftlint to 0.43.1 [#2679](https://github.com/tuist/tuist/pull/2679) by [@pepibumur](https://github.com/pepibumur)
- Updated xcbeautify to 0.9.1 [#2679](https://github.com/tuist/tuist/pull/2679) by [@pepibumur](https://github.com/pepibumur)
- Updated swiftlog to 1.4.2 [#2679](https://github.com/tuist/tuist/pull/2679) by [@pepibumur](https://github.com/pepibumur)
- Updated CryptoSwift to 1.3.8 [#2679](https://github.com/tuist/tuist/pull/2679) by [@pepibumur](https://github.com/pepibumur)
- Updated KeychainAccess to 4.2.2 [#2679](https://github.com/tuist/tuist/pull/2679) by [@pepibumur](https://github.com/pepibumur)
- Updated swift-tools-support-core to 0.2.0 [#2679](https://github.com/tuist/tuist/pull/2679) by [@pepibumur](https://github.com/pepibumur)
- Updated swift-argument-parser to 0.4.1 [#2679](https://github.com/tuist/tuist/pull/2679) by [@pepibumur](https://github.com/pepibumur)
- Updated Queuer to 2.1.1 [#2679](https://github.com/tuist/tuist/pull/2679) by [@pepibumur](https://github.com/pepibumur)
- Updated CombineExt to 1.3.0 [#2679](https://github.com/tuist/tuist/pull/2679) by [@pepibumur](https://github.com/pepibumur)

### Fixed

- Run all unit tests [#2739](https://github.com/tuist/tuist/pull/2739) by [@fortmarek](https://github.com/fortmarek)
- Fix false positive duplicate bundle id lint warning [#2707](https://github.com/tuist/tuist/pull/2707) by [@kwridan](https://github.com/kwridan)
- Failing Homebrew runs in M1 environments [#2711](https://github.com/tuist/tuist/pull/2711) by [@pepibumur](https://github.com/pepibumur)
- Installation of Tuist when `/usr/local/bin` doesn't exist [#2710](https://github.com/tuist/tuist/pull/2710) by [@pepibumur](https://github.com/pepibumur)

## 1.38.0 - Cold Waves

### Added

- Add support for `--no-use-binaries` Carthage flag. [#2608](https://github.com/tuist/tuist/pull/2608) by [@laxmorek](https://github.com/laxmorek)
- Add support for `tuist edit` for projects with plugins. [#2642](https://github.com/tuist/tuist/pull/2642) by [@luispadron](https://github.com/luispadron)
- Add support for `--only-current-directory` option to `tuist edit` [#2648](https://github.com/tuist/tuist/pull/2648) by [@pepibumur](https://github.com/pepibumur)

### Changed

- Ensure reusing derived data for `tuist test` [#2563](https://github.com/tuist/tuist/pull/2563) by [@fortmarek](https://github.com/fortmarek)
- **Breaking** Redesign `ProjectDescription.CarthageDependencies` manifest model. [#2608](https://github.com/tuist/tuist/pull/2608) by [@laxmorek](https://github.com/laxmorek)
- Changed the auto generated scheme heuristic to pick test bundles that have a matching name prefixed with either `Tests`, `IntegrationTests` or `UITests`. [#2641](https://github.com/tuist/tuist/pull/2641) by [@FranzBusch](https://github.com/FranzBusch)
- Remove building of ProjectDescriptionHelpers for `Plugin.swift` and `Config.swift` manifests (not supported for these manifests). [#2642](https://github.com/tuist/tuist/pull/2642) by [@luispadron](https://github.com/luispadron)

### Fixed

- Fixed running `tuist test` with `--clean` flag [#2649](https://github.com/tuist/tuist/pull/2649) by [@fortmarek](https://github.com/fortmarek)
- Install script bug fix: Adding bin folder to usr/local/ when it is missing [#2655](https://github.com/tuist/tuist/pull/2655) by [@tiarnann](https://github.com/tiarnann)
- Fixed `Environment` retrieve methods [#2653](https://github.com/tuist/tuist/pull/2653) by [@DimaMishchenko](https://github.com/DimaMishchenko)

### Removed

- Support for Xcode 11.x. [#2651](https://github.com/tuist/tuist/pull/2651) by [@pepibumur](https://github.com/pepibumur)

## 1.37.0 - Twister

### Added

- Allow using system SCM (for example: Git) when resolving SPM dependencies, instead of Xcode's accounts. [#2638](https://github.com/tuist/tuist/pull/2638) by [@freak4pc](https://github.com/freak4pc)
- Add support for simulated location in a run action's options. [#2616](https://github.com/tuist/tuist/pull/2616) by [@freak4pc](https://github.com/freak4pc)
- Add option for enabling XCFrameworks production for Carthage in `Setup.swift`. [#2565](https://github.com/tuist/tuist/pull/2565) by [@laxmorek](https://github.com/laxmorek)
- Add support for custom file header templates that are used for built-in Xcode file templates [#2568](https://github.com/tuist/tuist/pull/2568) by [@olejnjak](https://github.com/olejnjak)

### Changed

- Double-quoted strings in ruby files [#2634](https://github.com/tuist/tuist/pull/2634) by [@fortmarek](https://github.com/fortmarek)
- Improve `tuist generate` performance for projects with large amount of files [#2598](https://github.com/tuist/tuist/pull/2598) by [@adellibovi](https://github.com/adellibovi/)
- Added wrap arguments swiftformat option [#2606](https://github.com/tuist/tuist/pull/2606) by [@fortmarek](https://github.com/fortmarek)
- Remove build action for project generated in `tuist test` [#2592](https://github.com/tuist/tuist/pull/2592) [@fortmarek](https://github.com/fortmarek)
- Change the graph tree-shaker mapper to work with the value graph too [#2545](https://github.com/tuist/tuist/pull/2545) by [@pepibumur](https://github.com/pepibumur).
- Migrate `GraphViz` to `ValueGraph` [#2542](https://github.com/tuist/tuist/pull/2542) by [@fortmarek](https://github.com/fortmarek)
- Rename `TuistGraph.Dependency` to `TuistGraph.TargetDependency`. [#2614](https://github.com/tuist/tuist/pull/2614) by [@laxmorek](https://github.com/laxmorek)

### Fixed

- Fix incorrect detection of current Core Data model version. [#2612](https://github.com/tuist/tuist/pull/2612) by [@freak4pc](https://github.com/freak4pc)
- Ignore `.DS_Store` files when hashing directory contents [#2591](https://github.com/tuist/tuist/pull/2591) by [@natanrolnik](https://github.com/natanrolnik).

## 1.36.0 - Digital Love

### Added

- Support for `staticFramework` dependencies for `appExtension`s [#2559](https://github.com/tuist/tuist/pull/2559) by [@danyf90](https://github.com/danyf90)
- Enable Main Thread Checker by default [#2549](https://github.com/tuist/tuist/pull/2549) by [@myihsan](https://github.com/myihsan)
- Add option for enabling XCFrameworks production for Carthage in `Dependencies.swift`. [#2532](https://github.com/tuist/tuist/pull/2532) by [@laxmorek](https://github.com/laxmorek)
- Add --strict to 'lint code' command [#2534](https://github.com/tuist/tuist/pull/2534) by [@joshdholtz](https://github.com/joshdholtz)

### Fixed

- Fix adding framework targets to AppClip [#2530](https://github.com/tuist/tuist/pull/2530) by [@sampettersson](https://github.com/sampettersson)
- Make sure security and codesign can access certificates in signing.keychain [#2528]((https://github.com/tuist/tuist/pull/2528) by [@rist](https://github.com/rist).
- Expose `ResourceFileElements` initializer [#2541](https://github.com/tuist/tuist/pull/2541) by [@kwridan](https://github.com/kwridan).
  - Note: This fixes an issue where `ResourceFileElements` could not be created using variables within helpers

### Changed

- When enabling code coverage, tests targets such as `TestMyFrameworkA` gather coverage for all targets instead of only `TestMyFrameworkA` [#2501](https://github.com/tuist/tuist/pull/2501) by [@adellibovi](https://github.com/adellibovi)
- Improve `tuist generate` speed by caching Swift version fetching [#2546](https://github.com/tuist/tuist/pull/2546) by [@adellibovi](https://github.com/adellibovi/)

## 1.35.0 - Miracle

- Fix missing linkable products for static frameworks with transitive precompiled dependencies [#2500](https://github.com/tuist/tuist/pull/2500) by [@kwridan](https://github.com/kwridan).

### Added

- Add ODR support [#2490](https://github.com/tuist/tuist/pull/2490) by [@DimaMishchenko](https://github.com/DimaMishchenko)
- Add support for StoreKit configuration files [#2524](https://github.com/tuist/tuist/pull/2524) by [@bolismauro](https://github.com/bolismauro)
- Selective tests [#2422](https://github.com/tuist/tuist/pull/2422) by [@fortmarek](https://github.com/fortmarek)
- Installation of `tuist` on Big Sur [#2526](https://github.com/tuist/tuist/pull/2526) by [@pepibumur](https://github.com/pepibumur).

### Fixed

- Fix missing linkable products for static frameworks with transitive precompiled dependencies [#2500](https://github.com/tuist/tuist/pull/2500) by [@kwridan](https://github.com/kwridan).
- Fix crash when using `tuist graph` in a project that leverages plugins [#2507](https://github.com/tuist/tuist/pull/2507) by [@bolismauro](https://github.com/bolismauro).

### Changed

- Migrate `BuildGraphInspector` to `ValueGraph` [#2527](https://github.com/tuist/tuist/pull/2527) by [@fortmarek](https://github.com/fortmarek/)
- Replace `ExpressibleByStringLiteral` with `ExpressibleByStringInterpolation` for `ProjectDescription` objects by [@DimaMishchenko](https://github.com/DimaMishchenko)
- Fix adding framework targets to AppClip by [@sampettersson](https://github.com/sampettersson)

## 1.34.0 - Shipit

### Added

- Add support for `tuist cache warm` to cache a subset of targets via `tuist cache warm FrameworkA FrameworkB` [#2393]((https://github.com/tuist/tuist/pull/2393) by [@adellibovi](https://github.com/adellibovi).
- Add documentation on how to use & create plugins by [@luispadron](https://github.com/luispadron)
- Warn when targets with duplicate bundle identifiers exist per platform [#2444](https://github.com/tuist/tuist/pull/2444) by [@natanrolnik](https://github.com/natanrolnik).

### Fixed

- Fixed code coverage setting for project scheme [#2493](https://github.com/tuist/tuist/pull/2493) by [@adellibovi](https://github.com/adellibovi)
- Fixed a bug in reporting stats event when Queue folder isn't created [#2497](https://github.com/tuist/tuist/pull/2497) by [@andreacipriani](https://github.com/andreacipriani).

### Changed

- Update post-generation interactors to use the graph traverser [#2451](https://github.com/tuist/tuist/pull/2451) by [@pepibumur](https://github.com/pepibumur).

## 1.33.0 - Plugin

### Added

- Add support for `tuist graph` to show the graph of a subset of targets via `tuist graph FrameworkA FrameworkB` [#2434]((https://github.com/tuist/tuist/pull/2434) by [@adellibovi](https://github.com/adellibovi).
- Send Tuist usage analytics event to https://stats.tuist.io/ [#2331](https://github.com/tuist/tuist/pull/2331) by [@andreacipriani](https://github.com/andreacipriani).
- Plugin integration for local and git plugins by [@luispadron](https://github.com/luispadron) and [@kwridan](https://github.com/kwridan).
- Introduce caching profiles [#2356](https://github.com/tuist/tuist/pull/2431) by [@mollyIV](https://github.com/mollyIV).

### Fixed

- Fixed homebrew invocation for `graph` functionality when looking up graphviz installation [#2466](https://github.com/tuist/tuist/pull/2446) by [@thedavidharris](https://github.com/danyf90)
- Fix reading configuration from project if `Target.settings` is nil [#2399](https://github.com/tuist/tuist/pull/2399) by [@danyf90](https://github.com/danyf90).
- Fix CoreData project attributes [#2397](https://github.com/tuist/tuist/pull/2397) by [@kwridan](https://github.com/kwridan).

### Changed

- The parameter `--path` of `tuist graph` now specifies where the manifest is. To specify the output directory of the graph, use `--output-path` [#2434]((https://github.com/tuist/tuist/pull/2434) by [@adellibovi](https://github.com/adellibovi).

## 1.32.0 - Neubau

### Added

- Generate resource mapping and synthesized Bundle accessors for targets with Core Data models [#2376](https://github.com/tuist/tuist/pull/2376) by [@thedavidharris](https://github.com/thedavidharris).
- Support for dynamic library dependencies for command line tool projects [#2332](https://github.com/tuist/tuist/pull/2332) by [@danyf90](https://github.com/danyf90).
- Disable SwiftFormat in the generated synthesized interface for resources [#2328](https://github.com/tuist/tuist/pull/2328) by [@natanrolnik](https://github.com/natanrolnik).
- Implement foundations for caching profiles [#2190](https://github.com/tuist/tuist/issues/2190) by [@mollyIV](https://github.com/mollyIV).

### Fixed

- Fix missing autocompletion link on website [#2396](https://github.com/tuist/tuist/pull/2396) by [@fortmarek](https://github.com/fortmarek).
- Fix memory leak related to xcbeautify [#2380](https://github.com/tuist/tuist/pull/2380) by [@adellibovi](https://github.com/adellibovi).
- Fix autocompletion script output and documentation [#2400](https://github.com/tuist/tuist/pull/2400) by [@danyf90](https://github.com/danyf90).
- Fix cache's hash calculation of resources [#2325](https://github.com/tuist/tuist/pull/2325) by [@natanrolnik](https://github.com/natanrolnik).
- Fixed known issue that causes the `xcodebuild` process hang when running `tuist test` and `tuist build`. [#2297](https://github.com/tuist/tuist/pull/2297) by [@Jake-Prickett](https://github.com/Jake-Prickett).
- Fix missing vendor directory in built from source versions [#2388](https://github.com/tuist/tuist/pull/2388) by [@natanrolnik](https://github.com/natanrolnik).

### Changed

- Improve `tuist migration list-targets` by sorting using topological order [#2383](https://github.com/tuist/tuist/pull/2383) by [@adellibovi](https://github.com/adellibovi).
- Use project generated for automation and always leverage `XXX-Scheme` [#2057](https://github.com/tuist/tuist/pull/2057) by [@fortmarek](https://github.com/fortmarek)
- Improve the cache warm command significantly (around 20-45 seconds per framework) by using `XcodeProjectPathHasher` instead of `CacheBuildPhaseProjectMapper` [#2356](https://github.com/tuist/tuist/pull/2318) by [@natanrolnik](https://github.com/natanrolnik).
- Improve performance of project generation by removing unneeded Glob directory cache [#2318](https://github.com/tuist/tuist/pull/2318) by [@adellibovi](https://github.com/adellibovi).
- Extracted graph models into `TuistGraph` [#2324](https://github.com/tuist/tuist/pull/2324) by [@pepibumur](https://github.com/pepibumur).
- Improved the CI workflows to run only when their logic is impacted by the file changes [#2390](https://github.com/tuist/tuist/pull/2390) by [@pepibumur](https://github.com/pepibumur).

## 1.31.0 - Arctic

### Added

- Add linting for paths of local packages and for URL validity of remote packages [#2255](https://github.com/tuist/tuist/pull/2255) by [@adellibovi](https://github.com/adellibovi).
- Allow use of a single cert for multiple provisioning profiles [#2193](https://github.com/tuist/tuist/pull/2193) by [@rist](https://github.com/rist).

### Fixed

- Update failing trying to create the `swift-project` symbolic link [#2244](https://github.com/tuist/tuist/pull/2244)
- Tuist now correctly parses arm64e architectures in xcframeworks [#2247](https://github.com/tuist/tuist/pull/2247) by [@thedavidharris](https://github.com/thedavidharris).

## 1.30.0 - 2021

### Fixed

- Fix import of multiple signing certificates [#2112](https://github.com/tuist/tuist/pull/2112) by [@rist](https://github.com/rist).
- Fix false positive duplicate static products lint rule [#2201](https://github.com/tuist/tuist/pull/2201) by [@kwridan](https://github.com/kwridan).

### Added

- Add support for embedded scripts in a TargetAction. [#2192](https://github.com/tuist/tuist/pull/2192) by [@jsorge](https://github.com/jsorge)
- Support for `Carthage` dependencies in `Dependencies.swift` [#2060](https://github.com/tuist/tuist/pull/2060) by [@laxmorek](https://github.com/laxmorek).
- Fourier CLI tool to automate development tasks [#2196](https://github.com/tuist/tuist/pull/2196) by [@pepibumur](https://github.com/pepibumur).
- Add support for embedded scripts in a TargetAction. [#2192](https://github.com/tuist/tuist/pull/2192) by [@jsorge](https://github.com/jsorge)
- Support `.s` source files [#2199](https://github.com/tuist/tuist/pull/2199) by [@dcvz](https://github.com/dcvz).
- Support for printing from the manifest files [#2215](https://github.com/tuist/tuist/pull/2215) by [@pepibumur](https://github.com/pepibumur).

### Changed

- Replace `@UIApplicationMain` and `@NSApplicationMain` with `@main` [#2222](https://github.com/tuist/tuist/pull/2222) by [@RomanPodymov](https://github.com/RomanPodymov).

## 1.29.0 - Tutu

### Fixed

- Fix "Embed Frameworks" build phase parameters [#2156](https://github.com/tuist/tuist/pull/2156) by [@kwridan](https://github.com/kwridan).
- Adjust the project generated for editing to not build for the arm64 architecture [#2154](https://github.com/tuist/tuist/pull/2154) by [@pepibumur](https://github.com/pepibumur).
- Project generation failing when the resources glob includes a bundle [#2183](https://github.com/tuist/tuist/pull/2183) by [@pepibumur](https://github.com/pepibumur).

## 1.28.0

### Fixed

- Missing required module 'XXX' when building project with cached dependencies [#2051](https://github.com/tuist/tuist/pull/2051) by [@mollyIV](https://github.com/mollyIV).
- Fix default generated scheme arguments [#2128](https://github.com/tuist/tuist/pull/2128) by [@kwridan](https://github.com/kwridan)
- Playground files matched by the sources wildcards are added as playgrounds and not groups [#2132](https://github.com/tuist/tuist/pull/2132) by [@pepibumur](https://github.com/pepibumur).

### Removed

- **Breaking** The implicit addition of playgrounds under `Playgrounds/` has been removed [#2132](https://github.com/tuist/tuist/pull/2132) by [@pepibumur](https://github.com/pepibumur).

## 1.27.0 - Hawái

### Added

- Add `Plugin.swift` manifest [#2095](https://github.com/tuist/tuist/pull/2095) by [@luispadron](https://github.com/luispadron)
- Add Publisher-based methods to System's API [#2108](https://github.com/tuist/tuist/pull/2108) by [@pepibumur](https://github.com/pepibumur).

### Fixed

- Make watch targets runnable to fix schemes in Xcode 12 [#2096](https://github.com/tuist/tuist/pull/2096) by [@thedavidharris](https://github.com/thedavidharris)
- Fix framework search paths for SDK dependencies [#2097](https://github.com/tuist/tuist/pull/2097) by [@kwridan](https://github.com/kwridan)
- Fix `ValueGraphTraverser.directTargetDependencies` to return local targets only [#2111](https://github.com/tuist/tuist/pull/2111) by [@kwridan](https://github.com/kwridan)
  - **Note:** This fixes an issue that previously allowed extension targets to be defined in a separate project (which isn't a supported dependency type)

### Changed

- Generate multiple `XXX-Project` schemes if there are multiple platforms [#2081](https://github.com/tuist/tuist/pull/2081) by [@fortmarek](https://github.com/fortmarek)
- Generators to take in the graph as `GraphTraversing` instead of `Graph` [#2110](https://github.com/tuist/tuist/pull/2110) by [@pepibumur](https://github.com/pepibumur)

## 1.26.0 - New World

### Added

- Extend the tree-shaking logic to include workspace projects and targets [#2056](https://github.com/tuist/tuist/pull/2056) by [@pepibumur](https://github.com/pepibumur).
- Add support for copy files phase [#2077](https://github.com/tuist/tuist/pull/2077) by [@hebertialmeida](https://github.com/hebertialmeida).

### Changed

- Change `launchArguments` of `Target` and `RunAction` to ordered array so order can be preserved [#2052](https://github.com/tuist/tuist/pull/2052) by [@olejnjak](https://github.com/olejnjak).
- Added `Package.swift` to some subdirectories to prevent Xcode from including them in the generated Xcode project [#2058](https://github.com/tuist/tuist/pull/2058) by [@pepibumur](https://github.com/pepibumur).

### Fixed

- Fixed signing linter for target with bundle identifier derived from build settings [#2031](https://github.com/tuist/tuist/pull/2031) by [@leszko11](https://github.com/leszko11).
- Fix hashing preaction with path to nil [#2074](https://github.com/tuist/tuist/pull/2074) by [@fortmarek](https://github.com/fortmarek)
- Correct the `TEST_HOST` path for the macOS Platform [#2034](https://github.com/tuist/tuist/pull/2034) by [@ferologics](https://github.com/ferologics)

## 1.25.0 - Charles

### Added

- Add `enableCodeCoverage` generation option to enable code coverage in automatically generated schemes [#2020](https://github.com/tuist/tuist/pull/2020) by [@frijole](https://github.com/frijole).)
- Add support for Command Line Tool targets [#1941](https://github.com/tuist/tuist/pull/1941) by [@olejnjak](https://github.com/olejnjak).

## 1.24.0 - Sol y sombra

### Added

- Synthesize accessors for stringsdict [#1993](https://github.com/tuist/tuist/pull/1993) by [@fortmarek](https://githubl.com/fortmarek)
- Add support for `StencilSwiftKit`'s additional filters. [#1994](https://github.com/tuist/tuist/pull/1994) by [@svastven](https://github.com/svastven).
- Add `migration list-targets` command to show all targets sorted by number of dependencies [#1732](https://github.com/tuist/tuist/pull/1732) of a given project by [@andreacipriani](https://github.com/andreacipriani).
- Add support for test plans [#1936](https://github.com/tuist/tuist/pull/1936) by [@iteracticman](https://github.com/iteracticman).

### Fixed

- Re-enable tests acceptance tests that were not running on CI [#1999](https://github.com/tuist/tuist/pull/1999) by [@pepibumur](https://github.com/pepibumur).
- Block the process while editing the project and remove the project after the edition finishes [#1999](https://github.com/tuist/tuist/pull/1999) by [@pepibumur](https://github.com/pepibumur).
- Use the simulator udid when building the frameworks for the cache instead of `os=latest` [#2016](https://github.com/tuist/tuist/pull/2016) by [@pepibumur](https://github.com/pepibumur).

## 1.23.0 - Automaton

### Added

- Allow specifying Development Region via new `developmentRegion` parameter in `Config`s GenerationOption. [#1062](https://github.com/tuist/tuist/pull/1867) by [@svastven](https://github.com/svastven).
- Require the `Config.swift` file to be in the Tuist directory [#693](https://github.com/tuist/tuist/issues/693) by [@mollyIV](https://github.com/mollyIV).
- Mapper for the caching logic to locate the built products directory [#1929](https://github.com/tuist/tuist/pull/1929) by [@pepibumur](https://github.com/pepibumur).
- Extended `BuildPhaseGenerator` to generate script build phases [#1932](https://github.com/tuist/tuist/pull/1932) by [@pepibumur](https://github.com/pepibumur).
- Extend the `TargetContentHasher` to account for the `Target.scripts` attribute [#1933](https://github.com/tuist/tuist/pull/1933) by [@pepibumur](https://github.com/pepibumur).
- Extend the `CacheController` to generate projects with the build phase to locate the targets' built products directory [#1933](https://github.com/tuist/tuist/pull/1933) by [@pepibumur](https://github.com/pepibumur).
- Add support for appClip [#1854](https://github.com/tuist/tuist/pull/1854) by [@lakpa](https://github.com/lakpa).

### Fixed

- Fixed non-framework/library targets having a header build phase [#367](https://github.com/tuist/tuist/issues/367) by [@eito](https://github.com/eito).
- Fixed missing profile scheme arguments when specified in manifest [#1543](https://github.com/tuist/tuist/issues/1543) by [@lakpa](https://github.com/lakpa).
- Fixed cache warming exporting unrelated .frameworks [#1939](https://github.com/tuist/tuist/pull/1939) by [@pepibumur](https://github.com/pepibumur).
- Fixed cache warming building from a clean state for every target [#1939](https://github.com/tuist/tuist/pull/1939) by [@pepibumur](https://github.com/pepibumur).
- Updated swift-doc version to 1.0.0-beta.5 by [@facumenzella](https://github.com/facumenzella).

### Changed

- Some renames in the generation logic to make the generation logic easier to reason about [#1942](https://github.com/tuist/tuist/pull/1942) by [@pepibumur](https://github.com/pepibumur).
- Update some Swift dependencies [#1971](https://github.com/tuist/tuist/pull/1971) by [@pepibumur](https://github.com/pepibumur).
- Improve hashing logic to account for files generated by mappers [#1977](https://github.com/tuist/tuist/pull/1977) by [@pepibumur](https://github.com/pepibumur).

## 1.22.0 - Heimat

### Changed

- Autogenerated `xxx-Project` scheme is now shared [#1902](https://github.com/tuist/tuist/pull/1902) by [@fortmarek](https://github.com/fortmarek)

### Added

- Allow build phase scripts to disable dependency analysis [#1883](https://github.com/tuist/tuist/pull/1883) by [@bhuemer](https://github.com/bhuemer).
- The default generated project does not include a LaunchScreen storyboard [#265](https://github.com/tuist/tuist/issues/265) by [@mollyIV](https://github.com/mollyIV).

## 1.21.0 - PBWerk

### Added

- Allow ignoring cache when running tuist focus [#1879](https://github.com/tuist/tuist/pull/1879) by [@natanrolnik](https://github.com/natanrolnik).

### Changed

- Improve error message to have more actionable information [#921](https://github.com/tuist/tuist/issues/921) by [@mollyIV](https://github.com/mollyIV).

### Fixed

- Fix calculation of Settings hash related to Cache commands [#1869](https://github.com/tuist/tuist/pull/1869) by [@natanrolnik](https://github.com/natanrolnik)
- Fixed handling of `.tuist_version` file if the file had a trailing line break [#1900](https://github.com/tuist/tuist/pull/1900) by [@kalkwarf](https://github.com/kalkwarf)

## 1.20.0 - Heideberg

### Changed

- Revert using root `.package.resolved` [#1830](https://github.com/tuist/tuist/pull/1830) by [@fortmarek](https://github.com/fortmarek)

### Added

- Support for caching frameworks instead of xcframeworks [#1851](https://github.com/tuist/tuist/pull/1851)

### Fixed

- Skip synthesizing resource accessors when the file/folder is empty [#1829](https://github.com/tuist/tuist/pull/1829) by [@fortmarek](https://github.com/fortmarek)
- The redirect after the cloud authentication is not being captured from the CLI [#1846](https://github.com/tuist/tuist/pull/1846) by [@pepibumur](https://github.com/pepibumur).

## 1.19.0 - Milano

### Fixed

- Ensure `DEVELOPER_DIR` is used in all `swiftc` calls [#1819](https://github.com/tuist/tuist/pull/1819) by [@kwridan](https://github.com/kwridan)
- Fixed decoding bug on DefaultSettings [#1817](https://github.com/tuist/tuist/issues/1817) by [@jakeatoms](https://github.com/jakeatoms)
- Bool compiler error when generating accessor for plists [#1827](https://github.com/tuist/tuist/pull/1827) by [@fortmarek](https://github.com/fortmarek)

### Added

- Add Workspace Mappers [#1767](https://github.com/tuist/tuist/pull/1767) by [@kwridan](https://github.com/kwridan)
- Extended `Config`'s generationOptions with `.disableShowEnvironmentVarsInScriptPhases`. It does what you'd think. [#1782](https://github.com/tuist/tuist/pull/1782) by [@kalkwarf](https://github.com/kalkwarf)
- Generate `xxx-Project` scheme to build and test all available targets by [#1765](https://github.com/tuist/tuist/pull/1765) by [@fortmarek](https://github.com/fortmarek)

### Changed

- The `tuist edit` command adds `Setup.swift` and `Config.swift` to the generated project if they exist. [#1745](https://github.com/tuist/tuist/pull/1745) by [@laxmorek](https://github.com/laxmorek)

## 1.18.1 - Manaslu

### Fixed

- Added `tuist lint code` support for custom .swiftlint.yml files. [1764](https://github.com/tuist/tuist/pull/1764) by [@facumenzella](https://github.com/facumenzella)
- Fix GenerationOptions decoding [#1781](https://github.com/tuist/tuist/pull/1781) by [@alvarhansen](https://github.com/alvarhansen)

## 1.18.0 - Himalaya

### Fixed

- Support initializing projects with dashes [#1766](https://github.com/tuist/tuist/pull/1766) by [@fortmarek](https://github.com/fortmarek)

### Added

- Possibility to build schemes that are not part of any entry node [#1761](https://github.com/tuist/tuist/pull/1761) by [@fortmarek](htttps://github.com/fortmarek)
- `tuist lint code` - command to lint the Swift code using Swiftlint [#1682](https://github.com/tuist/tuist/pull/1682) by [@laxmorek](https://github.com/laxmorek)
- `tuist doc` - command to generate documentation for your modules using SwiftDoc [#1683](https://github.com/tuist/tuist/pull/1683) by [@facumenzella](https://github.com/facumenzella)

### Changed

- **Breaking** Command for linting a workspace or a project has been renamed from `tuist lint` to `tuist lint project` [#1682](https://github.com/tuist/tuist/pull/1682) by [@laxmorek](https://github.com/laxmorek)
- **Breaking** UpCarthage should perform bootstrap instead of update [#1744](https://github.com/tuist/tuist/pull/1744) by [@softmaxsg](https://github.com/softmaxsg)
- Add excluding argument to `recommended`/`essential` `DefaultSettings` [#1746](https://github.com/tuist/tuist/pull/1739) by [@rist](https://github.com/rist).
- Synthesize resource interface accessors [#1635](https://github.com/tuist/tuist/pull/1635) by [@fortmarek](https://github.com/fortmarek)
- Graph command now adds different colors and shapes for different types of targets and dependencies [#1763](https://github.com/tuist/tuist/pull/1763) by [@natanrolnik](https://github.com/natanrolnik)

## 1.17.0 - Luft

### Changed

- **Breaking** `tuist focus` only works with `Project.swift` [#1739](https://github.com/tuist/tuist/pull/1739) by [@pepibumur](https://github.com/pepibumur).
- **Breaking** a target or a list of targets is required for `tuist focus` [#1739](https://github.com/tuist/tuist/pull/1739) by [@pepibumur](https://github.com/pepibumur).
- **Breaking** cache is enabled by default in `tuist focus` [#1739](https://github.com/tuist/tuist/pull/1739) by [@pepibumur](https://github.com/pepibumur).

### Fixed

- Use relative paths for Local Swift Packages [#1706](https://github.com/tuist/tuist/pull/1706) by [@kwridan](https://github.com/kwridan)

## 1.16.0 - Alhambra

### Removed

- **Breaking** Support for Xcode 11.3.x and Xcode 11.4.x [#1604](https://github.com/tuist/tuist/pull/1604) by [@fortmarek](https://github.com/fortmarek)
- **Breaking** `--cache` & `--include-sources` arguments from `tuist generate` [#1712](https://github.com/tuist/tuist/pull/1712) by [@pepibumur](https://github.com/pepibumur).

### Added

- `--open` argument to the `tuist generate` command [#1712](https://github.com/tuist/tuist/pull/1712) by [@pepibumur](https://github.com/pepibumur).
- `--no-open` argument to the `tuist focus` command to support disabling opening the project [#1712](https://github.com/tuist/tuist/pull/1712) by [@pepibumur](https://github.com/pepibumur).
- Support for running Tuist through `swift project` [#1713](https://github.com/tuist/tuist/pull/1713) by [@pepibumur](https://github.com/pepibumur).

### Fixed

- Generate the default `Info.plist` file for static frameworks that only contain resources [#1661](https://github.com/tuist/tuist/pull/1661) by [@Juanpe](https://github.com/juanpe)
- Fix Carthage support for binary dependencies [#1675](https://github.com/tuist/tuist/pull/1675) by [@softmaxsg](https://github.com/softmaxsg)
- Use profile filename to match targets and configs [#1690](https://github.com/tuist/tuist/pull/1690) by [@rist](https://github.com/rist)

### Changed

- `Target.dependsOnXCTest` returns true if the target is a test bundle [#1679](https://github.com/tuist/tuist/pull/1679) by [@pepibumur](https://github.com/pepibumur)
- Support multiple rendering algorithms in Tuist Graph [#1655](<[1655](https://github.com/tuist/tuist/pull/1655/)>) by [@andreacipriani][https://github.com/andreacipriani]

## 1.15.0 - Riga

### Changed

- Renamed Scale to Cloud [#1633](https://github.com/tuist/tuist/pull/1633) by [@pepibumur](https://github.com/pepibumur)

### Fixed

- Fix name collision when having multiple templates [#1600](https://github.com/tuist/tuist/pull/1600) by [@fortmarek](https://github.com/fortmarek)
- Allow to cache and warm static frameworks too (only dynamic frameworks were cached before) [#1590](https://github.com/tuist/tuist/pull/1590) by [@RomainBoulay](https://github.com/RomainBoulay)
- Add graph visualization in Tuist graph command: "tuist graph --format=png" [#1624](https://github.com/tuist/tuist/pull/1591) by [@AndreaCipriani](https://github.com/andreacipriani)
- Add support for `.xctest` dependency for tvOS targets [#1597](https://github.com/tuist/tuist/pull/1597) by [@kwridan](https://github.com/kwridan).
- Fix missing ui test host applications for apps with "-" characters in their name [#1630](https://github.com/tuist/tuist/pull/1630) by [@kwridan](https://github.com/kwridan).
- Added @Flag in TuistKit.TuistCommand to improve --help-env discoverability by [@facumenzella](https://github.com/facumenzella).

### Added

- Autocompletions support [#1604](https://github.com/tuist/tuist/issues/1592) by [@fortmarek](https://github.com/fortmarek)
- Add an acceptance test suite to cover a `test cache warm` command on a micro-feature architecture kind of application that is fully statically linked [#1594](https://github.com/tuist/tuist/pull/1594) by [@RomainBoulay](https://github.com/RomainBoulay)
- Add support for setting launch arguments at the target level. [#1596](https://github.com/tuist/tuist/pull/1596) by [@jeroenleenarts](https://github.com/jeroenleenarts)
- Add Homebrew cask up [#1601](https://github.com/tuist/tuist/pull/1601) by [@leszko11](https://github.com/leszko11)

## 1.14.0 - Spezi

### Fixed

- Disable SwiftLint in the generated synthesized interface for resources [#1574](https://github.com/tuist/tuist/pull/1574) by [@pepibumur](https://github.com/pepibumur).
- Synthesized accessors for framework targets not resolving the path [#1575](https://github.com/tuist/tuist/pull/1575) by [@pepibumur](https://github.com/pepibumur).
- Read coredata version from /.xccurrentversion file [#1572](https://github.com/tuist/tuist/pull/1572) by [@matiasvillaverde](https://github.com/matiasvillaverde).

### Added

- Support for `--cache` to the `tuist generate` command [#1576](https://github.com/tuist/tuist/pull/1576) by [@pepibumur](https://github.com/pepibumur).
- Included that importing target name in the duplicate dependency warning message [#1573](https://github.com/tuist/tuist/pull/1573) by[ @thedavidharris](https://github.com/thedavidharris)
- Support to build and run the project on Xcode 12 by fixing namespace collisions on Logger [#1579](https://github.com/tuist/tuist/pull/1579) by[ @thedavidharris](https://github.com/thedavidharris)

### Changed

- Change the project name and organization from a mapper [#1577](https://github.com/tuist/tuist/pull/1577) by [@pepibumur](https://github.com/pepibumur).
- Update `ConfigGenerator` to use `ValueGraph` instead [#1583](https://github.com/tuist/tuist/pull/1583) by [@pepibumur](https://github.com/pepibumur).

## 1.13.1 - More Bella Vita

### Fixed

- Camelize the name of the Objective-C synthesized object by [@pepibumur](https://github.com/pepibumur).

## 1.13.0 - Bella Vita

### Fixed

- `tuist focus` creating new `.package.resolved` [#1569](https://github.com/tuist/tuist/pull/1569) by [@fortmarek](https://github.com/fortmarek)
- Delete schemes whose targets have been replaced by .xcframeworks [#1571](https://github.com/tuist/tuist/pull/1571) by [@pepibumur](https://github.com/pepibumur).

### Changed

- Rename cloud to scale [#1571](https://github.com/tuist/tuist/pull/1571) by [@pepibumur](https://github.com/pepibumur).

### Added

- Analytics to the website to better understand the usage of the website in order to optimize it and improve the discoverability of the content [#1571](https://github.com/tuist/tuist/pull/1571) by [@pepibumur](https://github.com/pepibumur).

## 1.12.2 - Waka Waka

### Fixed

- Fix a bug introduced in [#1523](https://github.com/tuist/tuist/pull/1523), when a valid source file would result in throwing an invalid glob error [#1566](https://github.com/tuist/tuist/pull/1566) by [@natanrolnik](https://github.com/natanrolnik)

## 1.12.1 - Waka

### Added

- Add benchmark rake task [#1561](https://github.com/tuist/tuist/pull/1561) by [@kwridan](https://github.com/kwridan).
- Add `--json` flag to `tuist scaffold list` command [#1589](https://github.com/tuist/tuist/issues/1589) by [@mollyIV](https://github.com/mollyIV).

### Fixed

- `UpHomebrew` (`Up.homebrew(packages:)`) in `Setup.swift` correctly checks package installation if the executable doesn't match the package name [#1544](https://github.com/tuist/tuist/pull/1544) by [@MatyasKriz](https://github.com/MatyasKriz).
- Update Package.swift to correctly encode revision kind as "revision" [#1558](https://github.com/tuist/tuist/pull/1558) by [@ollieatkinson](https://github.com/ollieatkinson).
- Treat SceneKit catalog the same way as asset catalog [#1546], by [@natanrolnik](https://github.com/natanrolnik)
- Add core data models to the sources build phase [#1542](https://github.com/tuist/tuist/pull/1542) by [@kwridan](https://github.com/kwridan).
- Improve app extensions autogenerated schemes [#1545](https://github.com/tuist/tuist/pull/1545) by [@kwridan](https://github.com/kwridan).
- Ensure the latest semantic version is used when running via tuistenv [#1562](https://github.com/tuist/tuist/pull/1562) by [@kwridan](https://github.com/kwridan).
- `tuist focus` not working for workspaces [#1565](https://github.com/tuist/tuist/pull/1565) by [@pepibumur](https://github.com/pepibumur).

### Changed

- Add a `sourceRootPath` attribute to `TuistCore.Project` to control where Xcode projects are generated [#1559](https://github.com/tuist/tuist/pull/1559) by [@pepibumur](https://github.com/pepibumur).
- **Breaking** Fail generation if a Source has a non-existent directory in a glob [#1523](https://github.com/tuist/tuist/pull/1523) by [@natanrolnik](https://github.com/natanrolnik).
- Change `tuist scaffold list` output to be readable by grep [#1147](https://github.com/tuist/tuist/issues/1147) by [@mollyIV](https://github.com/mollyIV).

## 1.12.0 - Arabesque

### Changed

- Use the selected Xcode version when editing projects [#1471](https://github.com/tuist/tuist/pull/1511) by [@pepibumur](https://github.com/pepibumur).
- Search the `Setup.swift` file upwards if it doesn't exist in the current directory [#1513](https://github.com/tuist/tuist/pull/1513) by [@pepibumur](https://github.com/pepibumur).
- Added `RxBlocking` to list of dependencies for `TuistGenerator` [#1514](https://github.com/tuist/tuist/pull/1514) by [@fortmarek](https://github.com/fortmarek).
- Uncommented iMessage extension product type [#1515](https://github.com/tuist/tuist/pull/1515) by [@olejnjak](https://github.com/olejnjak).
- Prettify the redirect page [#1521](https://github.com/tuist/tuist/pull/1521) by [@pepibumur](https://github.com/pepibumur).
- Implements two arguments on the `graph` command [#1540](https://github.com/tuist/tuist/pull/1540) by [@jeroenleenarts](https://github.com/jeroenleenarts).

### Added

- `tuist clean` command to delete the local cache [#1516](https://github.com/tuist/tuist/pull/1516) by [@RomainBoulay](https://github.com/RomainBoulay).
- `tuist secret` command to generate cryptographically secure secrets [#1471](https://github.com/tuist/tuist/pull/1471) by [@pepibumur](https://github.com/pepibumur).

## 1.11.1 - Volare far

### Fixed

- Missing schemes in generated project for editing [#1467](https://github.com/tuist/tuist/pull/1467) by [@fortmarek](https://github.com/fortmarek)
- `tuist build` cleaning even if the `--clean` argument is not passed [#1458](https://github.com/tuist/tuist/pull/1458) by [@pepibumur](https://github.com/pepibumur).

### Changed

- Use `LD_RUNPATH_SEARCH_PATHS` instead of embedding dynamic frameworks for unit test targets [#1463](https://github.com/tuist/tuist/pull/1463) by [@fortmarek](https://github.com/fortmarek)
- Migrate info plist generator to a project mapper [#1469](https://github.com/tuist/tuist/pull/1469) by [@kwridan](https://github.com/kwridan).

## 1.11.0 - Volare

### Added

- Signing feature [#1186](https://github.com/tuist/tuist/pull/1186) by [@fortmarek](https://github.com/fortmarek)
- Add support for watch architectures [#1417](https://github.com/tuist/tuist/pull/1417) by [@davidbrunow](https://github.com/davidbrunow)
- Add method to XcodeBuildController to show the build settings of a project [#1422](https://github.com/tuist/tuist/pull/1422) by [@pepibumur](https://github.com/pepibumur)
- Support for passing the configuration to the `tuist build` command [#1422](https://github.com/tuist/tuist/pull/1442) by [@pepibumur](https://github.com/pepibumur)

### Fixed

- Fix `tuist build` building a wrong workspace [#1427](https://github.com/tuist/tuist/pull/1427) by [@fortmarek](https://github.com/fortmarek)
- `tuist edit` always creates a project in a new temp dir [#1424](https://github.com/tuist/tuist/pull/1424) by [@fortmarek](https://github.com/fortmarek)
- Fix `tuist init` and `tuist scaffold` with new ArgumentParser version [#1425](https://github.com/tuist/tuist/pull/1425) by [@fortmarek](https://github.com/fortmarek)
- `--clean` argument ot the build command [#1421](https://github.com/tuist/tuist/pull/1421) by [@pepibumur](https://github.com/pepibumur)

### Changed

- Extend `CloudInsightsGraphMapper` to support mapping the value graph [#1380](https://github.com/tuist/tuist/pull/1380) by [@pepibumur](https://github.com/pepibumur)

## 1.10.0 - Alma

### Added

- Build command [#1412](https://github.com/tuist/tuist/pull/1412) by [@pepibumur](https://github.com/pepibumur)
- Adds a possibility to set Options > Application Language and Application Region for a `TestAction` on a scheme [#1055](https://github.com/tuist/tuist/pull/1055) by [@paciej00](https://github.com/paciej00)

### Changed

- Removed filtering of the environment variables exposed to shell commands [#1416](https://github.com/tuist/tuist/pull/1416) by [@kalkwarf](https://github.com/kalkwarf)
- Upgrade XcodeProj to 7.11.0 [#1398](https://github.com/tuist/tuist/pull/1398) by [@pepibumur](https://github.com/pepibumur)
- Move the auto-generation of schemes to a model mapper [#1357](https://github.com/tuist/tuist/pull/1357) by [@pepibumur](https://github.com/pepibumur)

## 1.9.0 - Speedy Gonzales

### Added

- Support for enabling the cloud insights feature [#1335](https://github.com/tuist/tuist/pull/1335) by [@pepibumur](https://github.com/pepibumur)
- Value graph model [#1336](https://github.com/tuist/tuist/pull/1336) by [@pepibumur](https://github.com/pepibumur)
- **Breaking** Support for setting diagnostics options to the test and run actions [#1382](https://github.com/tuist/tuist/pull/1382) by [@pepibumur](https://github.com/pepibumur)

### Fixed

- Storing the cloud credentials failed because the Keychain syncing was enabled [#1355](https://github.com/tuist/tuist/pull/1355) by [@pepibumur](https://github.com/pepibumur).
- `tuist edit` doesn't wait while the user edits the project in Xcode [#1650](https://github.com/Shopify/react-native/pull/1650) by [@pepibumur](https://github.com/pepibumur).
- Remove CFBundleExecutable from iOS resource bundle target plists [#1361](https://github.com/tuist/tuist/pull/1361) by [@kwridan](https://github.com/kwridan).

### Changed

- **Breaking** Inherit defaultSettings from the project when the target's defaultSettings is nil [#1138](https://github.com/tuist/tuist/pull/1338) by [@pepibumur](https://github.com/pepibumur)
- Manifests are now cached to speed up generation times _(opt out via setting `TUIST_CACHE_MANIFESTS=0`)_ [1341](https://github.com/tuist/tuist/pull/1341) by [@kwridan](https://github.com/kwridan)

## 1.8.0

### Changed

- Read the Swift version from the environment [#1317](https://github.com/tuist/tuist/pull/1317) by [@pepibumur](https://github.com/pepibumur)

### Added

- Support for localized sources(e.g., .intentdefinition) [#1269](https://github.com/tuist/tuist/pull/1269) by [@Rag0n](https://github.com/Rag0n)

### Removed

- Don't set the main and launch storyboard when using the default `InfoPlist` [#1289](https://github.com/tuist/tuist/pull/1289) by [@pepibumur](https://github.com/pepibumur)

### Fixed

- Fix example in documentation for `scaffold` [#1273](https://github.com/tuist/tuist/pull/1273) by [@fortmarek](https://github.com/fortmarek)
- Fix help commands (argument parser regression) [#1250](https://github.com/tuist/tuist/pull/1250) by [@fortmarek](https://github.com/fortmarek)

## 1.7.1

### Fixed

- Critical bug caused by a missing `SwiftToolsSupport` dynamic library by [@pepibumur](https://github.com/pepibumur).

## 1.7.0

### Changed

- Point swift tools support repo instead of SPM [#1230](https://github.com/tuist/tuist/pull/1230) by [@fortmarek](https://github.com/fortmarek)
- Migrate to new argument parser [#1154](https://github.com/tuist/tuist/pull/1154) by [@fortmarek](https://github.com/fortmarek)
- Only warn about copying Info.plist when it's the target's Info.plist [#1203](https://github.com/tuist/tuist/pull/1203) by @sgrgrsn
- `tuist edit` now edits all project manifest [#1231](https://github.com/tuist/tuist/pull/1231/) by [@julianalonso](https://github.com/julianalonso)

### Added

- Support for setting the project id when configuring the cloud server [#1247](https://github.com/tuist/tuist/pull/1247) by [@pepibumur](https://github.com/pepibumur).
- Support for returning `SideEffectDescriptor`s from the graph mappers [#1201](https://github.com/tuist/tuist/pull/1201) by [@pepibumur](https://github.com/pepibumur).
- SwiftUI template [#1180](https://github.com/tuist/tuist/pull/1180) by [@fortmarek](https://github.com/fortmarek)
- `SettingsDictionary` is a typealias for `[String: SettingValue]`. [#1229](https://github.com/tuist/tuist/pull/1229) by [@natanrolnik](https://github.com/natanrolnik). Many useful extension methods were added to `SettingsDictionary`, allowing settings to be defined this way:

```swift
let baseSettings = SettingsDictionary()
    .appleGenericVersioningSystem()
    .automaticCodeSigning(devTeam: "TeamID")
    .bitcodeEnabled(true)
    .swiftVersion("5.2")
    .swiftCompilationMode(.wholemodule)
    .versionInfo("500", prefix: "MyPrefix")
```

### Removed

- **Breaking:** Deprecated methods from `ProjectDescription.Settings` [#1202](https://github.com/tuist/tuist/pull/1202) by by [@pepibumur](https://github.com/pepibumur).

## 1.6.0

### Fixed

- Don't try to delete a file if it doesn't exist [#1177](https://github.com/tuist/tuist/pull/1177) by [@pepibumur](https://github.com/pepibumur)

### Changed

- Bump XcodeProj to 7.10.0 [#1182](https://github.com/tuist/tuist/pull/1182) by [@pepibumur](https://github.com/pepibumur)

### Added

- Encrypt/decrypt command [#1127](https://github.com/tuist/tuist/pull/1127) by [@fortmarek](https://github.com/fortmarek)
- A link to the example app in the uFeatures documentation [#1176](https://github.com/tuist/tuist/pull/1176) by [@pepibumur](https://github.com/pepibumur).
- Add ProjectGeneratorGraphMapping protocol and use it from ProjectGenerator [#1178](https://github.com/tuist/tuist/pull/1178) by [@pepibumur](https://github.com/pepibumur)
- `CloudSessionController` component to authenticate users [#1174](https://github.com/tuist/tuist/pull/1174) by [@pepibumur](https://github.com/pepibumur).
- Minor improvements [#1179](https://github.com/tuist/tuist/pull/1179) by [@pepibumur](https://github.com/pepibumur)
- Configuring manifests through environment variables [#1183](https://github.com/tuist/tuist/pull/1183) by [@pepibumur](https://github.com/pepibumur).

## 1.5.4

### Fixed

- Tuist not working with Xcode < 11.4 by [@pepibumur](https://github.com/pepibumur).

## 1.5.3

### Added

- `Derived` to `.gitignore` when running `tuist init` [#1171](https://github.com/tuist/tuist/pull/1171) by [@fortmarek](https://github.com/fortmarek)

### Fixed

- Prevent `Multiple commands produce XXXXX` error produced by multiple test targets using “Embed Precompiled Frameworks” script [#1118](https://github.com/tuist/tuist/pull/1118) by @paulsamuels
- Add possibility to skip generation of default schemes [#1130](https://github.com/tuist/tuist/pull/1130) by @olejnjak
- Errors during the manifest parsing are not printed [#1125](https://github.com/tuist/tuist/pull/1125) by [@pepibumur](https://github.com/pepibumur).
- Warnings because test files are missing in the project scaffolded using the default `framework` template [#1172](https://github.com/tuist/tuist/pull/1172) by [@pepibumur](https://github.com/pepibumur).

## 1.5.2

### Fixed

- Projects generated with the `framework` template generated by the `init` command dont' compile [#1156](https://github.com/tuist/tuist/pull/1156) by [@pepibumur](https://github.com/pepibumur).

### Changed

- Generate only files with `.stencil` extension [#1153](https://github.com/tuist/tuist/pull/1153) by [@fortmarek](https://github.com/fortmarek)

### Added

- Support for Xcode 11.4 [#1152](https://github.com/tuist/tuist/pull/1152) by [@pepibumur](https://github.com/pepibumur).
- `SWIFT_VERSION` is set to 5.2 automatically if it's not set [#1152](https://github.com/tuist/tuist/pull/1152) by [@pepibumur](https://github.com/pepibumur).

## 1.5.1

### Fixed

- Update config name in the default template [#1150](https://github.com/tuist/tuist/pull/1150) by [@pepibumur](https://github.com/pepibumur)
- Fix example framework template not being generated [#1149](https://github.com/tuist/tuist/pull/1149) by [@fortmarek](https://github.com/fortmarek)

## 1.5.0

### Added

- Scaffold init [#1129](https://github.com/tuist/tuist/pull/1129) by [@fortmarek](https://github.com/fortmarek)
- Scaffold generate [#1126](https://github.com/tuist/tuist/pull/1126) by [@fortmarek](https://github.com/fortmarek)
- Scaffold load [#1092](https://github.com/tuist/tuist/pull/1092) by [@fortmarek](https://github.com/fortmarek)
- Add Mint up [#1131](https://github.com/tuist/tuist/pull/1131) [@mollyIV](https://github.com/mollyIV).

### Fixed

- Remove redundant SDK paths from `FRAMEWORK_SEARCH_PATHS` [#1145](https://github.com/tuist/tuist/pull/1145) by [@kwridan](https://github.com/kwridan)

### Removed

- `Graphing` protocol [#1128](https://github.com/tuist/tuist/pull/1128) by [@pepibumur](https://github.com/pepibumur)

### Changed

- Optimize `TargetNode`'s set operations [#1095](https://github.com/tuist/tuist/pull/1095) by [@kwridan](https://github.com/kwridan)
- Optimize `BuildPhaseGenerator`'s method of detecting assets and localized files [#1094](https://github.com/tuist/tuist/pull/1094) by [@kwridan](https://github.com/kwridan)
- Concurrent project generation [#1096](https://github.com/tuist/tuist/pull/1096) by [@kwridan](https://github.com/kwridan)

## 1.4.0

### Fixed

- Fix `TargetAction` when `PROJECT_DIR` includes a space [#1037](https://github.com/tuist/tuist/pull/1037) by [@fortmarek](https://github.com/fortmarek)
- Fix code example compilation issues in "Project description helpers" documentation [#1081](https://github.com/tuist/tuist/pull/1081) by @chojnac

### Added

- `scaffold` command to generate user-defined templates [#1126](https://github.com/tuist/tuist/pull/1126) by [@fortmarek](https://github.com/fortmarek)
- New `ProjectDescription` models for `scaffold` command [#1082](https://github.com/tuist/tuist/pull/1082) by [@fortmarek](https://github.com/fortmarek)
- Allow specifying Project Organization name via new `organizationName` parameter to `Project` initializer or via `Config` new GenerationOption. [#1062](https://github.com/tuist/tuist/pull/1062) by @c0diq
- `tuist lint` command [#1043](https://github.com/tuist/tuist/pull/1043) by [@pepibumur](https://github.com/pepibumur).
- Add `--verbose` [#1027](https://github.com/tuist/tuist/pull/1027) by [@ollieatkinson](https://github.com/ollieatkinson).
- `TuistInsights` target [#1084](https://github.com/tuist/tuist/pull/1084) by [@pepibumur](https://github.com/pepibumur).
- Add `cloudURL` attribute to `Config` [#1085](https://github.com/tuist/tuist/pull/1085) by [@pepibumur](https://github.com/pepibumur).

### Changed

- Rename `TuistConfig.swift` to `Config.swift` [#1083](https://github.com/tuist/tuist/pull/1083) by [@pepibumur](https://github.com/pepibumur).
- Generator update - leveraging intermediate descriptors [#1007](https://github.com/tuist/tuist/pull/1007) by [@kwridan](https://github.com/kwridan)
  - Note: `TuistGenerator.Generator` is now deprecated and will be removed in a future version of Tuist.

## 1.3.0

### Added

- When using `tuist edit` it's possible to run `tuist generate` from Xcode by simply running the target [#958](https://github.com/tuist/tuist/pull/958) by [@vytis](https://github.com/vytis)
- Add FAQ section [@mollyIV](https://github.com/mollyIV).
- Add benchmarking helper tool [#957](https://github.com/tuist/tuist/pull/957) by [@kwridan](https://github.com/kwridan).
- Add metal as a valid source extension [#1023](https://github.com/tuist/tuist/pull/1023) by [@natanrolnik](https://github.com/natanrolnik)
- `XcodeBuildController` utility to `TuistAutomation` [#1019](https://github.com/tuist/tuist/pull/1019) by [@pepibumur](https://github.com/pepibumur).
- Add metal as a valid source extension [#1023](https://github.com/tuist/tuist/pull/1023) by [@natanrolnik](https://github.com/natanrolnik)

### Fixed

- Fix static products false positive lint warning by [#981](https://github.com/tuist/tuist/pull/981) [@kwridan](https://github.com/kwridan).
- TargetAction path without ./ prefix [#997](https://github.com/tuist/tuist/pull/997) by [@fortmarek](https://github.com/fortmarek)
- Preserve xcuserdata when re-generating projects [#1006](https://github.com/tuist/tuist/pull/1006) by [@kwridan](https://github.com/kwridan)
- Stable sort order for bcsymbolmap paths by @paulsamuels

### Changed

- Update XcodeProj to 7.8.0 [#](https://github.com/tuist/tuist/pull/)create?base=tuist%3Amaster&head=tuist%3Atarget-attributes by [@pepibumur](https://github.com/pepibumur).
- Path sorting speed gains [#980](https://github.com/tuist/tuist/pull/980) by [@adamkhazi](https://github.com/adamkhazi).
- Added support for HTTP_PROXY settings from shell environment. [#1015](https://github.com/tuist/tuist/pull/1015) by @aegzorz
- Added "Base" to known regions. [#1021](https://github.com/tuist/tuist/pull/1021) by @aegzorz
- Pull bundles from Google Cloud Storage [#1028](https://github.com/tuist/tuist/pull/1028) by [@pepibumur](https://github.com/pepibumur).

## 1.2.0

### Added

- Best practices page to the documentation [#843](https://github.com/tuist/tuist/pull/843) by [@pepibumur](https://github.com/pepibumur).
- Fail CI if there are broken links on the website [#917](https://github.com/tuist/tuist/pull/917) by [@pepibumur](https://github.com/pepibumur).
- Excluding multiple files from a target [#937](https://github.com/tuist/tuist/pull/937) by @paciej00
- Better SEO to the website [#945](https://github.com/tuist/tuist/pull/945) by [@pepibumur](https://github.com/pepibumur).
- Add fixture generator for stress testing Tuist [#890](https://github.com/tuist/tuist/pull/890) by [@kwridan](https://github.com/kwridan).

### Fixed

- The class name of the source files generated by the init command [#850](https://github.com/tuist/tuist/pull/850) by [@pepibumur](https://github.com/pepibumur).
- Add RemoveHeadersOnCopy attribute for build files in copy files build phases [#886](https://github.com/tuist/tuist/pull/886) by [@marciniwanicki](https://github.com/marciniwanicki)
- Ensure precompiled frameworks of target applications aren't included in UI test targets [#888](https://github.com/tuist/tuist/pull/888) by [@kwridan](https://github.com/kwridan)
- Make the scheme generation with testable targets stable [#892](https://github.com/tuist/tuist/pull/892) by [@marciniwanicki](https://github.com/marciniwanicki)
- Fix project header attributes [#895](https://github.com/tuist/tuist/pull/895) by [@kwridan](https://github.com/kwridan)
- Excluding files from target doesn't work in all cases [#913](https://github.com/tuist/tuist/pull/913) by [@vytis](https://github.com/vytis)
- Support for Core Data mapping modules [#911](https://github.com/tuist/tuist/pull/911) by @andreacipriani
- Deep nested hierarchy in the project generated by `tuist edit` [#923](https://github.com/tuist/tuist/pull/923) by [@pepibumur](https://github.com/pepibumur)

### Changed

- Turn models from `TuistCore` that are clases into structs [#870](https://github.com/tuist/tuist/pull/870) by [@pepibumur](https://github.com/pepibumur).

## 1.1.0

### Changed

- Extracted loading logic into its own framework, `TuistLoader` [#838](https://github.com/tuist/tuist/pull/838) by [@pepibumur](https://github.com/pepibumur).

### Added

- `TuistGalaxy` & `TuistAutomation` targets [#817](https://github.com/tuist/tuist/pull/817) by [@pepibumur](https://github.com/pepibumur).
- Support ignoring specific source file pattern when adding them to the target [#811](https://github.com/tuist/tuist/pull/811) by [@vytis](https://github.com/vytis).
- Made targets testable if there is a corresponding test target [#818](https://github.com/tuist/tuist/pull/818) by [@vytis](https://github.com/vytis).
- Release page to the documentation [#841](https://github.com/tuist/tuist/pull/841) by [@pepibumur](https://github.com/pepibumur).

## 1.0.1

### Fixed

- Pass through `DEVELOPER_DIR` when set by the environment when determining the path to the currently selected Xcode. @ollieatkinson

## 1.0.0

### Changed

- Run pipelines with Xcode 11.2.1 on CI @pepibumur.

### Removed

- **Breaking** Generate manifests target as part of the generated project [#724](https://github.com/tuist/tuist/pull/724) by [@pepibumur](https://github.com/pepibumur).
- The installation no longer checks if the Swift version is compatible [#727](https://github.com/tuist/tuist/pull/727) by [@pepibumur](https://github.com/pepibumur).
- Don't include the manifests in the generated workspace [#754](https://github.com/tuist/tuist/pull/754) by [@pepibumur](https://github.com/pepibumur).

### Added

- Add `ProjectDescription.Settings.defaultSettings` none case that don't override any `Project` or `Target` settings. [#698](https://github.com/tuist/tuist/pull/698) by [@rowwingman](https://github.com/rowwingman).
- `ProjectEditor` utility [#702](https://github.com/tuist/tuist/pull/702) by [@pepibumur](https://github.com/pepibumur).
- Fix warnings in the project, refactor SHA256 diegest code [#704](https://github.com/tuist/tuist/pull/704) by [@rowwingman](https://github.com/rowwingman).
- Define `ArchiveAction` on `Scheme` [#697](https://github.com/tuist/tuist/pull/697) by @grsouza.
- `tuist edit` command [#703](https://github.com/tuist/tuist/pull/703) by [@pepibumur](https://github.com/pepibumur).
- Support interpolating formatted strings in the printer [#726](https://github.com/tuist/tuist/pull/726) by [@pepibumur](https://github.com/pepibumur).
- Support for paths relative to root [#727](https://github.com/tuist/tuist/pull/727) by [@pepibumur](https://github.com/pepibumur).
- Replace `Sheme.testAction.targets` type from `String` to `TestableTarget` is a description of target that adds to the `TestAction`, you can specify execution tests parallelizable, random execution order or skip tests [#728](https://github.com/tuist/tuist/pull/728) by [@rowwingman](https://github.com/rowwingman).
- Galaxy manifest model [#729](https://github.com/tuist/tuist/pull/729) by [@pepibumur](https://github.com/pepibumur).
- Make scheme generation methods more generic [#730](https://github.com/tuist/tuist/pull/730) by [@adamkhazi](https://github.com/adamkhazi). [@kwridan](https://github.com/kwridan).
- Workspace Schemes [#752](https://github.com/tuist/tuist/pull/752) by [@adamkhazi](https://github.com/adamkhazi). [@kwridan](https://github.com/kwridan).
- `SimulatorController` with method to fetch the runtimes [#746](https://github.com/tuist/tuist/pull/746) by [@pepibumur](https://github.com/pepibumur).
- Add RxSwift as a dependency of `TuistKit` [#760](https://github.com/tuist/tuist/pull/760) by [@pepibumur](https://github.com/pepibumur).
- Add cache command [#762](https://github.com/tuist/tuist/pull/762) by [@pepibumur](https://github.com/pepibumur).
- Utility to build xcframeworks [#759](https://github.com/tuist/tuist/pull/759) by [@pepibumur](https://github.com/pepibumur).
- Add `CacheStoraging` protocol and a implementation for a local cache [#763](https://github.com/tuist/tuist/pull/763) by [@pepibumur](https://github.com/pepibumur).
- Add support for changing the cache and versions directory using environment variables [#765](https://github.com/tuist/tuist/pull/765) by [@pepibumur](https://github.com/pepibumur).
- Reactive interface to the System utility [#770](https://github.com/tuist/tuist/pull/770) by [@pepibumur](https://github.com/pepibumur)
- Workflow to make sure that documentation and website build [#783](https://github.com/tuist/tuist/pull/783) by [@pepibumur](https://github.com/pepibumur).
- Support for `xcframework` [#769](https://github.com/tuist/tuist/pull/769) by @lakpa
- Support generating info.plist for Watch Apps & Extensions [#756](https://github.com/tuist/tuist/pull/756) by [@kwridan](https://github.com/kwridan)

### Fixed

- Ensure custom search path settings are included in generated projects [#751](https://github.com/tuist/tuist/pull/751) by [@kwridan](https://github.com/kwridan)
- Remove duplicate HEADER_SEARCH_PATHS [#787](https://github.com/tuist/tuist/pull/787) by [@kwridan](https://github.com/kwridan)
- Fix unstable scheme generation [#790](https://github.com/tuist/tuist/pull/790) by [@marciniwanicki](https://github.com/marciniwanicki)
- Add defaultConfigurationName to generated projects [#793](https://github.com/tuist/tuist/pull/793) by [@kwridan](https://github.com/kwridan)
- Add knownRegions to generated projects [#792](https://github.com/tuist/tuist/pull/792) by [@kwridan](https://github.com/kwridan)

## 0.19.0

### Added

- XCTAssertThrowsSpecific convenient function to test for specific errors [#535](https://github.com/tuist/tuist/pull/535) by [@fortmarek](https://github.com/fortmarek)
- `HTTPClient` utility class to `TuistEnvKit` [#508](https://github.com/tuist/tuist/pull/508) by [@pepibumur](https://github.com/pepibumur).
- **Breaking** Allow specifying a deployment target within project manifests [#541](https://github.com/tuist/tuist/pull/541) [@mollyIV](https://github.com/mollyIV).
- Add support for sticker pack extension & app extension products [#489](https://github.com/tuist/tuist/pull/489) by @Rag0n
- Utility to locate the root directory of a project [#622](https://github.com/tuist/tuist/pull/622) by [@pepibumur](https://github.com/pepibumur).
- Adds `codeCoverageTargets` to `TestAction` to make XCode gather coverage info only for that targets [#619](https://github.com/tuist/tuist/pull/619) by @abbasmousavi
- Enable the library evololution for the ProjectDescription framework [#625](https://github.com/tuist/tuist/pull/625) by [@pepibumur](https://github.com/pepibumur).
- Add support for watchOS apps [#623](https://github.com/tuist/tuist/pull/623) by [@kwridan](https://github.com/kwridan)
- Add linting for duplicate dependencies [#629](https://github.com/tuist/tuist/pull/629) by @lakpa

### Changed

- Change dependencies in `Package.resolved` to version from branch [#631](https://github.com/tuist/tuist/pull/631) by [@fortmarek](https://github.com/fortmarek)
- Rename `TuistCore` to `TuistSupport` [#621](https://github.com/tuist/tuist/pull/621) by [@pepibumur](https://github.com/pepibumur).
- Introduce `Systems.shared`, `TuistTestCase`, and `TuistUnitTestCase` [#519](https://github.com/tuist/tuist/pull/519) by [@pepibumur](https://github.com/pepibumur).
- Change generated object version behaviour to mimic Xcode 11 by [@adamkhazi](https://github.com/adamkhazi).
- **Breaking** Refine API for Swift Packages [#578](https://github.com/tuist/tuist/pull/578) by [@ollieatkinson](https://github.com/ollieatkinson)
- Support ability to locate multiple Tuist directories [#630](https://github.com/tuist/tuist/pull/630) by [@kwridan](https://github.com/kwridan)

### Fixed

- Fix false positive cycle detection [#546](https://github.com/tuist/tuist/pull/546) by [@kwridan](https://github.com/kwridan)
- Fix test target build settings [#661](https://github.com/tuist/tuist/pull/661) by [@kwridan](https://github.com/kwridan)
- Fix hosted unit test dependencies [#664](https://github.com/tuist/tuist/pull/664)/ by [@kwridan](https://github.com/kwridan)

## 0.18.1

### Removed

- Reverting [#494](https://github.com/tuist/tuist/pull/494) using variables in `productName` doesn't evaluate in all usage points within the generated project

## 0.18.0

### Added

- New InfoPlist type, `.extendingDefault([:])` [#448](https://github.com/tuist/tuist/pull/448) by [@pepibumur](https://github.com/pepibumur)
- Forward the output of the `codesign` command to make debugging easier when the copy frameworks command fails [#492](https://github.com/tuist/tuist/pull/492) by [@pepibumur](https://github.com/pepibumur).
- Support for multi-line settings (see [how to migrate](https://github.com/tuist/tuist/pull/464#issuecomment-529673717)) [#464](https://github.com/tuist/tuist/pull/464) by [@marciniwanicki](https://github.com/marciniwanicki)
- Support for SPM [#394](https://github.com/tuist/tuist/pull/394) by [@pepibumur](https://github.com/pepibumur) & @fortmarek & @kwridan & @ollieatkinson
- Xcode 11 Support by [@ollieatkinson](https://github.com/ollieatkinson)

### Fixed

- Transitively link static dependency's dynamic dependencies correctly [#484](https://github.com/tuist/tuist/pull/484) by [@adamkhazi](https://github.com/adamkhazi).
- Prevent embedding static frameworks [#490](https://github.com/tuist/tuist/pull/490) by [@kwridan](https://github.com/kwridan)
- Output losing its format when tuist is run through `tuistenv` [#493](https://github.com/tuist/tuist/pull/493) by [@pepibumur](https://github.com/pepibumur)
- Product name linting failing when it contains variables [#494](https://github.com/tuist/tuist/pull/494) by @dcvz
- Build phases not generated in the right position [#506](https://github.com/tuist/tuist/pull/506) by [@pepibumur](https://github.com/pepibumur)
- Remove \$(SRCROOT) from being included in `Info.plist` path [#511](https://github.com/tuist/tuist/pull/511) by @dcvz
- Prevent generation of redundant file elements [#515](https://github.com/tuist/tuist/pull/515) by [@kwridan](https://github.com/kwridan)

## 0.17.0

### Added

- `tuist graph` command [#427](https://github.com/tuist/tuist/pull/427) by [@pepibumur](https://github.com/pepibumur).
- Allow customisation of `productName` in the project Manifest [#435](https://github.com/tuist/tuist/pull/435) by [@ollieatkinson](https://github.com/ollieatkinson)
- Adding support for static products depending on dynamic frameworks [#439](https://github.com/tuist/tuist/pull/439) by [@kwridan](https://github.com/kwridan)
- Support for executing Tuist by running `swift project ...` [#447](https://github.com/tuist/tuist/pull/447) by [@pepibumur](https://github.com/pepibumur).
- New manifest model, `TuistConfig`, to easily configure Tuist's functionalities [#446](https://github.com/tuist/tuist/pull/446) by [@pepibumur](https://github.com/pepibumur).
- Adding ability to re-generate individual projects [#457](https://github.com/tuist/tuist/pull/457) by [@kwridan](https://github.com/kwridan)
- Support multiple header paths [#459](https://github.com/tuist/tuist/pull/459) by [@adamkhazi](https://github.com/adamkhazi).
- Allow specifying multiple configurations within project manifests [#451](https://github.com/tuist/tuist/pull/451) by [@kwridan](https://github.com/kwridan)
- Add linting for mismatching build configurations in a workspace [#474](https://github.com/tuist/tuist/pull/474) by [@kwridan](https://github.com/kwridan)
- Support for CocoaPods dependencies [#465](https://github.com/tuist/tuist/pull/465) by [@pepibumur](https://github.com/pepibumur)
- Support custom .xcodeproj name at the model level [#462](https://github.com/tuist/tuist/pull/462) by [@adamkhazi](https://github.com/adamkhazi).
- `TuistConfig.compatibleXcodeVersions` support [#476](https://github.com/tuist/tuist/pull/476) by [@pepibumur](https://github.com/pepibumur).
- Expose the `.bundle` product type [#479](https://github.com/tuist/tuist/pull/479) by [@kwridan](https://github.com/kwridan)

### Fixed

- Ensuring transitive SDK dependencies are added correctly [#441](https://github.com/tuist/tuist/pull/441) by [@adamkhazi](https://github.com/adamkhazi).
- Ensuring the correct platform SDK dependencies path is set [#419](https://github.com/tuist/tuist/pull/419) by [@kwridan](https://github.com/kwridan)
- Update manifest target name such that its product has a valid name [#426](https://github.com/tuist/tuist/pull/426) by [@kwridan](https://github.com/kwridan)
- Do not create `Derived/InfoPlists` folder when no InfoPlist dictionary is specified [#456](https://github.com/tuist/tuist/pull/456) by [@adamkhazi](https://github.com/adamkhazi).
- Set the correct lastKnownFileType for localized files [#478](https://github.com/tuist/tuist/pull/478) by [@kwridan](https://github.com/kwridan)

### Changed

- Update XcodeProj to 7.0.0 [#421](https://github.com/tuist/tuist/pull/421) by [@pepibumur](https://github.com/pepibumur).

## 0.16.0

### Added

- `DefaultSettings.none` to disable the generation of default build settings [#395](https://github.com/tuist/tuist/pull/395) by [@pepibumur](https://github.com/pepibumur).
- Version information for tuistenv [#399](https://github.com/tuist/tuist/pull/399) by [@ollieatkinson](https://github.com/ollieatkinson)
- Add input & output paths for target action [#353](https://github.com/tuist/tuist/pull/353) by Rag0n
- Adding support for linking system libraries and frameworks [#353](https://github.com/tuist/tuist/pull/353) by @steprescott
- Support passing the `Info.plist` as a dictionary [#380](https://github.com/tuist/tuist/pull/380) by [@pepibumur](https://github.com/pepibumur).

### Fixed

- Ensuring the correct default settings provider dependency is used [#389](https://github.com/tuist/tuist/pull/389) by [@kwridan](https://github.com/kwridan)
- Fixing build settings repeated same value [#391](https://github.com/tuist/tuist/pull/391) by @platonsi
- Duplicated files in the sources build phase when different glob patterns match the same files [#388](https://github.com/tuist/tuist/pull/388) by [@pepibumur](https://github.com/pepibumur).
- Support `.d` source files [#396](https://github.com/tuist/tuist/pull/396) by [@pepibumur](https://github.com/pepibumur).
- Codesign frameworks when copying during the embed phase [#398](https://github.com/tuist/tuist/pull/398) by [@ollieatkinson](https://github.com/ollieatkinson)
- 'tuist local' failed when trying to install from source [#402](https://github.com/tuist/tuist/pull/402) by [@ollieatkinson](https://github.com/ollieatkinson)
- Omitting unzip logs during installation [#404](https://github.com/tuist/tuist/pull/404) by [@kwridan](https://github.com/kwridan)
- Fix "The file couldn’t be saved." error [#408](https://github.com/tuist/tuist/pull/408) by [@marciniwanicki](https://github.com/marciniwanicki)
- Ensure generated projects are stable [#410](https://github.com/tuist/tuist/pull/410) by [@kwridan](https://github.com/kwridan)
- Stop generating empty `PBXBuildFile` settings [#415](https://github.com/tuist/tuist/pull/415) by [@marciniwanicki](https://github.com/marciniwanicki)

## 0.15.0

### Changed

- Introduce the `InfoPlist` file [#373](https://github.com/tuist/tuist/pull/373) by [@pepibumur](https://github.com/pepibumur).
- Add `defaultSettings` option to `Settings` definition to control default settings generation [#378](https://github.com/tuist/tuist/pull/378) by [@marciniwanicki](https://github.com/marciniwanicki)

### Added

- Adding generate command timer [#335](https://github.com/tuist/tuist/pull/335) by [@kwridan](https://github.com/kwridan)
- Support Scheme manifest with pre/post action [#336](https://github.com/tuist/tuist/pull/336) [@dangthaison91](https://github.com/dangthaison91).
- Support local Scheme (not shared) flag [#341](https://github.com/tuist/tuist/pull/341) [@dangthaison91](https://github.com/dangthaison91).
- Support for compiler flags [#386](https://github.com/tuist/tuist/pull/386) by [@pepibumur](https://github.com/pepibumur).

### Fixed

- Fixing unstable diff (products and embedded frameworks) [#357](https://github.com/tuist/tuist/pull/357) by [@marciniwanicki](https://github.com/marciniwanicki)
- Set Code Sign On Copy to true for Embed Frameworks [#333](https://github.com/tuist/tuist/pull/333) [@dangthaison91](https://github.com/dangthaison91).
- Fixing files getting mistaken for folders [#338](https://github.com/tuist/tuist/pull/338) by [@kwridan](https://github.com/kwridan)
- Updating init template to avoid warnings [#339](https://github.com/tuist/tuist/pull/339) by [@kwridan](https://github.com/kwridan)
- Fixing generation failures due to asset catalog & `**/*.png` glob patterns handling [#346](https://github.com/tuist/tuist/pull/346) by [@kwridan](https://github.com/kwridan)
- Supporting bundle target dependencies that reside in different projects (in `TuistGenerator`) [#348](https://github.com/tuist/tuist/pull/348) by [@kwridan](https://github.com/kwridan)
- Fixing header paths including folders and non-header files [#356](https://github.com/tuist/tuist/pull/356) by [@kwridan](https://github.com/kwridan)
- Fix duplicate localized resource files [#363](https://github.com/tuist/tuist/pull/363) by [@kwridan](https://github.com/kwridan)
- Update static dependency lint rule [#360](https://github.com/tuist/tuist/pull/360) by [@kwridan](https://github.com/kwridan)
- Ensure resource bundles in other projects get built [#374](https://github.com/tuist/tuist/pull/374) by [@kwridan](https://github.com/kwridan)

## 0.14.0

### Changed

### Added

- Adding support for project additional files [#314](https://github.com/tuist/tuist/pull/314) by [@kwridan](https://github.com/kwridan)
- Adding support for resource folder references [#318](https://github.com/tuist/tuist/pull/318) by [@kwridan](https://github.com/kwridan)
- **Breaking** Swift 5 support [#317](https://github.com/tuist/tuist/pull/317) by [@pepibumur](https://github.com/pepibumur).

### Fixed

- Ensuring target product names are consistent with Xcode [#323](https://github.com/tuist/tuist/pull/323) by [@kwridan](https://github.com/kwridan)
- Ensuring generate works on additional disk volumes [#327](https://github.com/tuist/tuist/pull/327) by [@kwridan](https://github.com/kwridan)
- Headers build phase should be put on top of Compile build phase [#332](https://github.com/tuist/tuist/pull/332) [@dangthaison91](https://github.com/dangthaison91).

## 0.13.0

### Added

- Add Homebrew tap up [#281](https://github.com/tuist/tuist/pull/281) by [@pepibumur](https://github.com/pepibumur)
- Create a Setup.swift file when running the init command [#283](https://github.com/tuist/tuist/pull/283) by [@pepibumur](https://github.com/pepibumur)
- Update `tuistenv` when running `tuist update` [#288](https://github.com/tuist/tuist/pull/288) by [@pepibumur](https://github.com/pepibumur).
- Allow linking of static products into dynamic frameworks [#299](https://github.com/tuist/tuist/pull/299) by [@ollieatkinson](https://github.com/ollieatkinson)
- Workspace improvements [#298](https://github.com/tuist/tuist/pull/298) by [@ollieatkinson](https://github.com/ollieatkinson) & [@kwridan](https://github.com/kwridan).

### Removed

- **Breaking** Removed "-Project" shared scheme from being generated [#303](https://github.com/tuist/tuist/pull/303) by [@ollieatkinson](https://github.com/ollieatkinson)

### Fixed

- Fix duplicated embedded frameworks [#280](https://github.com/tuist/tuist/pull/280) by [@pepibumur](https://github.com/pepibumur)
- Fix manifest target linker errors [#287](https://github.com/tuist/tuist/pull/287) by [@kwridan](https://github.com/kwridan)
- Build settings not being generated properly [#282](https://github.com/tuist/tuist/pull/282) by [@pepibumur](https://github.com/pepibumur)
- Fix `instance method nearly matches optional requirements` warning in generated `AppDelegate.swift` in iOS projects [#291](https://github.com/tuist/tuist/pull/291) by @BalestraPatrick
- Fix Header & Framework search paths override project or xcconfig settings [#301](https://github.com/tuist/tuist/pull/301) by [@ollieatkinson](https://github.com/ollieatkinson)
- Unit tests bundle for an app target compile & run [#300](https://github.com/tuist/tuist/pull/300) by [@ollieatkinson](https://github.com/ollieatkinson)
- `LIBRARY_SEARCH_PATHS` and `SWIFT_INCLUDE_PATHS` are now set [#308](https://github.com/tuist/tuist/pull/308) by [@kwridan](https://github.com/kwridan)
- Fix Generation fails in the event an empty .xcworkspace directory exists [#312](https://github.com/tuist/tuist/pull/312) by [@ollieatkinson](https://github.com/ollieatkinson)

## 0.12.0

### Changed

- Rename manifest group to `Manifest` [#227](https://github.com/tuist/tuist/pull/227) by [@pepibumur](https://github.com/pepibumur).
- Rename manifest target to `Project-Manifest` [#227](https://github.com/tuist/tuist/pull/227) by [@pepibumur](https://github.com/pepibumur).
- Replace swiftlint with swiftformat [#239](https://github.com/tuist/tuist/pull/239) by [@pepibumur](https://github.com/pepibumur).
- Bump xcodeproj version to 6.6.0 [#248](https://github.com/tuist/tuist/pull/248) by [@pepibumur](https://github.com/pepibumur).
- Fix an issue with Xcode not being able to reload the projects when they are open [#247](https://github.com/tuist/tuist/pull/247)
- Support array for `sources` and `resources` paths [#201](https://github.com/tuist/tuist/pull/201) [@dangthaison91](https://github.com/dangthaison91).

### Added

- Integration tests for `generate` command [#208](https://github.com/tuist/tuist/pull/208) by [@marciniwanicki](https://github.com/marciniwanicki) & @kwridan
- Frequently asked questions to the documentation [#223](https://github.com/tuist/tuist/pull/223)/ by [@pepibumur](https://github.com/pepibumur).
- Generate a scheme with all the project targets [#226](https://github.com/tuist/tuist/pull/226) by [@pepibumur](https://github.com/pepibumur)
- Documentation for contributors [#229](https://github.com/tuist/tuist/pull/229) by [@pepibumur](https://github.com/pepibumur)
- Support for Static Frameworks [#194](https://github.com/tuist/tuist/pull/194) @ollieatkinson

### Removed

- Up attribute from the `Project` model [#228](https://github.com/tuist/tuist/pull/228) by [@pepibumur](https://github.com/pepibumur).
- Support for YAML and JSON formats as Project specifications [#230](https://github.com/tuist/tuist/pull/230) by [@ollieatkinson](https://github.com/ollieatkinson)

### Fixed

- Changed default value of SWIFT_VERSION to 4.2 @ollieatkinson
- Added fixture tests for ios app with static libraries @ollieatkinson
- Bundle id linting failing when the bundle id contains variables [#252](https://github.com/tuist/tuist/pull/252) by [@pepibumur](https://github.com/pepibumur)
- Include linked library and embed in any top level executable bundle [#259](https://github.com/tuist/tuist/pull/259) by [@ollieatkinson](https://github.com/ollieatkinson)

## 0.11.0

### Added

- **Breaking** Up can now be specified via `Setup.swift` https://github.com/tuist/tuist/issues/203 by [@marciniwanicki](https://github.com/marciniwanicki) & @kwridan
- Schemes generation [#188](https://github.com/tuist/tuist/pull/188) by [@pepibumur](https://github.com/pepibumur).
- Environment variables per target [#189](https://github.com/tuist/tuist/pull/189) by [@pepibumur](https://github.com/pepibumur).
- Danger warn that reminds contributors to update the docuementation [#214](https://github.com/tuist/tuist/pull/214) by [@pepibumur](https://github.com/pepibumur)
- Rubocop [#216](https://github.com/tuist/tuist/pull/216) by [@pepibumur](https://github.com/pepibumur).
- Fail init command if the directory is not empty [#218](https://github.com/tuist/tuist/pull/218) by [@pepibumur](https://github.com/pepibumur).
- Verify that the bundle identifier has only valid characters [#219](https://github.com/tuist/tuist/pull/219) by [@pepibumur](https://github.com/pepibumur).
- Merge documentation from the documentation repository [#222](https://github.com/tuist/tuist/pull/222) by [@pepibumur](https://github.com/pepibumur).
- Danger [#186](https://github.com/tuist/tuist/pull/186) by [@pepibumur](https://github.com/pepibumur).

### Fixed

- Swiftlint style issues [#213](https://github.com/tuist/tuist/pull/213) by [@pepibumur](https://github.com/pepibumur).
- Use environment tuist instead of the absolute path in the embed frameworks build phase [#185](https://github.com/tuist/tuist/pull/185) by [@pepibumur](https://github.com/pepibumur).

### Deprecated

- JSON and YAML manifests [#190](https://github.com/tuist/tuist/pull/190) by [@pepibumur](https://github.com/pepibumur).

## 0.10.2

### Fixed

- Processes not stopping after receiving an interruption signal [#180](https://github.com/tuist/tuist/pull/180) by [@pepibumur](https://github.com/pepibumur).

## 0.10.1

### Changed

- Replace ReactiveTask with SwiftShell [#179](https://github.com/tuist/tuist/pull/179) by [@pepibumur](https://github.com/pepibumur).

### Fixed

- Carthage up command not running when the `Cartfile.resolved` file doesn't exist [#179](https://github.com/tuist/tuist/pull/179) by [@pepibumur](https://github.com/pepibumur).

## 0.10.0

### Fixed

- Don't generate the Playgrounds group if there are no playgrounds [#177](https://github.com/tuist/tuist/pull/177) by [@pepibumur](https://github.com/pepibumur).

### Added

- Tuist up command [#158](https://github.com/tuist/tuist/pull/158) by [@pepibumur](https://github.com/pepibumur).
- Support `.cpp` and `.c` source files [#178](https://github.com/tuist/tuist/pull/178) by [@pepibumur](https://github.com/pepibumur).

## 0.9.0

### Added

- Acceptance tests [#166](https://github.com/tuist/tuist/pull/166) by [@pepibumur](https://github.com/pepibumur).

### Fixed

- Files and groups sort order [#164](https://github.com/tuist/tuist/pull/164) by [@pepibumur](https://github.com/pepibumur).

### Added

- Generate both, the `Debug` and `Release` configurations [#165](https://github.com/tuist/tuist/pull/165) by [@pepibumur](https://github.com/pepibumur).

## 0.8.0

### Added

- Swift 4.2.1 compatibility by [@pepibumur](https://github.com/pepibumur).

### Removed

- Module loader [#150](https://github.com/tuist/tuist/pull/150)/files by [@pepibumur](https://github.com/pepibumur).

### Added

- Geration of projects and workspaces in the `~/.tuist/DerivedProjects` directory [#146](https://github.com/tuist/tuist/pull/146) by pepibumur.

## 0.7.0

### Added

- Support for actions [#136](https://github.com/tuist/tuist/pull/136) by [@pepibumur](https://github.com/pepibumur).

## 0.6.0

### Added

- Check that the local Swift version is compatible with the version that will be installed [#134](https://github.com/tuist/tuist/pull/134) by [@pepibumur](https://github.com/pepibumur).

### Changed

- Bump xcodeproj to 6.0.0 [#133](https://github.com/tuist/tuist/pull/133) by [@pepibumur](https://github.com/pepibumur).

### Removed

- Remove `tuistenv` from the repository [#135](https://github.com/tuist/tuist/pull/135) by [@pepibumur](https://github.com/pepibumur).

## 0.5.0

### Added

- Support for JSON and Yaml manifests [#110](https://github.com/tuist/tuist/pull/110) by [@pepibumur](https://github.com/pepibumur).
- Generate `.gitignore` file when running init command [#118](https://github.com/tuist/tuist/pull/118) by [@pepibumur](https://github.com/pepibumur).
- Git ignore Xcode and macOS files that shouldn't be included on a git repository [#124](https://github.com/tuist/tuist/pull/124) by [@pepibumur](https://github.com/pepibumur).
- Focus command [#129](https://github.com/tuist/tuist/pull/129) by [@pepibumur](https://github.com/pepibumur).

### Fixed

- Snake-cased build settings keys [#107](https://github.com/tuist/tuist/pull/107) by [@pepibumur](https://github.com/pepibumur).

## 0.4.0

### Added

- Throw an error if a library target contains resources [#98](https://github.com/tuist/tuist/pull/98) by [@pepibumur](https://github.com/pepibumur).
- Playgrounds support [#103](https://github.com/tuist/tuist/pull/103) by [@pepibumur](https://github.com/pepibumur).
- Faster installation using bundled releases [#104](https://github.com/tuist/tuist/pull/104) by [@pepibumur](https://github.com/pepibumur).

### Changed

- Don't fail if a Carthage framework doesn't exist. Print a warning instead [#96](https://github.com/tuist/tuist/pull/96) by [@pepibumur](https://github.com/pepibumur).
- Missing file errors are printed together [#98](https://github.com/tuist/tuist/pull/98) by [@pepibumur](https://github.com/pepibumur).

## 0.3.0

### Added

- Homebrew formula https://github.com/tuist/tuist/commit/0ab1c6e109134337d4a5e074d77bd305520a935d by [@pepibumur](https://github.com/pepibumur).

## Changed

- Replaced ssh links with the https version of them [#91](https://github.com/tuist/tuist/pull/91) by [@pepibumur](https://github.com/pepibumur).

## Fixed

- `FRAMEWORK_SEARCH_PATHS` build setting not being set for precompiled frameworks dependencies [#87](https://github.com/tuist/tuist/pull/87) by [@pepibumur](https://github.com/pepibumur).

## 0.2.0

### Added

- Install command [#83](https://github.com/tuist/tuist/pull/83) by [@pepibumur](https://github.com/pepibumur).
- `--help-env` command to tuistenv by [@pepibumur](https://github.com/pepibumur).

### Fixed

- Fix missing target dependencies by [@pepibumur](https://github.com/pepibumur).

### Removed

- Internal deprecation warnings by [@pepibumur](https://github.com/pepibumur).

## 0.1.0

### Added

- Local command prints all the local versions if no argument is given [#79](https://github.com/tuist/tuist/pull/79) by [@pepibumur](https://github.com/pepibumur).
- Platform, product, path and name arguments to the init command [#64](https://github.com/tuist/tuist/pull/64) by [@pepibumur](https://github.com/pepibumur).
- Lint that `Info.plist` and `.entitlements` files are not copied into the target products [#65](https://github.com/tuist/tuist/pull/65) by [@pepibumur](https://github.com/pepibumur)
- Lint that there's only one resources build phase [#65](https://github.com/tuist/tuist/pull/65) by [@pepibumur](https://github.com/pepibumur).
- Command runner [#81](https://github.com/tuist/tuist/pull/81)/ by [@pepibumur](https://github.com/pepibumur).

### Added

- Sources, resources, headers and coreDataModels property to the `Target` model [#67](https://github.com/tuist/tuist/pull/67) by [@pepibumur](https://github.com/pepibumur).

### Changed

- `JSON` and `JSONConvertible` replaced with Swift's `Codable` conformance.

### Removed

- The scheme attribute from the `Project` model [#67](https://github.com/tuist/tuist/pull/67) by [@pepibumur](https://github.com/pepibumur).
- Build phases and build files [#67](https://github.com/tuist/tuist/pull/67) by [@pepibumur](https://github.com/pepibumur).<|MERGE_RESOLUTION|>--- conflicted
+++ resolved
@@ -4,17 +4,15 @@
 
 ## Next
 
-<<<<<<< HEAD
 ### Changed
 
 - Focus on project targets when no targets are passed to `tuist focus` [#3654](https://github.com/tuist/tuist/pull/3654) by [@danyf90](https://github.com/danyf90)
-=======
+
 ## 2.2.1 - Weg
 
 ### Fixed
 
 - Fixed compiled binary for older Xcode versions [#3675](https://github.com/tuist/tuist/pull/3675) by [@luispadron](https://github.com/luispadron)
->>>>>>> 965be63c
 
 ## 2.2.0 - Jinotaj
 
