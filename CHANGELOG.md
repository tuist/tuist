# Changelog

Please, check out guidelines: https://keepachangelog.com/en/1.0.0/

## Next

<<<<<<< HEAD
### Fixed

- Fix calculation of Settings hash related to Cache commands [#1869](Fix calculation of Settings hash related to Cache commands) by [@natanrolnik](https://github.com/natanrolnik)
=======
### Changed

- Improve error message to have more actionable information [#921](https://github.com/tuist/tuist/issues/921) by by [@mollyIV](https://github.com/mollyIV).
>>>>>>> 0cd8ddfd

## 1.20.0 - Heideberg

### Changed

- Revert using root `.package.resolved` [#1830](https://github.com/tuist/tuist/pull/1830) by [@fortmarek](https://github.com/fortmarek)

### Added

- Support for caching frameworks instead of xcframeworks [#1851](https://github.com/tuist/tuist/pull/1851)

### Fixed

- Skip synthesizing resource accessors when the file/folder is empty [#1829](https://github.com/tuist/tuist/pull/1829) by [@fortmarek](https://github.com/fortmarek)
- The redirect after the cloud authentication is not being captured from the CLI [#1846](https://github.com/tuist/tuist/pull/1846) by [@pepibumur](https://github.com/pepibumur).

## 1.19.0 - Milano

### Fixed

- Ensure `DEVELOPER_DIR` is used in all `swiftc` calls [#1819](https://github.com/tuist/tuist/pull/1819) by [@kwridan](https://github.com/kwridan)
- Fixed decoding bug on DefaultSettings [#1817](https://github.com/tuist/tuist/issues/1817) by [@jakeatoms](https://github.com/jakeatoms)
- Bool compiler error when generating accessor for plists [#1827](https://github.com/tuist/tuist/pull/1827) by [@fortmarek](https://github.com/fortmarek)

### Added

- Add Workspace Mappers [#1767](https://github.com/tuist/tuist/pull/1767) by [@kwridan](https://github.com/kwridan)
- Extended `Config`'s generationOptions with `.disableShowEnvironmentVarsInScriptPhases`. It does what you'd think. [#1782](https://github.com/tuist/tuist/pull/1782) by [@kalkwarf](https://github.com/kalkwarf)
- Generate `xxx-Project` scheme to build and test all available targets by [#1765](https://github.com/tuist/tuist/pull/1765) by [@fortmarek](https://github.com/fortmarek)

### Changed

- The `tuist edit` command adds `Setup.swift` and `Config.swift` to the generated project if they exist. [#1745](https://github.com/tuist/tuist/pull/1745) by [@laxmorek](https://github.com/laxmorek)

## 1.18.1 - Manaslu

### Fixed

- Added `tuist lint code` support for custom .swiftlint.yml files. [1764](https://github.com/tuist/tuist/pull/1764) by [@facumenzella](https://github.com/facumenzella)
- Fix GenerationOptions decoding [#1781](https://github.com/tuist/tuist/pull/1781) by [@alvarhansen](https://github.com/alvarhansen)

## 1.18.0 - Himalaya

### Fixed

- Support initializing projects with dashes [#1766](https://github.com/tuist/tuist/pull/1766) by [@fortmarek](https://github.com/fortmarek)

### Added

- Possibility to build schemes that are not part of any entry node [#1761](https://github.com/tuist/tuist/pull/1761) by [@fortmarek](htttps://github.com/fortmarek)
- `tuist lint code` - command to lint the Swift code using Swiftlint [#1682](https://github.com/tuist/tuist/pull/1682) by [@laxmorek](https://github.com/laxmorek)
- `tuist doc` - command to generate documentation for your modules using SwiftDoc [#1683](https://github.com/tuist/tuist/pull/1683) by [@facumenzella](https://github.com/facumenzella)

### Changed

- **Breaking** Command for linting a workspace or a project has been renamed from `tuist lint` to `tuist lint project` [#1682](https://github.com/tuist/tuist/pull/1682) by [@laxmorek](https://github.com/laxmorek)
- **Breaking** UpCarthage should perform bootstrap instead of update [#1744](https://github.com/tuist/tuist/pull/1744) by [@softmaxsg](https://github.com/softmaxsg)
- Add excluding argument to `recommended`/`essential` `DefaultSettings` [#1746](https://github.com/tuist/tuist/pull/1739) by [@rist](https://github.com/rist).
- Synthesize resource interface accessors [#1635](https://github.com/tuist/tuist/pull/1635) by [@fortmarek](https://github.com/fortmarek)
- Graph command now adds different colors and shapes for different types of targets and dependencies [#1763](https://github.com/tuist/tuist/pull/1763) by [@natanrolnik](https://github.com/natanrolnik)

## 1.17.0 - Luft

### Changed

- **Breaking** `tuist focus` only works with `Project.swift` [#1739](https://github.com/tuist/tuist/pull/1739) by [@pepibumur](https://github.com/pepibumur).
- **Breaking** a target or a list of targets is required for `tuist focus` [#1739](https://github.com/tuist/tuist/pull/1739) by [@pepibumur](https://github.com/pepibumur).
- **Breaking** cache is enabled by default in `tuist focus` [#1739](https://github.com/tuist/tuist/pull/1739) by [@pepibumur](https://github.com/pepibumur).

### Fixed

- Use relative paths for Local Swift Packages [#1706](https://github.com/tuist/tuist/pull/1706) by [@kwridan](https://github.com/kwridan)

## 1.16.0 - Alhambra

### Removed

- **Breaking** Support for Xcode 11.3.x and Xcode 11.4.x [#1604](https://github.com/tuist/tuist/pull/1604) by [@fortmarek](https://github.com/fortmarek)
- **Breaking** `--cache` & `--include-sources` arguments from `tuist generate` [#1712](https://github.com/tuist/tuist/pull/1712) by [@pepibumur](https://github.com/pepibumur).

### Added

- `--open` argument to the `tuist generate` command [#1712](https://github.com/tuist/tuist/pull/1712) by [@pepibumur](https://github.com/pepibumur).
- `--no-open` argument to the `tuist focus` command to support disabling opening the project [#1712](https://github.com/tuist/tuist/pull/1712) by [@pepibumur](https://github.com/pepibumur).
- Support for running Tuist through `swift project` [#1713](https://github.com/tuist/tuist/pull/1713) by [@pepibumur](https://github.com/pepibumur).

### Fixed

- Generate the default `Info.plist` file for static frameworks that only contain resources [#1661](https://github.com/tuist/tuist/pull/1661) by [@Juanpe](https://github.com/juanpe)
- Fix Carthage support for binary dependencies [#1675](https://github.com/tuist/tuist/pull/1675) by [@softmaxsg](https://github.com/softmaxsg)
- Use profile filename to match targets and configs [#1690](https://github.com/tuist/tuist/pull/1690) by [@rist](https://github.com/rist)

### Changed

- `Target.dependsOnXCTest` returns true if the target is a test bundle [#1679](https://github.com/tuist/tuist/pull/1679) by [@pepibumur](https://github.com/pepibumur)
- Support multiple rendering algorithms in Tuist Graph [#1655](<[1655](https://github.com/tuist/tuist/pull/1655/)>) by [@andreacipriani][https://github.com/andreacipriani]

## 1.15.0 - Riga

### Changed

- Renamed Scale to Cloud [#1633](https://github.com/tuist/tuist/pull/1633) by [@pepibumur](https://github.com/pepibumur)

### Fixed

- Fix name collision when having multiple templates [#1600](https://github.com/tuist/tuist/pull/1600) by [@fortmarek](https://github.com/fortmarek)
- Allow to cache and warm static frameworks too (only dynamic frameworks were cached before) [#1590](https://github.com/tuist/tuist/pull/1590) by [@RomainBoulay](https://github.com/RomainBoulay)
- Add graph visualization in Tuist graph command: "tuist graph --format=png" [#1624](https://github.com/tuist/tuist/pull/1591) by [@AndreaCipriani](https://github.com/andreacipriani)
- Add support for `.xctest` dependency for tvOS targets [#1597](https://github.com/tuist/tuist/pull/1597) by [@kwridan](https://github.com/kwridan).
- Fix missing ui test host applications for apps with "-" characters in their name [#1630](https://github.com/tuist/tuist/pull/1630) by [@kwridan](https://github.com/kwridan).
- Added @Flag in TuistKit.TuistCommand to improve --help-env discoverability by [@facumenzella](https://github.com/facumenzella).

### Added

- Autocompletions support [#1604](https://github.com/tuist/tuist/issues/1592) by [@fortmarek](https://github.com/fortmarek)
- Add an acceptance test suite to cover a `test cache warm` command on a micro-feature architecture kind of application that is fully statically linked [#1594](https://github.com/tuist/tuist/pull/1594) by [@RomainBoulay](https://github.com/RomainBoulay)
- Add support for setting launch arguments at the target level. [#1596](https://github.com/tuist/tuist/pull/1596) by [@jeroenleenarts](https://github.com/jeroenleenarts)
- Add Homebrew cask up [#1601](https://github.com/tuist/tuist/pull/1601) by [@leszko11](https://github.com/leszko11)

## 1.14.0 - Spezi

### Fixed

- Disable SwiftLint in the generated synthesized interface for resources [#1574](https://github.com/tuist/tuist/pull/1574) by [@pepibumur](https://github.com/pepibumur).
- Synthesized accessors for framework targets not resolving the path [#1575](https://github.com/tuist/tuist/pull/1575) by [@pepibumur](https://github.com/pepibumur).
- Read coredata version from /.xccurrentversion file [#1572](https://github.com/tuist/tuist/pull/1572) by [@matiasvillaverde](https://github.com/matiasvillaverde).

### Added

- Support for `--cache` to the `tuist generate` command [#1576](https://github.com/tuist/tuist/pull/1576) by [@pepibumur](https://github.com/pepibumur).
- Included that importing target name in the duplicate dependency warning message [#1573](https://github.com/tuist/tuist/pull/1573) by[ @thedavidharris](https://github.com/thedavidharris)
- Support to build and run the project on Xcode 12 by fixing namespace collisions on Logger [#1579](https://github.com/tuist/tuist/pull/1579) by[ @thedavidharris](https://github.com/thedavidharris)

### Changed

- Change the project name and organization from a mapper [#1577](https://github.com/tuist/tuist/pull/1577) by [@pepibumur](https://github.com/pepibumur).
- Update `ConfigGenerator` to use `ValueGraph` instead [#1583](https://github.com/tuist/tuist/pull/1583) by [@pepibumur](https://github.com/pepibumur).

## 1.13.1 - More Bella Vita

### Fixed

- Camelize the name of the Objective-C synthesized object by [@pepibumur](https://github.com/pepibumur).

## 1.13.0 - Bella Vita

### Fixed

- `tuist focus` creating new `.package.resolved` [#1569](https://github.com/tuist/tuist/pull/1569) by [@fortmarek](https://github.com/fortmarek)
- Delete schemes whose targets have been replaced by .xcframeworks [#1571](https://github.com/tuist/tuist/pull/1571) by [@pepibumur](https://github.com/pepibumur).

### Changed

- Rename cloud to scale [#1571](https://github.com/tuist/tuist/pull/1571) by [@pepibumur](https://github.com/pepibumur).

### Added

- Analytics to the website to better understand the usage of the website in order to optimize it and improve the discoverability of the content [#1571](https://github.com/tuist/tuist/pull/1571) by [@pepibumur](https://github.com/pepibumur).

## 1.12.2 - Waka Waka

### Fixed

- Fix a bug introduced in [#1523](https://github.com/tuist/tuist/pull/1523), when a valid source file would result in throwing an invalid glob error [#1566](https://github.com/tuist/tuist/pull/1566) by [@natanrolnik](https://github.com/natanrolnik)

## 1.12.1 - Waka

### Added

- Add benchmark rake task [#1561](https://github.com/tuist/tuist/pull/1561) by [@kwridan](https://github.com/kwridan).
- Add `--json` flag to `tuist scaffold list` command [#1589](https://github.com/tuist/tuist/issues/1589) by [@mollyIV](https://github.com/mollyIV).

### Fixed

- `UpHomebrew` (`Up.homebrew(packages:)`) in `Setup.swift` correctly checks package installation if the executable doesn't match the package name [#1544](https://github.com/tuist/tuist/pull/1544) by [@MatyasKriz](https://github.com/MatyasKriz).
- Update Package.swift to correctly encode revision kind as "revision" [#1558](https://github.com/tuist/tuist/pull/1558) by [@ollieatkinson](https://github.com/ollieatkinson).
- Treat SceneKit catalog the same way as asset catalog [#1546], by [@natanrolnik](https://github.com/natanrolnik)
- Add core data models to the sources build phase [#1542](https://github.com/tuist/tuist/pull/1542) by [@kwridan](https://github.com/kwridan).
- Improve app extensions autogenerated schemes [#1545](https://github.com/tuist/tuist/pull/1545) by [@kwridan](https://github.com/kwridan).
- Ensure the latest semantic version is used when running via tuistenv [#1562](https://github.com/tuist/tuist/pull/1562) by [@kwridan](https://github.com/kwridan).
- `tuist focus` not working for workspaces [#1565](https://github.com/tuist/tuist/pull/1565) by [@pepibumur](https://github.com/pepibumur).

### Changed

- Add a `sourceRootPath` attribute to `TuistCore.Project` to control where Xcode projects are generated [#1559](https://github.com/tuist/tuist/pull/1559) by [@pepibumur](https://github.com/pepibumur).
- **Breaking** Fail generation if a Source has a non-existent directory in a glob [#1523](https://github.com/tuist/tuist/pull/1523) by [@natanrolnik](https://github.com/natanrolnik).
- Change `tuist scaffold list` output to be readable by grep [#1147](https://github.com/tuist/tuist/issues/1147) by [@mollyIV](https://github.com/mollyIV).

## 1.12.0 - Arabesque

### Changed

- Use the selected Xcode version when editing projects [#1471](https://github.com/tuist/tuist/pull/1511) by [@pepibumur](https://github.com/pepibumur).
- Search the `Setup.swift` file upwards if it doesn't exist in the current directory [#1513](https://github.com/tuist/tuist/pull/1513) by [@pepibumur](https://github.com/pepibumur).
- Added `RxBlocking` to list of dependencies for `TuistGenerator` [#1514](https://github.com/tuist/tuist/pull/1514) by [@fortmarek](https://github.com/fortmarek).
- Uncommented iMessage extension product type [#1515](https://github.com/tuist/tuist/pull/1515) by [@olejnjak](https://github.com/olejnjak).
- Prettify the redirect page [#1521](https://github.com/tuist/tuist/pull/1521) by [@pepibumur](https://github.com/pepibumur).
- Implements two arguments on the `graph` command [#1540](https://github.com/tuist/tuist/pull/1540) by [@jeroenleenarts](https://github.com/jeroenleenarts).

### Added

- `tuist clean` command to delete the local cache [#1516](https://github.com/tuist/tuist/pull/1516) by [@RomainBoulay](https://github.com/RomainBoulay).
- `tuist secret` command to generate cryptographically secure secrets [#1471](https://github.com/tuist/tuist/pull/1471) by [@pepibumur](https://github.com/pepibumur).

## 1.11.1 - Volare far

### Fixed

- Missing schemes in generated project for editing [#1467](https://github.com/tuist/tuist/pull/1467) by [@fortmarek](https://github.com/fortmarek)
- `tuist build` cleaning even if the `--clean` argument is not passed [#1458](https://github.com/tuist/tuist/pull/1458) by [@pepibumur](https://github.com/pepibumur).

### Changed

- Use `LD_RUNPATH_SEARCH_PATHS` instead of embedding dynamic frameworks for unit test targets [#1463](https://github.com/tuist/tuist/pull/1463) by [@fortmarek](https://github.com/fortmarek)
- Migrate info plist generator to a project mapper [#1469](https://github.com/tuist/tuist/pull/1469) by [@kwridan](https://github.com/kwridan).

## 1.11.0 - Volare

### Added

- Signing feature [#1186](https://github.com/tuist/tuist/pull/1186) by [@fortmarek](https://github.com/fortmarek)
- Add support for watch architectures [#1417](https://github.com/tuist/tuist/pull/1417) by [@davidbrunow](https://github.com/davidbrunow)
- Add method to XcodeBuildController to show the build settings of a project [#1422](https://github.com/tuist/tuist/pull/1422) by [@pepibumur](https://github.com/pepibumur)
- Support for passing the configuration to the `tuist build` command [#1422](https://github.com/tuist/tuist/pull/1442) by [@pepibumur](https://github.com/pepibumur)

### Fixed

- Fix `tuist build` building a wrong workspace [#1427](https://github.com/tuist/tuist/pull/1427) by [@fortmarek](https://github.com/fortmarek)
- `tuist edit` always creates a project in a new temp dir [#1424](https://github.com/tuist/tuist/pull/1424) by [@fortmarek](https://github.com/fortmarek)
- Fix `tuist init` and `tuist scaffold` with new ArgumentParser version [#1425](https://github.com/tuist/tuist/pull/1425) by [@fortmarek](https://github.com/fortmarek)
- `--clean` argument ot the build command [#1421](https://github.com/tuist/tuist/pull/1421) by [@pepibumur](https://github.com/pepibumur)

### Changed

- Extend `CloudInsightsGraphMapper` to support mapping the value graph [#1380](https://github.com/tuist/tuist/pull/1380) by [@pepibumur](https://github.com/pepibumur)

## 1.10.0 - Alma

### Added

- Build command [#1412](https://github.com/tuist/tuist/pull/1412) by [@pepibumur](https://github.com/pepibumur)
- Adds a possibility to set Options > Application Language and Application Region for a `TestAction` on a scheme [#1055](https://github.com/tuist/tuist/pull/1055) by [@paciej00](https://github.com/paciej00)

### Changed

- Removed filtering of the environment variables exposed to shell commands [#1416](https://github.com/tuist/tuist/pull/1416) by [@kalkwarf](https://github.com/kalkwarf)
- Upgrade XcodeProj to 7.11.0 [#1398](https://github.com/tuist/tuist/pull/1398) by [@pepibumur](https://github.com/pepibumur)
- Move the auto-generation of schemes to a model mapper [#1357](https://github.com/tuist/tuist/pull/1357) by [@pepibumur](https://github.com/pepibumur)

## 1.9.0 - Speedy Gonzales

### Added

- Support for enabling the cloud insights feature [#1335](https://github.com/tuist/tuist/pull/1335) by [@pepibumur](https://github.com/pepibumur)
- Value graph model [#1336](https://github.com/tuist/tuist/pull/1336) by [@pepibumur](https://github.com/pepibumur)
- **Breaking** Support for setting diagnostics options to the test and run actions [#1382](https://github.com/tuist/tuist/pull/1382) by [@pepibumur](https://github.com/pepibumur)

### Fixed

- Storing the cloud credentials failed because the Keychain syncing was enabled [#1355](https://github.com/tuist/tuist/pull/1355) by [@pepibumur](https://github.com/pepibumur).
- `tuist edit` doesn't wait while the user edits the project in Xcode [#1650](https://github.com/Shopify/react-native/pull/1650) by [@pepibumur](https://github.com/pepibumur).
- Remove CFBundleExecutable from iOS resource bundle target plists [#1361](https://github.com/tuist/tuist/pull/1361) by [@kwridan](https://github.com/kwridan).

### Changed

- **Breaking** Inherit defaultSettings from the project when the target's defaultSettings is nil [#1138](https://github.com/tuist/tuist/pull/1338) by [@pepibumur](https://github.com/pepibumur)
- Manifests are now cached to speed up generation times _(opt out via setting `TUIST_CACHE_MANIFESTS=0`)_ [1341](https://github.com/tuist/tuist/pull/1341) by [@kwridan](https://github.com/kwridan)

## 1.8.0

### Changed

- Read the Swift version from the environment [#1317](https://github.com/tuist/tuist/pull/1317) by [@pepibumur](https://github.com/pepibumur)

### Added

- Support for localized sources(e.g., .intentdefinition) [#1269](https://github.com/tuist/tuist/pull/1269) by [@Rag0n](https://github.com/Rag0n)

### Removed

- Don't set the main and launch storyboard when using the default `InfoPlist` [#1289](https://github.com/tuist/tuist/pull/1289) by [@pepibumur](https://github.com/pepibumur)

### Fixed

- Fix example in documentation for `scaffold` [#1273](https://github.com/tuist/tuist/pull/1273) by [@fortmarek](https://github.com/fortmarek)
- Fix help commands (argument parser regression) [#1250](https://github.com/tuist/tuist/pull/1250) by [@fortmarek](https://github.com/fortmarek)

## 1.7.1

### Fixed

- Critical bug caused by a missing `SwiftToolsSupport` dynamic library by [@pepibumur](https://github.com/pepibumur).

## 1.7.0

### Changed

- Point swift tools support repo instead of SPM [#1230](https://github.com/tuist/tuist/pull/1230) by [@fortmarek](https://github.com/fortmarek)
- Migrate to new argument parser [#1154](https://github.com/tuist/tuist/pull/1154) by [@fortmarek](https://github.com/fortmarek)
- Only warn about copying Info.plist when it's the target's Info.plist [#1203](https://github.com/tuist/tuist/pull/1203) by @sgrgrsn
- `tuist edit` now edits all project manifest [#1231](https://github.com/tuist/tuist/pull/1231/) by [@julianalonso](https://github.com/julianalonso)

### Added

- Support for setting the project id when configuring the cloud server [#1247](https://github.com/tuist/tuist/pull/1247) by [@pepibumur](https://github.com/pepibumur).
- Support for returning `SideEffectDescriptor`s from the graph mappers [#1201](https://github.com/tuist/tuist/pull/1201) by [@pepibumur](https://github.com/pepibumur).
- SwiftUI template [#1180](https://github.com/tuist/tuist/pull/1180) by [@fortmarek](https://github.com/fortmarek)
- `SettingsDictionary` is a typealias for `[String: SettingValue]`. [#1229](https://github.com/tuist/tuist/pull/1229) by [@natanrolnik](https://github.com/natanrolnik). Many useful extension methods were added to `SettingsDictionary`, allowing settings to be defined this way:

```swift
let baseSettings = SettingsDictionary()
    .appleGenericVersioningSystem()
    .automaticCodeSigning(devTeam: "TeamID")
    .bitcodeEnabled(true)
    .swiftVersion("5.2")
    .swiftCompilationMode(.wholemodule)
    .versionInfo("500", prefix: "MyPrefix")
```

### Removed

- **Breaking:** Deprecated methods from `ProjectDescription.Settings` [#1202](https://github.com/tuist/tuist/pull/1202) by by [@pepibumur](https://github.com/pepibumur).

## 1.6.0

### Fixed

- Don't try to delete a file if it doesn't exist [#1177](https://github.com/tuist/tuist/pull/1177) by [@pepibumur](https://github.com/pepibumur)

### Changed

- Bump XcodeProj to 7.10.0 [#1182](https://github.com/tuist/tuist/pull/1182) by [@pepibumur](https://github.com/pepibumur)

### Added

- Encrypt/decrypt command [#1127](https://github.com/tuist/tuist/pull/1127) by [@fortmarek](https://github.com/fortmarek)
- A link to the example app in the uFeatures documentation [#1176](https://github.com/tuist/tuist/pull/1176) by [@pepibumur](https://github.com/pepibumur).
- Add ProjectGeneratorGraphMapping protocol and use it from ProjectGenerator [#1178](https://github.com/tuist/tuist/pull/1178) by [@pepibumur](https://github.com/pepibumur)
- `CloudSessionController` component to authenticate users [#1174](https://github.com/tuist/tuist/pull/1174) by [@pepibumur](https://github.com/pepibumur).
- Minor improvements [#1179](https://github.com/tuist/tuist/pull/1179) by [@pepibumur](https://github.com/pepibumur)
- Configuring manifests through environment variables [#1183](https://github.com/tuist/tuist/pull/1183) by [@pepibumur](https://github.com/pepibumur).

## 1.5.4

### Fixed

- Tuist not working with Xcode < 11.4 by [@pepibumur](https://github.com/pepibumur).

## 1.5.3

### Added

- `Derived` to `.gitignore` when running `tuist init` [#1171](https://github.com/tuist/tuist/pull/1171) by [@fortmarek](https://github.com/fortmarek)

### Fixed

- Prevent `Multiple commands produce XXXXX` error produced by multiple test targets using “Embed Precompiled Frameworks” script [#1118](https://github.com/tuist/tuist/pull/1118) by @paulsamuels
- Add possibility to skip generation of default schemes [#1130](https://github.com/tuist/tuist/pull/1130) by @olejnjak
- Errors during the manifest parsing are not printed [#1125](https://github.com/tuist/tuist/pull/1125) by [@pepibumur](https://github.com/pepibumur).
- Warnings because test files are missing in the project scaffolded using the default `framework` template [#1172](https://github.com/tuist/tuist/pull/1172) by [@pepibumur](https://github.com/pepibumur).

## 1.5.2

### Fixed

- Projects generated with the `framework` template generated by the `init` command dont' compile [#1156](https://github.com/tuist/tuist/pull/1156) by [@pepibumur](https://github.com/pepibumur).

### Changed

- Generate only files with `.stencil` extension [#1153](https://github.com/tuist/tuist/pull/1153) by [@fortmarek](https://github.com/fortmarek)

### Added

- Support for Xcode 11.4 [#1152](https://github.com/tuist/tuist/pull/1152) by [@pepibumur](https://github.com/pepibumur).
- `SWIFT_VERSION` is set to 5.2 automatically if it's not set [#1152](https://github.com/tuist/tuist/pull/1152) by [@pepibumur](https://github.com/pepibumur).

## 1.5.1

### Fixed

- Update config name in the default template [#1150](https://github.com/tuist/tuist/pull/1150) by [@pepibumur](https://github.com/pepibumur)
- Fix example framework template not being generated [#1149](https://github.com/tuist/tuist/pull/1149) by [@fortmarek](https://github.com/fortmarek)

## 1.5.0

### Added

- Scaffold init [#1129](https://github.com/tuist/tuist/pull/1129) by [@fortmarek](https://github.com/fortmarek)
- Scaffold generate [#1126](https://github.com/tuist/tuist/pull/1126) by [@fortmarek](https://github.com/fortmarek)
- Scaffold load [#1092](https://github.com/tuist/tuist/pull/1092) by [@fortmarek](https://github.com/fortmarek)
- Add Mint up [#1131](https://github.com/tuist/tuist/pull/1131) [@mollyIV](https://github.com/mollyIV).

### Fixed

- Remove redundant SDK paths from `FRAMEWORK_SEARCH_PATHS` [#1145](https://github.com/tuist/tuist/pull/1145) by [@kwridan](https://github.com/kwridan)

### Removed

- `Graphing` protocol [#1128](https://github.com/tuist/tuist/pull/1128) by [@pepibumur](https://github.com/pepibumur)

### Changed

- Optimize `TargetNode`'s set operations [#1095](https://github.com/tuist/tuist/pull/1095) by [@kwridan](https://github.com/kwridan)
- Optimize `BuildPhaseGenerator`'s method of detecting assets and localized files [#1094](https://github.com/tuist/tuist/pull/1094) by [@kwridan](https://github.com/kwridan)
- Concurrent project generation [#1096](https://github.com/tuist/tuist/pull/1096) by [@kwridan](https://github.com/kwridan)

## 1.4.0

### Fixed

- Fix `TargetAction` when `PROJECT_DIR` includes a space [#1037](https://github.com/tuist/tuist/pull/1037) by [@fortmarek](https://github.com/fortmarek)
- Fix code example compilation issues in "Project description helpers" documentation [#1081](https://github.com/tuist/tuist/pull/1081) by @chojnac

### Added

- `scaffold` command to generate user-defined templates [#1126](https://github.com/tuist/tuist/pull/1126) by [@fortmarek](https://github.com/fortmarek)
- New `ProjectDescription` models for `scaffold` command [#1082](https://github.com/tuist/tuist/pull/1082) by [@fortmarek](https://github.com/fortmarek)
- Allow specifying Project Organization name via new `organizationName` parameter to `Project` initializer or via `Config` new GenerationOption. [#1062](https://github.com/tuist/tuist/pull/1062) by @c0diq
- `tuist lint` command [#1043](https://github.com/tuist/tuist/pull/1043) by [@pepibumur](https://github.com/pepibumur).
- Add `--verbose` [#1027](https://github.com/tuist/tuist/pull/1027) by [@ollieatkinson](https://github.com/ollieatkinson).
- `TuistInsights` target [#1084](https://github.com/tuist/tuist/pull/1084) by [@pepibumur](https://github.com/pepibumur).
- Add `cloudURL` attribute to `Config` [#1085](https://github.com/tuist/tuist/pull/1085) by [@pepibumur](https://github.com/pepibumur).

### Changed

- Rename `TuistConfig.swift` to `Config.swift` [#1083](https://github.com/tuist/tuist/pull/1083) by [@pepibumur](https://github.com/pepibumur).
- Generator update - leveraging intermediate descriptors [#1007](https://github.com/tuist/tuist/pull/1007) by [@kwridan](https://github.com/kwridan)
  - Note: `TuistGenerator.Generator` is now deprecated and will be removed in a future version of Tuist.

## 1.3.0

### Added

- When using `tuist edit` it's possible to run `tuist generate` from Xcode by simply running the target [#958](https://github.com/tuist/tuist/pull/958) by [@vytis](https://github.com/vytis)
- Add FAQ section [@mollyIV](https://github.com/mollyIV).
- Add benchmarking helper tool [#957](https://github.com/tuist/tuist/pull/957) by [@kwridan](https://github.com/kwridan).
- Add metal as a valid source extension [#1023](https://github.com/tuist/tuist/pull/1023) by [@natanrolnik](https://github.com/natanrolnik)
- `XcodeBuildController` utility to `TuistAutomation` [#1019](https://github.com/tuist/tuist/pull/1019) by [@pepibumur](https://github.com/pepibumur).
- Add metal as a valid source extension [#1023](https://github.com/tuist/tuist/pull/1023) by [@natanrolnik](https://github.com/natanrolnik)

### Fixed

- Fix static products false positive lint warning by [#981](https://github.com/tuist/tuist/pull/981) [@kwridan](https://github.com/kwridan).
- TargetAction path without ./ prefix [#997](https://github.com/tuist/tuist/pull/997) by [@fortmarek](https://github.com/fortmarek)
- Preserve xcuserdata when re-generating projects [#1006](https://github.com/tuist/tuist/pull/1006) by [@kwridan](https://github.com/kwridan)
- Stable sort order for bcsymbolmap paths by @paulsamuels

### Changed

- Update XcodeProj to 7.8.0 [#](https://github.com/tuist/tuist/pull/)create?base=tuist%3Amaster&head=tuist%3Atarget-attributes by [@pepibumur](https://github.com/pepibumur).
- Path sorting speed gains [#980](https://github.com/tuist/tuist/pull/980) by [@adamkhazi](https://github.com/adamkhazi).
- Added support for HTTP_PROXY settings from shell environment. [#1015](https://github.com/tuist/tuist/pull/1015) by @aegzorz
- Added "Base" to known regions. [#1021](https://github.com/tuist/tuist/pull/1021) by @aegzorz
- Pull bundles from Google Cloud Storage [#1028](https://github.com/tuist/tuist/pull/1028) by [@pepibumur](https://github.com/pepibumur).

## 1.2.0

### Added

- Best practices page to the documentation [#843](https://github.com/tuist/tuist/pull/843) by [@pepibumur](https://github.com/pepibumur).
- Fail CI if there are broken links on the website [#917](https://github.com/tuist/tuist/pull/917) by [@pepibumur](https://github.com/pepibumur).
- Excluding multiple files from a target [#937](https://github.com/tuist/tuist/pull/937) by @paciej00
- Better SEO to the website [#945](https://github.com/tuist/tuist/pull/945) by [@pepibumur](https://github.com/pepibumur).
- Add fixture generator for stress testing Tuist [#890](https://github.com/tuist/tuist/pull/890) by [@kwridan](https://github.com/kwridan).

### Fixed

- The class name of the source files generated by the init command [#850](https://github.com/tuist/tuist/pull/850) by [@pepibumur](https://github.com/pepibumur).
- Add RemoveHeadersOnCopy attribute for build files in copy files build phases [#886](https://github.com/tuist/tuist/pull/886) by [@marciniwanicki](https://github.com/marciniwanicki)
- Ensure precompiled frameworks of target applications aren't included in UI test targets [#888](https://github.com/tuist/tuist/pull/888) by [@kwridan](https://github.com/kwridan)
- Make the scheme generation with testable targets stable [#892](https://github.com/tuist/tuist/pull/892) by [@marciniwanicki](https://github.com/marciniwanicki)
- Fix project header attributes [#895](https://github.com/tuist/tuist/pull/895) by [@kwridan](https://github.com/kwridan)
- Excluding files from target doesn't work in all cases [#913](https://github.com/tuist/tuist/pull/913) by [@vytis](https://github.com/vytis)
- Support for Core Data mapping modules [#911](https://github.com/tuist/tuist/pull/911) by @andreacipriani
- Deep nested hierarchy in the project generated by `tuist edit` [#923](https://github.com/tuist/tuist/pull/923) by [@pepibumur](https://github.com/pepibumur)

### Changed

- Turn models from `TuistCore` that are clases into structs [#870](https://github.com/tuist/tuist/pull/870) by [@pepibumur](https://github.com/pepibumur).

## 1.1.0

### Changed

- Extracted loading logic into its own framework, `TuistLoader` [#838](https://github.com/tuist/tuist/pull/838) by [@pepibumur](https://github.com/pepibumur).

### Added

- `TuistGalaxy` & `TuistAutomation` targets [#817](https://github.com/tuist/tuist/pull/817) by [@pepibumur](https://github.com/pepibumur).
- Support ignoring specific source file pattern when adding them to the target [#811](https://github.com/tuist/tuist/pull/811) by [@vytis](https://github.com/vytis).
- Made targets testable if there is a corresponding test target [#818](https://github.com/tuist/tuist/pull/818) by [@vytis](https://github.com/vytis).
- Release page to the documentation [#841](https://github.com/tuist/tuist/pull/841) by [@pepibumur](https://github.com/pepibumur).

## 1.0.1

### Fixed

- Pass through `DEVELOPER_DIR` when set by the environment when determining the path to the currently selected Xcode. @ollieatkinson

## 1.0.0

### Changed

- Run pipelines with Xcode 11.2.1 on CI @pepibumur.

### Removed

- **Breaking** Generate manifests target as part of the generated project [#724](https://github.com/tuist/tuist/pull/724) by [@pepibumur](https://github.com/pepibumur).
- The installation no longer checks if the Swift version is compatible [#727](https://github.com/tuist/tuist/pull/727) by [@pepibumur](https://github.com/pepibumur).
- Don't include the manifests in the generated workspace [#754](https://github.com/tuist/tuist/pull/754) by [@pepibumur](https://github.com/pepibumur).

### Added

- Add `ProjectDescription.Settings.defaultSettings` none case that don't override any `Project` or `Target` settings. [#698](https://github.com/tuist/tuist/pull/698) by [@rowwingman](https://github.com/rowwingman).
- `ProjectEditor` utility [#702](https://github.com/tuist/tuist/pull/702) by [@pepibumur](https://github.com/pepibumur).
- Fix warnings in the project, refactor SHA256 diegest code [#704](https://github.com/tuist/tuist/pull/704) by [@rowwingman](https://github.com/rowwingman).
- Define `ArchiveAction` on `Scheme` [#697](https://github.com/tuist/tuist/pull/697) by @grsouza.
- `tuist edit` command [#703](https://github.com/tuist/tuist/pull/703) by [@pepibumur](https://github.com/pepibumur).
- Support interpolating formatted strings in the printer [#726](https://github.com/tuist/tuist/pull/726) by [@pepibumur](https://github.com/pepibumur).
- Support for paths relative to root [#727](https://github.com/tuist/tuist/pull/727) by [@pepibumur](https://github.com/pepibumur).
- Replace `Sheme.testAction.targets` type from `String` to `TestableTarget` is a description of target that adds to the `TestAction`, you can specify execution tests parallelizable, random execution order or skip tests [#728](https://github.com/tuist/tuist/pull/728) by [@rowwingman](https://github.com/rowwingman).
- Galaxy manifest model [#729](https://github.com/tuist/tuist/pull/729) by [@pepibumur](https://github.com/pepibumur).
- Make scheme generation methods more generic [#730](https://github.com/tuist/tuist/pull/730) by [@adamkhazi](https://github.com/adamkhazi). [@kwridan](https://github.com/kwridan).
- Workspace Schemes [#752](https://github.com/tuist/tuist/pull/752) by [@adamkhazi](https://github.com/adamkhazi). [@kwridan](https://github.com/kwridan).
- `SimulatorController` with method to fetch the runtimes [#746](https://github.com/tuist/tuist/pull/746) by [@pepibumur](https://github.com/pepibumur).
- Add RxSwift as a dependency of `TuistKit` [#760](https://github.com/tuist/tuist/pull/760) by [@pepibumur](https://github.com/pepibumur).
- Add cache command [#762](https://github.com/tuist/tuist/pull/762) by [@pepibumur](https://github.com/pepibumur).
- Utility to build xcframeworks [#759](https://github.com/tuist/tuist/pull/759) by [@pepibumur](https://github.com/pepibumur).
- Add `CacheStoraging` protocol and a implementation for a local cache [#763](https://github.com/tuist/tuist/pull/763) by [@pepibumur](https://github.com/pepibumur).
- Add support for changing the cache and versions directory using environment variables [#765](https://github.com/tuist/tuist/pull/765) by [@pepibumur](https://github.com/pepibumur).
- Reactive interface to the System utility [#770](https://github.com/tuist/tuist/pull/770) by [@pepibumur](https://github.com/pepibumur)
- Workflow to make sure that documentation and website build [#783](https://github.com/tuist/tuist/pull/783) by [@pepibumur](https://github.com/pepibumur).
- Support for `xcframework` [#769](https://github.com/tuist/tuist/pull/769) by @lakpa
- Support generating info.plist for Watch Apps & Extensions [#756](https://github.com/tuist/tuist/pull/756) by [@kwridan](https://github.com/kwridan)

### Fixed

- Ensure custom search path settings are included in generated projects [#751](https://github.com/tuist/tuist/pull/751) by [@kwridan](https://github.com/kwridan)
- Remove duplicate HEADER_SEARCH_PATHS [#787](https://github.com/tuist/tuist/pull/787) by [@kwridan](https://github.com/kwridan)
- Fix unstable scheme generation [#790](https://github.com/tuist/tuist/pull/790) by [@marciniwanicki](https://github.com/marciniwanicki)
- Add defaultConfigurationName to generated projects [#793](https://github.com/tuist/tuist/pull/793) by [@kwridan](https://github.com/kwridan)
- Add knownRegions to generated projects [#792](https://github.com/tuist/tuist/pull/792) by [@kwridan](https://github.com/kwridan)

## 0.19.0

### Added

- XCTAssertThrowsSpecific convenient function to test for specific errors [#535](https://github.com/tuist/tuist/pull/535) by [@fortmarek](https://github.com/fortmarek)
- `HTTPClient` utility class to `TuistEnvKit` [#508](https://github.com/tuist/tuist/pull/508) by [@pepibumur](https://github.com/pepibumur).
- **Breaking** Allow specifying a deployment target within project manifests [#541](https://github.com/tuist/tuist/pull/541) [@mollyIV](https://github.com/mollyIV).
- Add support for sticker pack extension & app extension products [#489](https://github.com/tuist/tuist/pull/489) by @Rag0n
- Utility to locate the root directory of a project [#622](https://github.com/tuist/tuist/pull/622) by [@pepibumur](https://github.com/pepibumur).
- Adds `codeCoverageTargets` to `TestAction` to make XCode gather coverage info only for that targets [#619](https://github.com/tuist/tuist/pull/619) by @abbasmousavi
- Enable the library evololution for the ProjectDescription framework [#625](https://github.com/tuist/tuist/pull/625) by [@pepibumur](https://github.com/pepibumur).
- Add support for watchOS apps [#623](https://github.com/tuist/tuist/pull/623) by [@kwridan](https://github.com/kwridan)
- Add linting for duplicate dependencies [#629](https://github.com/tuist/tuist/pull/629) by @lakpa

### Changed

- Change dependencies in `Package.resolved` to version from branch [#631](https://github.com/tuist/tuist/pull/631) by [@fortmarek](https://github.com/fortmarek)
- Rename `TuistCore` to `TuistSupport` [#621](https://github.com/tuist/tuist/pull/621) by [@pepibumur](https://github.com/pepibumur).
- Introduce `Systems.shared`, `TuistTestCase`, and `TuistUnitTestCase` [#519](https://github.com/tuist/tuist/pull/519) by [@pepibumur](https://github.com/pepibumur).
- Change generated object version behaviour to mimic Xcode 11 by [@adamkhazi](https://github.com/adamkhazi).
- **Breaking** Refine API for Swift Packages [#578](https://github.com/tuist/tuist/pull/578) by [@ollieatkinson](https://github.com/ollieatkinson)
- Support ability to locate multiple Tuist directories [#630](https://github.com/tuist/tuist/pull/630) by [@kwridan](https://github.com/kwridan)

### Fixed

- Fix false positive cycle detection [#546](https://github.com/tuist/tuist/pull/546) by [@kwridan](https://github.com/kwridan)
- Fix test target build settings [#661](https://github.com/tuist/tuist/pull/661) by [@kwridan](https://github.com/kwridan)
- Fix hosted unit test dependencies [#664](https://github.com/tuist/tuist/pull/664)/ by [@kwridan](https://github.com/kwridan)

## 0.18.1

### Removed

- Reverting [#494](https://github.com/tuist/tuist/pull/494) using variables in `productName` doesn't evaluate in all usage points within the generated project

## 0.18.0

### Added

- New InfoPlist type, `.extendingDefault([:])` [#448](https://github.com/tuist/tuist/pull/448) by [@pepibumur](https://github.com/pepibumur)
- Forward the output of the `codesign` command to make debugging easier when the copy frameworks command fails [#492](https://github.com/tuist/tuist/pull/492) by [@pepibumur](https://github.com/pepibumur).
- Support for multi-line settings (see [how to migrate](https://github.com/tuist/tuist/pull/464#issuecomment-529673717)) [#464](https://github.com/tuist/tuist/pull/464) by [@marciniwanicki](https://github.com/marciniwanicki)
- Support for SPM [#394](https://github.com/tuist/tuist/pull/394) by [@pepibumur](https://github.com/pepibumur) & @fortmarek & @kwridan & @ollieatkinson
- Xcode 11 Support by [@ollieatkinson](https://github.com/ollieatkinson)

### Fixed

- Transitively link static dependency's dynamic dependencies correctly [#484](https://github.com/tuist/tuist/pull/484) by [@adamkhazi](https://github.com/adamkhazi).
- Prevent embedding static frameworks [#490](https://github.com/tuist/tuist/pull/490) by [@kwridan](https://github.com/kwridan)
- Output losing its format when tuist is run through `tuistenv` [#493](https://github.com/tuist/tuist/pull/493) by [@pepibumur](https://github.com/pepibumur)
- Product name linting failing when it contains variables [#494](https://github.com/tuist/tuist/pull/494) by @dcvz
- Build phases not generated in the right position [#506](https://github.com/tuist/tuist/pull/506) by [@pepibumur](https://github.com/pepibumur)
- Remove \$(SRCROOT) from being included in `Info.plist` path [#511](https://github.com/tuist/tuist/pull/511) by @dcvz
- Prevent generation of redundant file elements [#515](https://github.com/tuist/tuist/pull/515) by [@kwridan](https://github.com/kwridan)

## 0.17.0

### Added

- `tuist graph` command [#427](https://github.com/tuist/tuist/pull/427) by [@pepibumur](https://github.com/pepibumur).
- Allow customisation of `productName` in the project Manifest [#435](https://github.com/tuist/tuist/pull/435) by [@ollieatkinson](https://github.com/ollieatkinson)
- Adding support for static products depending on dynamic frameworks [#439](https://github.com/tuist/tuist/pull/439) by [@kwridan](https://github.com/kwridan)
- Support for executing Tuist by running `swift project ...` [#447](https://github.com/tuist/tuist/pull/447) by [@pepibumur](https://github.com/pepibumur).
- New manifest model, `TuistConfig`, to easily configure Tuist's functionalities [#446](https://github.com/tuist/tuist/pull/446) by [@pepibumur](https://github.com/pepibumur).
- Adding ability to re-generate individual projects [#457](https://github.com/tuist/tuist/pull/457) by [@kwridan](https://github.com/kwridan)
- Support multiple header paths [#459](https://github.com/tuist/tuist/pull/459) by [@adamkhazi](https://github.com/adamkhazi).
- Allow specifying multiple configurations within project manifests [#451](https://github.com/tuist/tuist/pull/451) by [@kwridan](https://github.com/kwridan)
- Add linting for mismatching build configurations in a workspace [#474](https://github.com/tuist/tuist/pull/474) by [@kwridan](https://github.com/kwridan)
- Support for CocoaPods dependencies [#465](https://github.com/tuist/tuist/pull/465) by [@pepibumur](https://github.com/pepibumur)
- Support custom .xcodeproj name at the model level [#462](https://github.com/tuist/tuist/pull/462) by [@adamkhazi](https://github.com/adamkhazi).
- `TuistConfig.compatibleXcodeVersions` support [#476](https://github.com/tuist/tuist/pull/476) by [@pepibumur](https://github.com/pepibumur).
- Expose the `.bundle` product type [#479](https://github.com/tuist/tuist/pull/479) by [@kwridan](https://github.com/kwridan)

### Fixed

- Ensuring transitive SDK dependencies are added correctly [#441](https://github.com/tuist/tuist/pull/441) by [@adamkhazi](https://github.com/adamkhazi).
- Ensuring the correct platform SDK dependencies path is set [#419](https://github.com/tuist/tuist/pull/419) by [@kwridan](https://github.com/kwridan)
- Update manifest target name such that its product has a valid name [#426](https://github.com/tuist/tuist/pull/426) by [@kwridan](https://github.com/kwridan)
- Do not create `Derived/InfoPlists` folder when no InfoPlist dictionary is specified [#456](https://github.com/tuist/tuist/pull/456) by [@adamkhazi](https://github.com/adamkhazi).
- Set the correct lastKnownFileType for localized files [#478](https://github.com/tuist/tuist/pull/478) by [@kwridan](https://github.com/kwridan)

### Changed

- Update XcodeProj to 7.0.0 [#421](https://github.com/tuist/tuist/pull/421) by [@pepibumur](https://github.com/pepibumur).

## 0.16.0

### Added

- `DefaultSettings.none` to disable the generation of default build settings [#395](https://github.com/tuist/tuist/pull/395) by [@pepibumur](https://github.com/pepibumur).
- Version information for tuistenv [#399](https://github.com/tuist/tuist/pull/399) by [@ollieatkinson](https://github.com/ollieatkinson)
- Add input & output paths for target action [#353](https://github.com/tuist/tuist/pull/353) by Rag0n
- Adding support for linking system libraries and frameworks [#353](https://github.com/tuist/tuist/pull/353) by @steprescott
- Support passing the `Info.plist` as a dictionary [#380](https://github.com/tuist/tuist/pull/380) by [@pepibumur](https://github.com/pepibumur).

### Fixed

- Ensuring the correct default settings provider dependency is used [#389](https://github.com/tuist/tuist/pull/389) by [@kwridan](https://github.com/kwridan)
- Fixing build settings repeated same value [#391](https://github.com/tuist/tuist/pull/391) by @platonsi
- Duplicated files in the sources build phase when different glob patterns match the same files [#388](https://github.com/tuist/tuist/pull/388) by [@pepibumur](https://github.com/pepibumur).
- Support `.d` source files [#396](https://github.com/tuist/tuist/pull/396) by [@pepibumur](https://github.com/pepibumur).
- Codesign frameworks when copying during the embed phase [#398](https://github.com/tuist/tuist/pull/398) by [@ollieatkinson](https://github.com/ollieatkinson)
- 'tuist local' failed when trying to install from source [#402](https://github.com/tuist/tuist/pull/402) by [@ollieatkinson](https://github.com/ollieatkinson)
- Omitting unzip logs during installation [#404](https://github.com/tuist/tuist/pull/404) by [@kwridan](https://github.com/kwridan)
- Fix "The file couldn’t be saved." error [#408](https://github.com/tuist/tuist/pull/408) by [@marciniwanicki](https://github.com/marciniwanicki)
- Ensure generated projects are stable [#410](https://github.com/tuist/tuist/pull/410) by [@kwridan](https://github.com/kwridan)
- Stop generating empty `PBXBuildFile` settings [#415](https://github.com/tuist/tuist/pull/415) by [@marciniwanicki](https://github.com/marciniwanicki)

## 0.15.0

### Changed

- Introduce the `InfoPlist` file [#373](https://github.com/tuist/tuist/pull/373) by [@pepibumur](https://github.com/pepibumur).
- Add `defaultSettings` option to `Settings` definition to control default settings generation [#378](https://github.com/tuist/tuist/pull/378) by [@marciniwanicki](https://github.com/marciniwanicki)

### Added

- Adding generate command timer [#335](https://github.com/tuist/tuist/pull/335) by [@kwridan](https://github.com/kwridan)
- Support Scheme manifest with pre/post action [#336](https://github.com/tuist/tuist/pull/336) [@dangthaison91](https://github.com/dangthaison91).
- Support local Scheme (not shared) flag [#341](https://github.com/tuist/tuist/pull/341) [@dangthaison91](https://github.com/dangthaison91).
- Support for compiler flags [#386](https://github.com/tuist/tuist/pull/386) by [@pepibumur](https://github.com/pepibumur).

### Fixed

- Fixing unstable diff (products and embedded frameworks) [#357](https://github.com/tuist/tuist/pull/357) by [@marciniwanicki](https://github.com/marciniwanicki)
- Set Code Sign On Copy to true for Embed Frameworks [#333](https://github.com/tuist/tuist/pull/333) [@dangthaison91](https://github.com/dangthaison91).
- Fixing files getting mistaken for folders [#338](https://github.com/tuist/tuist/pull/338) by [@kwridan](https://github.com/kwridan)
- Updating init template to avoid warnings [#339](https://github.com/tuist/tuist/pull/339) by [@kwridan](https://github.com/kwridan)
- Fixing generation failures due to asset catalog & `**/*.png` glob patterns handling [#346](https://github.com/tuist/tuist/pull/346) by [@kwridan](https://github.com/kwridan)
- Supporting bundle target dependencies that reside in different projects (in `TuistGenerator`) [#348](https://github.com/tuist/tuist/pull/348) by [@kwridan](https://github.com/kwridan)
- Fixing header paths including folders and non-header files [#356](https://github.com/tuist/tuist/pull/356) by [@kwridan](https://github.com/kwridan)
- Fix duplicate localized resource files [#363](https://github.com/tuist/tuist/pull/363) by [@kwridan](https://github.com/kwridan)
- Update static dependency lint rule [#360](https://github.com/tuist/tuist/pull/360) by [@kwridan](https://github.com/kwridan)
- Ensure resource bundles in other projects get built [#374](https://github.com/tuist/tuist/pull/374) by [@kwridan](https://github.com/kwridan)

## 0.14.0

### Changed

### Added

- Adding support for project additional files [#314](https://github.com/tuist/tuist/pull/314) by [@kwridan](https://github.com/kwridan)
- Adding support for resource folder references [#318](https://github.com/tuist/tuist/pull/318) by [@kwridan](https://github.com/kwridan)
- **Breaking** Swift 5 support [#317](https://github.com/tuist/tuist/pull/317) by [@pepibumur](https://github.com/pepibumur).

### Fixed

- Ensuring target product names are consistent with Xcode [#323](https://github.com/tuist/tuist/pull/323) by [@kwridan](https://github.com/kwridan)
- Ensuring generate works on additional disk volumes [#327](https://github.com/tuist/tuist/pull/327) by [@kwridan](https://github.com/kwridan)
- Headers build phase should be put on top of Compile build phase [#332](https://github.com/tuist/tuist/pull/332) [@dangthaison91](https://github.com/dangthaison91).

## 0.13.0

### Added

- Add Homebrew tap up [#281](https://github.com/tuist/tuist/pull/281) by [@pepibumur](https://github.com/pepibumur)
- Create a Setup.swift file when running the init command [#283](https://github.com/tuist/tuist/pull/283) by [@pepibumur](https://github.com/pepibumur)
- Update `tuistenv` when running `tuist update` [#288](https://github.com/tuist/tuist/pull/288) by [@pepibumur](https://github.com/pepibumur).
- Allow linking of static products into dynamic frameworks [#299](https://github.com/tuist/tuist/pull/299) by [@ollieatkinson](https://github.com/ollieatkinson)
- Workspace improvements [#298](https://github.com/tuist/tuist/pull/298) by [@ollieatkinson](https://github.com/ollieatkinson) & [@kwridan](https://github.com/kwridan).

### Removed

- **Breaking** Removed "-Project" shared scheme from being generated [#303](https://github.com/tuist/tuist/pull/303) by [@ollieatkinson](https://github.com/ollieatkinson)

### Fixed

- Fix duplicated embedded frameworks [#280](https://github.com/tuist/tuist/pull/280) by [@pepibumur](https://github.com/pepibumur)
- Fix manifest target linker errors [#287](https://github.com/tuist/tuist/pull/287) by [@kwridan](https://github.com/kwridan)
- Build settings not being generated properly [#282](https://github.com/tuist/tuist/pull/282) by [@pepibumur](https://github.com/pepibumur)
- Fix `instance method nearly matches optional requirements` warning in generated `AppDelegate.swift` in iOS projects [#291](https://github.com/tuist/tuist/pull/291) by @BalestraPatrick
- Fix Header & Framework search paths override project or xcconfig settings [#301](https://github.com/tuist/tuist/pull/301) by [@ollieatkinson](https://github.com/ollieatkinson)
- Unit tests bundle for an app target compile & run [#300](https://github.com/tuist/tuist/pull/300) by [@ollieatkinson](https://github.com/ollieatkinson)
- `LIBRARY_SEARCH_PATHS` and `SWIFT_INCLUDE_PATHS` are now set [#308](https://github.com/tuist/tuist/pull/308) by [@kwridan](https://github.com/kwridan)
- Fix Generation fails in the event an empty .xcworkspace directory exists [#312](https://github.com/tuist/tuist/pull/312) by [@ollieatkinson](https://github.com/ollieatkinson)

## 0.12.0

### Changed

- Rename manifest group to `Manifest` [#227](https://github.com/tuist/tuist/pull/227) by [@pepibumur](https://github.com/pepibumur).
- Rename manifest target to `Project-Manifest` [#227](https://github.com/tuist/tuist/pull/227) by [@pepibumur](https://github.com/pepibumur).
- Replace swiftlint with swiftformat [#239](https://github.com/tuist/tuist/pull/239) by [@pepibumur](https://github.com/pepibumur).
- Bump xcodeproj version to 6.6.0 [#248](https://github.com/tuist/tuist/pull/248) by [@pepibumur](https://github.com/pepibumur).
- Fix an issue with Xcode not being able to reload the projects when they are open [#247](https://github.com/tuist/tuist/pull/247)
- Support array for `sources` and `resources` paths [#201](https://github.com/tuist/tuist/pull/201) [@dangthaison91](https://github.com/dangthaison91).

### Added

- Integration tests for `generate` command [#208](https://github.com/tuist/tuist/pull/208) by [@marciniwanicki](https://github.com/marciniwanicki) & @kwridan
- Frequently asked questions to the documentation [#223](https://github.com/tuist/tuist/pull/223)/ by [@pepibumur](https://github.com/pepibumur).
- Generate a scheme with all the project targets [#226](https://github.com/tuist/tuist/pull/226) by [@pepibumur](https://github.com/pepibumur)
- Documentation for contributors [#229](https://github.com/tuist/tuist/pull/229) by [@pepibumur](https://github.com/pepibumur)
- Support for Static Frameworks [#194](https://github.com/tuist/tuist/pull/194) @ollieatkinson

### Removed

- Up attribute from the `Project` model [#228](https://github.com/tuist/tuist/pull/228) by [@pepibumur](https://github.com/pepibumur).
- Support for YAML and JSON formats as Project specifications [#230](https://github.com/tuist/tuist/pull/230) by [@ollieatkinson](https://github.com/ollieatkinson)

### Fixed

- Changed default value of SWIFT_VERSION to 4.2 @ollieatkinson
- Added fixture tests for ios app with static libraries @ollieatkinson
- Bundle id linting failing when the bundle id contains variables [#252](https://github.com/tuist/tuist/pull/252) by [@pepibumur](https://github.com/pepibumur)
- Include linked library and embed in any top level executable bundle [#259](https://github.com/tuist/tuist/pull/259) by [@ollieatkinson](https://github.com/ollieatkinson)

## 0.11.0

### Added

- **Breaking** Up can now be specified via `Setup.swift` https://github.com/tuist/tuist/issues/203 by [@marciniwanicki](https://github.com/marciniwanicki) & @kwridan
- Schemes generation [#188](https://github.com/tuist/tuist/pull/188) by [@pepibumur](https://github.com/pepibumur).
- Environment variables per target [#189](https://github.com/tuist/tuist/pull/189) by [@pepibumur](https://github.com/pepibumur).
- Danger warn that reminds contributors to update the docuementation [#214](https://github.com/tuist/tuist/pull/214) by [@pepibumur](https://github.com/pepibumur)
- Rubocop [#216](https://github.com/tuist/tuist/pull/216) by [@pepibumur](https://github.com/pepibumur).
- Fail init command if the directory is not empty [#218](https://github.com/tuist/tuist/pull/218) by [@pepibumur](https://github.com/pepibumur).
- Verify that the bundle identifier has only valid characters [#219](https://github.com/tuist/tuist/pull/219) by [@pepibumur](https://github.com/pepibumur).
- Merge documentation from the documentation repository [#222](https://github.com/tuist/tuist/pull/222) by [@pepibumur](https://github.com/pepibumur).
- Danger [#186](https://github.com/tuist/tuist/pull/186) by [@pepibumur](https://github.com/pepibumur).

### Fixed

- Swiftlint style issues [#213](https://github.com/tuist/tuist/pull/213) by [@pepibumur](https://github.com/pepibumur).
- Use environment tuist instead of the absolute path in the embed frameworks build phase [#185](https://github.com/tuist/tuist/pull/185) by [@pepibumur](https://github.com/pepibumur).

### Deprecated

- JSON and YAML manifests [#190](https://github.com/tuist/tuist/pull/190) by [@pepibumur](https://github.com/pepibumur).

## 0.10.2

### Fixed

- Processes not stopping after receiving an interruption signal [#180](https://github.com/tuist/tuist/pull/180) by [@pepibumur](https://github.com/pepibumur).

## 0.10.1

### Changed

- Replace ReactiveTask with SwiftShell [#179](https://github.com/tuist/tuist/pull/179) by [@pepibumur](https://github.com/pepibumur).

### Fixed

- Carthage up command not running when the `Cartfile.resolved` file doesn't exist [#179](https://github.com/tuist/tuist/pull/179) by [@pepibumur](https://github.com/pepibumur).

## 0.10.0

### Fixed

- Don't generate the Playgrounds group if there are no playgrounds [#177](https://github.com/tuist/tuist/pull/177) by [@pepibumur](https://github.com/pepibumur).

### Added

- Tuist up command [#158](https://github.com/tuist/tuist/pull/158) by [@pepibumur](https://github.com/pepibumur).
- Support `.cpp` and `.c` source files [#178](https://github.com/tuist/tuist/pull/178) by [@pepibumur](https://github.com/pepibumur).

## 0.9.0

### Added

- Acceptance tests [#166](https://github.com/tuist/tuist/pull/166) by [@pepibumur](https://github.com/pepibumur).

### Fixed

- Files and groups sort order [#164](https://github.com/tuist/tuist/pull/164) by [@pepibumur](https://github.com/pepibumur).

### Added

- Generate both, the `Debug` and `Release` configurations [#165](https://github.com/tuist/tuist/pull/165) by [@pepibumur](https://github.com/pepibumur).

## 0.8.0

### Added

- Swift 4.2.1 compatibility by [@pepibumur](https://github.com/pepibumur).

### Removed

- Module loader [#150](https://github.com/tuist/tuist/pull/150)/files by [@pepibumur](https://github.com/pepibumur).

### Added

- Geration of projects and workspaces in the `~/.tuist/DerivedProjects` directory [#146](https://github.com/tuist/tuist/pull/146) by pepibumur.

## 0.7.0

### Added

- Support for actions [#136](https://github.com/tuist/tuist/pull/136) by [@pepibumur](https://github.com/pepibumur).

## 0.6.0

### Added

- Check that the local Swift version is compatible with the version that will be installed [#134](https://github.com/tuist/tuist/pull/134) by [@pepibumur](https://github.com/pepibumur).

### Changed

- Bump xcodeproj to 6.0.0 [#133](https://github.com/tuist/tuist/pull/133) by [@pepibumur](https://github.com/pepibumur).

### Removed

- Remove `tuistenv` from the repository [#135](https://github.com/tuist/tuist/pull/135) by [@pepibumur](https://github.com/pepibumur).

## 0.5.0

### Added

- Support for JSON and Yaml manifests [#110](https://github.com/tuist/tuist/pull/110) by [@pepibumur](https://github.com/pepibumur).
- Generate `.gitignore` file when running init command [#118](https://github.com/tuist/tuist/pull/118) by [@pepibumur](https://github.com/pepibumur).
- Git ignore Xcode and macOS files that shouldn't be included on a git repository [#124](https://github.com/tuist/tuist/pull/124) by [@pepibumur](https://github.com/pepibumur).
- Focus command [#129](https://github.com/tuist/tuist/pull/129) by [@pepibumur](https://github.com/pepibumur).

### Fixed

- Snake-cased build settings keys [#107](https://github.com/tuist/tuist/pull/107) by [@pepibumur](https://github.com/pepibumur).

## 0.4.0

### Added

- Throw an error if a library target contains resources [#98](https://github.com/tuist/tuist/pull/98) by [@pepibumur](https://github.com/pepibumur).
- Playgrounds support [#103](https://github.com/tuist/tuist/pull/103) by [@pepibumur](https://github.com/pepibumur).
- Faster installation using bundled releases [#104](https://github.com/tuist/tuist/pull/104) by [@pepibumur](https://github.com/pepibumur).

### Changed

- Don't fail if a Carthage framework doesn't exist. Print a warning instead [#96](https://github.com/tuist/tuist/pull/96) by [@pepibumur](https://github.com/pepibumur).
- Missing file errors are printed together [#98](https://github.com/tuist/tuist/pull/98) by [@pepibumur](https://github.com/pepibumur).

## 0.3.0

### Added

- Homebrew formula https://github.com/tuist/tuist/commit/0ab1c6e109134337d4a5e074d77bd305520a935d by [@pepibumur](https://github.com/pepibumur).

## Changed

- Replaced ssh links with the https version of them [#91](https://github.com/tuist/tuist/pull/91) by [@pepibumur](https://github.com/pepibumur).

## Fixed

- `FRAMEWORK_SEARCH_PATHS` build setting not being set for precompiled frameworks dependencies [#87](https://github.com/tuist/tuist/pull/87) by [@pepibumur](https://github.com/pepibumur).

## 0.2.0

### Added

- Install command [#83](https://github.com/tuist/tuist/pull/83) by [@pepibumur](https://github.com/pepibumur).
- `--help-env` command to tuistenv by [@pepibumur](https://github.com/pepibumur).

### Fixed

- Fix missing target dependencies by [@pepibumur](https://github.com/pepibumur).

### Removed

- Internal deprecation warnings by [@pepibumur](https://github.com/pepibumur).

## 0.1.0

### Added

- Local command prints all the local versions if no argument is given [#79](https://github.com/tuist/tuist/pull/79) by [@pepibumur](https://github.com/pepibumur).
- Platform, product, path and name arguments to the init command [#64](https://github.com/tuist/tuist/pull/64) by [@pepibumur](https://github.com/pepibumur).
- Lint that `Info.plist` and `.entitlements` files are not copied into the target products [#65](https://github.com/tuist/tuist/pull/65) by [@pepibumur](https://github.com/pepibumur)
- Lint that there's only one resources build phase [#65](https://github.com/tuist/tuist/pull/65) by [@pepibumur](https://github.com/pepibumur).
- Command runner [#81](https://github.com/tuist/tuist/pull/81)/ by [@pepibumur](https://github.com/pepibumur).

### Added

- Sources, resources, headers and coreDataModels property to the `Target` model [#67](https://github.com/tuist/tuist/pull/67) by [@pepibumur](https://github.com/pepibumur).

### Changed

- `JSON` and `JSONConvertible` replaced with Swift's `Codable` conformance.

### Removed

- The scheme attribute from the `Project` model [#67](https://github.com/tuist/tuist/pull/67) by [@pepibumur](https://github.com/pepibumur).
- Build phases and build files [#67](https://github.com/tuist/tuist/pull/67) by [@pepibumur](https://github.com/pepibumur).<|MERGE_RESOLUTION|>--- conflicted
+++ resolved
@@ -4,15 +4,13 @@
 
 ## Next
 
-<<<<<<< HEAD
+### Changed
+
+- Improve error message to have more actionable information [#921](https://github.com/tuist/tuist/issues/921) by by [@mollyIV](https://github.com/mollyIV).
+
 ### Fixed
 
 - Fix calculation of Settings hash related to Cache commands [#1869](Fix calculation of Settings hash related to Cache commands) by [@natanrolnik](https://github.com/natanrolnik)
-=======
-### Changed
-
-- Improve error message to have more actionable information [#921](https://github.com/tuist/tuist/issues/921) by by [@mollyIV](https://github.com/mollyIV).
->>>>>>> 0cd8ddfd
 
 ## 1.20.0 - Heideberg
 
