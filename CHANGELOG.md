--- conflicted
+++ resolved
@@ -7,11 +7,8 @@
 ### Changed
 
 - **Breaking** Minimum supported Xcode version bumped to 12.4.
-<<<<<<< HEAD
+- Improve speed of command `tuist edit` and improved automatic detection of editable manifests [#3416](https://github.com/tuist/tuist/pull/3416) by [@adellibovi](https://github.com/adellibovi).
 - Improve speed of `tuist focus` and `tuist cache warm` with a targets list (i.e. `tuist focus frameworkX` and `tuist cache warm frameworkX`) by avoiding calculating hashes for non dependent targets [#3423](https://github.com/tuist/tuist/pull/3423) by [@adellibovi](https://github.com/adellibovi).
-=======
-- Improve speed of command `tuist edit` and improved automatic detection of editable manifests [#3416](https://github.com/tuist/tuist/pull/3416) by [@adellibovi](https://github.com/adellibovi).
->>>>>>> 55b96281
 
 ### Fixed
 - settings-to-xcconfig migration command produces correct string format. [#3260](https://github.com/tuist/tuist/3260) by [@saim80](https://github.com/saim80)
