--- conflicted
+++ resolved
@@ -4,16 +4,14 @@
 
 ## Next
 
-<<<<<<< HEAD
 ### Changed
 
 - Use cache version instead of Tuist version in target hash calculation [#3554](https://github.com/tuist/tuist/pull/3554) by [@danyf90](https://github.com/danyf90)
-=======
+
 ### Added
 
 - Perform remote cache download and upload concurrently [#3549](https://github.com/tuist/tuist/pull/3549) by [@danyf90](https://github.com/danyf90)
 - Add optional `manifest` argument to `tuist dump` command, to allow to dump other kinds of manifests [#3551](https://github.com/tuist/tuist/pull/3551) by [@danyf90](https://github.com/danyf90)
->>>>>>> 70a3acc1
 
 ### Fixed
 
