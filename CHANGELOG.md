--- conflicted
+++ resolved
@@ -6,15 +6,12 @@
 
 ### Added
 
-<<<<<<< HEAD
 - Add support for `tuist cache warm` to cache a subset of targets via `tuist cache warm FrameworkA FrameworkB` [#2393]((https://github.com/tuist/tuist/pull/2393) by [@adellibovi](https://github.com/adellibovi).
-=======
 - Add documentation on how to use & create plugins by [@luispadron](https://github.com/luispadron)
 
 ### Changed
 
 - Update post-generation interactors to use the graph traverser [#2451](https://github.com/tuist/tuist/pull/2451) by [@pepibumur](https://github.com/pepibumur).
->>>>>>> 1e9a0a5f
 
 ## 1.33.0 - Plugin
 
