--- conflicted
+++ resolved
@@ -4,13 +4,11 @@
 
 ## Next
 
-<<<<<<< HEAD
 ### Fixed
 
 - Fix `tuistenv` not running `tuist` commands [#4058](https://github.com/tuist/tuist/pull/4058) by [@luispadron](https://github.com/luispadron)
-=======
+
 ## 2.7.0 - Cancun
->>>>>>> 5c2fd561
 
 ### Changed
 
