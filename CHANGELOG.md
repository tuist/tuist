# Changelog

Please, check out guidelines: https://keepachangelog.com/en/1.0.0/

## NextMajor

<<<<<<< HEAD
- **Breaking** remove `focus` command and merge its functionality inside `generate`. [#3912](https://github.com/tuist/tuist/pull/3912) by [@danyf90](https://github.com/danyf90):
  - **Motivation:**: The command were sharing a lot of responsibilities, and having a single one provides a cleaner CLI.
  - **Migration:** Instead of using focus, just use `generate` passing the targets to it. If you want to avoid using caching, you can pass `--no-cache` to `tuist generate`.
- **Breaking** `tuist generate` automatically opens the generated project. [#3912](https://github.com/tuist/tuist/pull/3912) by [@danyf90](https://github.com/danyf90):
  - **Motivation:**: Most of the times you want to open the project after generating it.
  - **Migration:** If you need to generate the project without openeing it, just pass `--no-open` to `tuist generate`.
=======
- **Breaking** remove deprecated initializers for `FileLists`, `Headers`, and `HTTPURLResponse` [#3936](https://github.com/tuist/tuist/pull/3936) by [@danyf90](https://github.com/danyf90)
  - **Migration:** Use non deprecated initializers
- **Breaking** Tuist plugins 2.0 [#3492](https://github.com/tuist/tuist/pull/3492) by [@fortmarek](https://github.com/fortmarek)
>>>>>>> 47e0c247

## Next

### Changed

### Added

### Fixed

## 2.6.0 - Havana

### Changed

- Remove duplicate bundle identifier lint warning [#3914](https://github.com/tuist/tuist/pull/3914) by [@danyf90](https://github.com/danyf90)
- Update version requirement for `swift-argument-parser` package from `.upToNextMajor(from: "0.4.3")` to `.upToNextMajor(from: "1.0.0")` [#3949](https://github.com/tuist/tuist/pull/3949) by [@laxmorek](https://github.com/laxmorek) 

### Added

- Add logging when helpers modules are being built [#3913](https://github.com/tuist/tuist/pull/3913) by [@luispadron](https://github.com/luispadron)
- Document how to use the [Bitrise step](https://github.com/tuist/bitrise-step-tuist) [#3921](https://github.com/tuist/tuist/pull/3921) by [@pepicrft](https://github.com/pepicrft)
- Add `.exact`, `.upToNextMajor`, and `.upToNextMinor` options to CompatibleXcodeVersions [#3929](https://github.com/tuist/tuist/pull/3929) by [@ezraberch](https://github.com/ezraberch)

### Fixed

- Improve `tuist focus` execution time by avoiding redundant hashing for target dependencies [#3947](https://github.com/tuist/tuist/pull/3947) by [@adellibovi](https://github.com/adellibovi)
- Avoid building dependent test target when not needed during `tuist cache warm` [#3917](https://github.com/tuist/tuist/pull/3917) by [@danyf90](https://github.com/danyf90)
- Fix unit test failures when test host requires codesigning [#3924](https://github.com/tuist/tuist/pull/3924) by [@hisaac](https://github.com/hisaac)
- Fix circular dependency lint [#3876](https://github.com/tuist/tuist/pull/3876) by [@adellibovi](https://github.com/adellibovi)
- Fix Xcode developer SDK root path for watchOS platform [#3876](https://github.com/tuist/tuist/pull/3932) by [@orbitekk](https://github.com/orbitekk)
- Fix `tuist edit` compilation when building local helper modules that include remote plugins [#3918](https://github.com/tuist/tuist/pull/3918) by [@luispadron](https://github.com/luispadron)

## 2.5.0 - Gestalt

### Changed

- Update SwiftUI template [#3840](https://github.com/tuist/tuist/pull/3840) by [@ezraberch](https://github.com/ezraberch)
- Add `SWIFT_SUPPRESS_WARNINGS` setting to SwiftPackageManager generated project to suppress warnings from dependencies defined in Dependencies.swift [#3852](https://github.com/tuist/tuist/pull/3852) by [@wattson12](https://github.com/wattson12)

### Added

- Add support for `exclusionRule` parameter to `Headers` [#3793](https://github.com/tuist/tuist/pull/3793) by [@pavel-trafimuk](https://github.com/pavel-trafimuk)
- Add generation time for `tuist focus` command [#3872](https://github.com/tuist/tuist/pull/3872) by [@adellibovi](https://github.com/adellibovi)
### Fixed

- Fix shell completion script generated in directory containing `.tuist_version` file [#3804](https://github.com/tuist/tuist/pull/3804) by [@mikchmie](https://github.com/mikchmie)
- `tuist cache print-hashes` not working with relative paths [#3892](https://github.com/tuist/tuist/pull/3892) by [@erkekin](https://github.com/erkekin)
- Fix argument parsing errors handling in `tuistenv` [#3905](https://github.com/tuist/tuist/pull/3905) by [@pepicrft](https://github.com/pepicrft).
- Fix crash when running `tuist build` with `TUIST_CONFIG_VERBOSE=1` [#3752](https://github.com/tuist/tuist/pull/3752) by [@fortmarek](https://github.com/fortmarek)

## 2.4.0 - Lune

### Added

- Add support for `excluding` parameter to `FileList` [#3773](https://github.com/tuist/tuist/pull/3773) by [@pavel-trafimuk](https://github.com/pavel-trafimuk)
- Add ability to define `preActions` and `postActions` for `RunAction` and `ProfileAction` [#3787](https://github.com/tuist/tuist/pull/3787) by [@hisaac](https://github.com/hisaac)
- Add ability to control whether a debugger is attached to an app or test process by setting `attachDebugger` on `RunAction` or `TestAction`, respectively [#3813])https://github.com/tuist/tuist/pull/3813) by [@svenmuennich](https://github.com/svenmuennich/)
- Add support for generating the `WorkspaceSettings.xcsettings` file and explicitly disabling or enabling automatic schema generation. [#3832](https://github.com/tuist/tuist/pull/3832) by [@jakeatoms](https://github.com/jakeatoms)

### Fixed

- Fix default template to work with `tvos` platform [#3759](https://github.com/tuist/tuist/pull/3759) by [@ezraberch](https://github.com/ezraberch)
- Fix curl in the installer script so that it fails if unable to download the Tuist release assets. [#3803](https://github.com/tuist/tuist/pull/3803) by [@luispadron](https://github.com/luispadron)

## 2.3.2 - Discoteque

### Fixed

- Fixed persisting generated `Package.swift` and `Cartfile` [#3729](https://github.com/tuist/tuist/pull/3729) by [@thedavidharris](https://github.com/thedavidharris)
- Improve error message in case `ModuleMapMapper` fails to retrieve a dependency [#3733](https://github.com/tuist/tuist/pull/3733) by [@danyf90](https://github.com/danyf90)
- Fix resolution of external dependencies with products including binary targets [#3737](https://github.com/tuist/tuist/pull/3737) by [@danyf90](https://github.com/danyf90)

### Changed
- Update `swiftlint` to version `0.10.1` [#3744](https://github.com/tuist/tuist/pull/3744) by [@pepibumur](https://github.com/pepibumur)
- Update `xcprettify` to version `0.45.0` [#3744](https://github.com/tuist/tuist/pull/3744) by [@pepibumur](https://github.com/pepibumur)

### Added

- Add `uiTests` target support for `tvOS`. [#3756](https://github.com/tuist/tuist/pull/3756) by [@sujata23](https://github.com/sujata23)
- Added ability to control `parallelizable` and `randomExecutionOrdering` for autogenerated test targets [#3755](https://github.com/tuist/tuist/pull/3755) by [@wattson12](https://github.com/wattson12)

## 2.3.1 - Avantgarde

### Fixed

- Fix release process to make Tuist compatible again with Xcode 12.5 and above [#3731](https://github.com/tuist/tuist/pull/3731) by [@mikchmie](https://github.com/mikchmie)

## 2.3.0 - Bender

### Changed

- Focus on project targets when no targets are passed to `tuist focus` [#3654](https://github.com/tuist/tuist/pull/3654) by [@danyf90](https://github.com/danyf90)
- Make the `cache warm` command significantly faster by avoid recompiling already in-cache dependency targets [#3585](https://github.com/tuist/tuist/pull/3585) by [@danyf90](https://github.com/danyf90)
- Allow overriding `SWIFT_VERSION` [#3644](https://github.com/tuist/tuist/pull/3666) by [@kwridan](https://github.com/kwridan)
  - The `SWIFT_VERSION` build setting is now part of the `.essential` [`DefaultSettings`](https://docs.tuist.io/manifests/project#defaultsettings)
  - This aligns its behavior with the rest of the default settings, and allows excluding it if necessary via:
    - Specifying `DefaultSettings.none` for cases where `xcconfig` files are used to control all build settings
    - Explicitly excluding it via:
      - `DefaultSettings.recommended(excluding: ["SWIFT_VERSION])`
      - `DefaultSettings.essential(excluding: ["SWIFT_VERSION])`
  - Additionally for convenience, Tuist will not set a `SWIFT_VERSION` target level setting if a project level setting already exists for it

### Added

- Add support for base settings for SwiftPackageManager generated targets. This allows to specify custom settings configurations. [#3683](https://github.com/tuist/tuist/pull/3683) by [@danyf90](https://github.com/danyf90)
- Test targets in autogenerated scheme updated to run in parallel [#3682](https://github.com/tuist/tuist/pull/3682) by [@wattson12](https://github.com/wattson12)

### Fixed

- Fixed caching of targets with `sdk` dependencies [#3681](https://github.com/tuist/tuist/pull/3681) by [@danyf90](https://github.com/danyf90)

## 2.2.1 - Weg

### Fixed

- Fixed compiled binary for older Xcode versions [#3675](https://github.com/tuist/tuist/pull/3675) by [@luispadron](https://github.com/luispadron)

## 2.2.0 - Jinotaj

### Changed

- **Breaking** Update logic to calculate deployment target for SwiftPackageManager packages not specifying it, and remove no longer used `SwiftPackageManagerDependencies.deploymentTargets` property [#3602](https://github.com/tuist/tuist/pull/3602) by [@danyf90](https://github.com/danyf90)
- **Breaking** Update logic to calculate client ID starting from UUID instead of hostname, to avoid collisions [#3632](https://github.com/tuist/tuist/pull/3632) by [@danyf90](https://github.com/danyf90)
- **Breaking** Removed value for `ENABLE_TESTING_SEARCH_PATHS` in SPM dependencies. If a target requires a non-default value, you can set it using the `targetSettings` property in the `Dependencies.swift` file [#3632](https://github.com/tuist/tuist/pull/3653) by [@wattson12](https://github.com/wattson12)
- `Target`'s initializer now has `InfoPlist.default` set as the default value for the `infoPlist` argument [#3644](https://github.com/tuist/tuist/pull/3644) by [@hisaac](https://github.com/hisaac)

### Added

- Schemes can be hidden from the dropdown menu `Scheme(hidden: true)` [#3598](https://github.com/tuist/tuist/pull/3598) by [@pepibumur](https://github.com/pepibumur)
- Sort schemes alphabetically by default [#3598](https://github.com/tuist/tuist/pull/3598) by [@pepibumur](https://github.com/pepibumur)
- Add automation to release [#3603](https://github.com/tuist/tuist/pull/3603) by [@luispadron](https://github.com/luispadron)
- Support for `json` format in `graph` command [#3617](https://github.com/tuist/tuist/pull/3617) by [@neakor](https://github.com/neakor)
- Persist generated `Package.swift` and `Cartfile` [#3661](https://github.com/tuist/tuist/pull/3661) by [@thedavidharris](https://github.com/thedavidharris)

### Fixed

- Fix handling of `TUIST_CONFIG_COLOURED_OUTPUT` environment variable [#3631](https://github.com/tuist/tuist/pull/3631) by [@danyf90](https://github.com/danyf90)
- Fix `tuist dump config` no longer requires to be executed inside the `Tuist` folder [#3647](https://github.com/tuist/tuist/pull/3647) by [@danyf90](https://github.com/danyf90)

## 2.1.1 - Patenipat

### Fixed

- Fix SwiftPackageManager dependencies mapping when the dependency contains nested umbrella header [#3588](https://github.com/tuist/tuist/pull/3588) by [@danyf90](https://github.com/danyf90)
- Revert [Swift Package Manager default resource handling](https://github.com/tuist/tuist/pull/3594) [#3594](https://github.com/tuist/tuist/pull/3594) by [@danyf90](https://github.com/danyf90)

## 2.1.0 - Coloratura

### Changed

- Use cache version instead of Tuist version in target hash calculation [#3554](https://github.com/tuist/tuist/pull/3554) by [@danyf90](https://github.com/danyf90)
- Perform remote cache download and upload concurrently [#3549](https://github.com/tuist/tuist/pull/3549) by [@danyf90](https://github.com/danyf90)

### Added

- Add `analytics` option to `Config.Cloud` to enable sending analytics event to cloud backend [#3547](https://github.com/tuist/tuist/pull/3547) by [@danyf90](https://github.com/danyf90)
- Add optional `manifest` argument to `tuist dump` command, to allow to dump other kinds of manifests [#3551](https://github.com/tuist/tuist/pull/3551) by [@danyf90](https://github.com/danyf90)
- Add device and os options to caching profiles [#3546](https://github.com/tuist/tuist/pull/3546) by [@mollyIV](https://github.com/mollyIV)
- Add support for configuring the `LastUpgradeCheck` of the `Xcode` project [#3561](https://github.com/tuist/tuist/pull/3561) by [@mollyIV](https://github.com/mollyIV)
- Add arbitrarily high `LastUpgradeCheck` to SwiftPackageManager generated projects to disable warnings [#3569](https://github.com/tuist/tuist/pull/3569) by [@danyf90](https://github.com/danyf90)
- Add `isCI` parameter to analytics events [#3568](https://github.com/tuist/tuist/pull/3568) by [@mollyIV](https://github.com/mollyIV)
- Add Files Resource Synthesizer [#3584](https://github.com/tuist/tuist/pull/3584) by [@mollyIV](https://github.com/mollyIV)
- Add support for additional files at the target level [#3579](https://github.com/tuist/tuist/pull/3579) by [@danyf90](https://github.com/danyf90)

### Fixed

- Fix a focused project issue for which when focusing a tests target, cached resources are not linked to it. [#3571](https://github.com/tuist/tuist/pull/3571) by [@fila95](https://github.com/fila95)
- Fix target caching resources linking for extensions. They are now considered `runnable` targrts (which they are) [#3570](https://github.com/tuist/tuist/pull/3570) by [@fila95](https://github.com/fila95)
- Fix the way a target is known to be supporting resources, excluding `.commandLineTool`s. [#3572](https://github.com/tuist/tuist/pull/3572) by [@fila95](https://github.com/fila95)
- Fix Swift Package Manager default resource handling [#3295](https://github.com/tuist/tuist/pull/3295) by [@mstfy](https://github.com/mstfy)
- If present, use coloured output configuration from environment even if it's false [#3550](https://github.com/tuist/tuist/pull/3550) by [@danyf90](https://github.com/danyf90)
- Fix `tuist generate` performance regression [#3562](https://github.com/tuist/tuist/pull/3562) by [@adellibovi](https://github.com/adellibovi)
- Fix SwiftPackageManager dependencies mapping when the dependency contains nested umbrella header [#3588](https://github.com/tuist/tuist/pull/3588) by [@danyf90](https://github.com/danyf90)

### Removed

- Removed unused `Cloud.Option.insights` case [#3547](https://github.com/tuist/tuist/pull/3547) by [@danyf90](https://github.com/danyf90)

## 2.0.2 - Wald

### Fixed

- Fix caching of targets with module map [#3528](https://github.com/tuist/tuist/pull/3528) by [@danyf90](https://github.com/danyf90)
- Fix SwiftPackageManager local xcframework mapping [#3533](https://github.com/tuist/tuist/pull/3533) by [@danyf90](https://github.com/danyf90)
- Fix mapping of SwiftPackageManager dependencies using alternative default source folders [#3532](https://github.com/tuist/tuist/pull/3532) by [@danyf90](https://github.com/danyf90)

## 2.0.1 - Tarifa

### Fixed

- Fix manifest cache, enabled by default [#3530](https://github.com/tuist/tuist/pull/3530) by [@adellibovi](https://github.com/adellibovi)

## 2.0.0 - Ikigai

### Changed

- **Breaking** made constructors from scheme action models internal and exposed static methods for initializing them instead. For example, `TestAction.init(..)` becomes `TestAction.testAction(...)`. [#3400](https://github.com/tuist/tuist/pull/3400) by [@pepibumur](https://github.com/pepibumur):
  - **Motivation:**: Using static initializers gives us the flexibility to introduce improvements without breaking the API.
  - **Migration:** Update all the action initializers to use the static methods instead. The name of the static method matches the name of the class but starting with a lowercase.
- **Breaking** `tuist focus` no longer includes automatically related tests and bundle targets as sources. [#3501](https://github.com/tuist/tuist/pull/3501) by [@danyf90](https://github.com/danyf90).
  - **Motivation:** the behavior might cause to include unwanted targets in some scenario
  - **Migration:** if you need to include tests and bundle targets as sources, specify them as arguments of the `tuist focus` command

### Removed

- **Breaking** `.cocoapods` target dependency
  - **Motivation:** `.cocoapods`'s API led users to believe their integration issues were Tuist's fault. Therefore we decided to remove it and make it an explicit action developers need to run after the generation of Xcode projects through Tuist.
  - **Migration:** we recommend wrapping the the generation of projects in a script that runs `pod install` right after generating the project: `tuist generate && pod install`. Alternatively, you might consider adopting Swift Package Manager and using our built-in support for package dependencies through the `Dependencies.swift` manifes tfile.
- **Breaking** Support for deprecated `TuistConfig.swift` has been ended. Define your configuration using `Config.swift`. Check [documentation](https://docs.tuist.io/manifests/config) for details. [#3373](https://github.com/tuist/tuist/pull/3373) by [@laxmorek](https://github.com/laxmorek)
- **Breaking** Support for deprecated `Template.swift` has been ended. Define your templates using any name that describes them (`name_of_template.swift`). Check [documentation](https://docs.tuist.io/commands/scaffold) for details. [#3373](https://github.com/tuist/tuist/pull/3373) by [@laxmorek](https://github.com/laxmorek)
  - **Migration:** we recommend wrapping the generation of projects in a script that runs `pod install` right after generating the project: `tuist generate && pod install`. Alternatively, you might consider adopting Swift Package Manager and using our built-in support for package dependencies through the `Dependencies.swift` manifest file.
- **Breaking** simplified `TestAction`'s methods for creating an instance. [#3375](https://github.com/tuist/tuist/pull/3375) by [@pepibumur](https://github.com/pepibumur):
  - **Motivation:** there was some redundancy across all the methods to initialize a `TestAction`. To ease its usage, we've simplified all of them into a single method. It takes the test plans as an array of `Path`s and the configuration as an instance of `PresetBuildConfiguration`. We've also made the `init` constructor internal to have the flexibility to change the signature without introducing breaking changes.
  - **Migration:** In those places where you are initializing a `TestAction`, update the code to use either the `.testActions` or the `.targets` methods.
- **Breaking** removed the `tuist doc` command. [#3401](https://github.com/tuist/tuist/pull/3401) by [@pepibumur](https://github.com/pepibumur)
  - **Motivation:** the command was barely used so we are removing it to reduce the maintenance burden and reduce the binary size.
  - **Migration:** you can use Tuist tasks or [Fastlane](https://github.com/fastlane/fastlane) to run [swift-doc](https://github.com/SwiftDocOrg/swift-doc) and generate documentation from your generated projects.
- **Breaking** removed `PresetBuildConfiguration` in favour of `ConfigurationName`. [#3400](https://github.com/tuist/tuist/pull/3400) by [@pepibumur](https://github.com/pepibumur):
  - **Motivation:** Making the configuration a type gives the developers the flexibility to provide their list of configurations through extensions. For example, `ConfigurationName.beta`.
  - **Migration:** Scheme actions are now initialized passing a `configuration` argument of type `ConfigurationName`. Note that it conforms `ExpressibleByStringLiteral` so you can initialize it with a string literal.
- **Breaking** removed the `tuist up` command in favour of a sidecar CLI tool, [`tuist-up`](https://github.com/tuist/tuist-up) that can be installed independently.
  - **Motivation:** provisioning environments for working with Xcode projects was outside of the scope of the project. Moreover, it added up to our triaging and maintenace work because errors that bubbled up from underlying commands made people think that they were Tuist bugs.
  - **Migration:** as suggested [here](https://github.com/tuist/tuist-up), turn your `Setup.swift` into a `up.toml` and use `tuist-up` instead.
- **Breaking** Scheme `TestAction` options have been consolidated together under a new type `TestActionOptions`.
  - **Motivation:** This makes the API consistent with some of the other Scheme actions as well as how it appears in the Scheme editor.
  - **Migration:** Use `TestAction.targets(options: .options(language:region:codeCoverage:codeCoverageTargets))`
    - `TestAction.language` > `TestActionOptions.language`
    - `TestAction.region` > `TestActionOptions.region`
    - `TestAction.codeCoverage` > `TestActionOptions.codeCoverage`
    - `TestAction.codeCoverageTargets` > `TestActionOptions.codeCoverageTargets`
- **Breaking** removed deprecated `TUIST_*` configuration variables. [#3493](https://github.com/tuist/tuist/pull/3493) by [@danyf90](https://github.com/danyf90).
  - **Motivation:**: They have been replaced by the corresponding `TUIST_CONFIG_*` variables instead.
  - **Migration:** Use the corresponding `TUIST_CONFIG_*` variables instead.

- **Breaking** `Settings` is now publicly initialized via a new static method `.settings()`.
  - **Motivation:** Using static initializers gives us the flexibility to introduce improvements without breaking the API.
  - **Migration:** Replace `settings: Settings(base: ["setting": "value"])` with `settings: .settings(base: ["setting": "value"])`

- **Breaking** `CustomConfiguration` has been merged with `Configuration`.
  - **Motivation:** Simplify the API and reduce confusion between `Configuration` and `CustomConfiguration`.
  - **Migration:** Replace `let configurations: [CustomConfiguration] = [ ... ]` with `let configurations: [Configuration] = [ ... ]`.

- **Breaking** Specifying custom build settings files for default configurations via `Settings(base:debug:release:)` has changed.
  - **Motivation:** To support the `CustomConfiguration` API simplification.
  - **Migration:**
    Replace

    ```swift
    let settings = Settings(
        debug: Configuration(settings: ["setting": "debug"]),
        release: Configuration(settings: ["setting": "release"])
    )
    ```

    with:

    ```swift
    let settings: Settings = .settings(
        debug: ["setting": "debug"],
        release: ["setting": "release"]
    )
    ```

- **Breaking** Specifying xcconfig files for default configurations via `Settings(base:debug:release:)` has changed.
  - **Motivation:** To support the `CustomConfiguration` API simplification.
  - **Migration:**
    Replace

    ```swift
    let settings = Settings(
        debug: Configuration(xcconfig: "configs/debug.xcconfig"),
        release: Configuration(xcconfig: "configs/release.xcconfig")
    )
    ```

    with:

    ```swift
    let settings: Settings = .settings(
        configurations: [
          .debug(name: .debug, xcconfig: "configs/debug.xcconfig"),
          .release(name: .release, xcconfig: "configs/release.xcconfig"),
        ]
    )
    ```
- **Breaking** Rename target `actions` to `scripts` to align with Xcode's terminology [#3374](https://github.com/tuist/tuist/pull/3374) by [@pepibumur](https://github.com/pepibumur)
  - **Motivation** To align with Xcode's terminology used for the build phase counterpart, `scripts`.
  - **Migration**
    Replace

    ```swift
    let target = Target(actions: [.post(tool: "/bin/echo", arguments: ["rocks"], name: "tuist")])
    ```

    with

    ```swift
    let target = Target(scripts: [.post(tool: "/bin/echo", arguments: ["rocks"], name: "tuist")])
    ```

## 1.52.0 - Pelae

### Changed

- Update SwiftGen to support generating custom SF Symbols (a.k.a. `symbolset`). [#3521](https://github.com/tuist/tuist/pull/3521) by [@hisaac](https://github.com/hisaac)
- Improve performance of `tuist dependencies fetch` for SwiftPackageManager by loading Package.swift information in parallel. [#3529](https://github.com/tuist/tuist/pull/3529) by [@danyf90](https://github.com/danyf90)

### Added

- Add `CodeCoverageMode` to `Config` so targets for code coverage data gathering can be specified in autogenerated project scheme [#3267](https://github.com/tuist/tuist/pull/3267) by [@olejnjak](https://github.com/olejnjak)

## 1.51.1

### Added

- Add `name` parameter to remote cache API calls. [#3516](https://github.com/tuist/tuist/pull/3516) by [@danyf90](https://github.com/danyf90)

### Fixed

- Installation failing when intermediate files are present in `/tmp/` [#3502](https://github.com/tuist/tuist/pull/3502) by [@pepibumur](https://github.com/pepibumur)
- Fix SwiftPackageManager dependencies mapping on Xcode 13 [#3499](https://github.com/tuist/tuist/pull/3499) by [@danyf90](https://github.com/danyf90)
- Make cache hashes of SwiftPackageManager dependencies with modulemap independent from the absolute path of the project [#3505](https://github.com/tuist/tuist/pull/3505) by [@danyf90](https://github.com/danyf90).
- Fix SwiftPackageManager dependencies mapping on Xcode 13 [#3507](https://github.com/tuist/tuist/pull/3507) by [@danyf90](https://github.com/danyf90)
- Fix compilation on Xcode 13 by updating Xcodeproj [#3499](https://github.com/tuist/tuist/pull/3499) by [@danyf90](https://github.com/danyf90)
- Make `cache warm` fail if remote cache existence check throws [#3508](https://github.com/tuist/tuist/pull/3508) by [@danyf90](https://github.com/danyf90)

### Changed

- **Breaking** Minimum supported Xcode version for contributors bumped to 12.4. [#3499](https://github.com/tuist/tuist/pull/3499) by [@danyf90](https://github.com/danyf90)

## 1.51.0 - Switch

### Changed

- Improve performance of `tuist cache` avoiding to hit remote cache if not needed. [#3461](https://github.com/tuist/tuist/pull/3461) by [@danyf90](https://github.com/danyf90)
- Improve performance of `tuist cache warm` and `tusit focus` avoiding to compute hashes of targets not going to be cached. [#3464](https://github.com/tuist/tuist/pull/3464) by [@danyf90](https://github.com/danyf90)
- Improve performance of `tuist cache warm` when using remote cache by parallelizing the target cache checks [#3462](https://github.com/tuist/tuist/pull/3462) by [@bolismauro](https://github.com/bolismauro)
- Improve output of `tuist cache warm` command. [#3460](https://github.com/tuist/tuist/pull/3460) by [@danyf90](https://github.com/danyf90)
- Rename internal configuration environment variables to start with `TUIST_CONFIG_` instead of `TUIST_` and ignore them when calculating manifests hashes. The old ones are still read if first ones are not found, but they will be removed in 2.0 [#3479](https://github.com/tuist/tuist/3479) by [@danyf90](https://github.com/danyf90)

### Added

- Add support for `SourceFilesList.codeGen` property. [#3448](https://github.com/tuist/tuist/pull/3448) by [@pavm035](https://github.com/pavm035)
- Add more helpful output when `./fourier swift format` command fails. [#3451](https://github.com/tuist/tuist/pull/3451) by [@hisaac](https://github.com/hisaac)

### Fixed

- Add support for SPM dependencies with `.` and `-` in the target name. [#3449](https://github.com/tuist/tuist/3449) by [@moritzsternemann](https://github.com/moritzsternemann)
- Add swift version to the target hash computation. [#3455](https://github.com/tuist/tuist/3455) by [@danyf90](https://github.com/danyf90)
- Add tuist version to the target hash computation. [#3455](https://github.com/tuist/tuist/3455) by [@danyf90](https://github.com/danyf90)
- Fix unauthenticated cache exists responses interpreted as existing build artifact. [#3480](https://github.com/tuist/tuist/3480) by [@danyf90](https://github.com/danyf90)
- Fix `.tuistignore` not matching relative paths correctly [#3456](https://github.com/tuist/tuist/pull/3456) by [@danyf90](https://github.com/danyf90)

## 1.50.0 - Nature

### Changed

- **Breaking** Minimum supported Xcode version for contributors bumped to 12.4.
- Improve speed of `tuist edit` and improved automatic detection of editable manifests [#3416](https://github.com/tuist/tuist/pull/3416) by [@adellibovi](https://github.com/adellibovi).
- Improve speed of `tuist dependencies fetch` and `tuist dependencies update` by performing the dependencies resolution directly in the `Tuist/Dependencies` folder [#3417](https://github.com/tuist/tuist/pull/3417) by [@danyf90](https://github.com/danyf90).
- Improve speed of `tuist focus` and `tuist cache warm` with a targets list (i.e. `tuist focus frameworkX` and `tuist cache warm frameworkX`) by avoiding calculating hashes for non dependent targets [#3423](https://github.com/tuist/tuist/pull/3423) by [@adellibovi](https://github.com/adellibovi).
- Improve speed of `tuist generate` by updating Xcodeproj [#3444](https://github.com/tuist/tuist/pull/3444) by [@adellibovi](https://github.com/adellibovi).

### Fixed

- settings-to-xcconfig migration command produces correct string format. [#3260](https://github.com/tuist/tuist/3260) by [@saim80](https://github.com/saim80)
- Fix caching of manifests that use plugins [#3370](https://github.com/tuist/tuist/pull/3370) by [@luispadron](https://github.com/luispadron)

### Added

- Allow to pass Cloud authentication token via TUIST_CLOUD_TOKEN even when not CI [#3380](https://github.com/tuist/tuist/pull/3380) by [@danyf90](https://github.com/danyf90)
- Support for cache categories argument in `tuist clean` command [#3407](https://github.com/tuist/tuist/pull/3407) by [@danyf90](https://github.com/danyf90)
- Add `tuist dependencies clean` command [#3417](https://github.com/tuist/tuist/pull/3417) by [@danyf90](https://github.com/danyf90).
- Support for floating number (`real`) value for `InfoPlist` [#3377](https://github.com/tuist/tuist/pull/3377) by [@MarvinNazari](https://github.com/MarvinNazari)
- Support for `shellPath` parameter in `TargetAction` and `TargetScript` to enable `/bin/zsh` as shell. [#3384](https://github.com/tuist/tuist/pull/3384) by [@DarkoDamjanovic](https://github.com/DarkoDamjanovic)

## 1.49.2

### Fixed

- `tuistenv` failing to fetch the latest version from `CHANGELOG.md`

## 1.49.1

### Fixed

- `tuistenv` failing to fetch the latest version from `CHANGELOG.md`

## 1.49.0

### Added

- Add default `Release` caching profile [#3304](https://github.com/tuist/tuist/pull/3304) by [@danyf90](https://github.com/danyf90)
- Add `--dependencies-only` parameter to `tuist cache warm` command [#3334](https://github.com/tuist/tuist/pull/3334) by [@danyf90](https://github.com/danyf90)
- Add support for `excluding` parameter to `ResourceFileElement` [#3363](https://github.com/tuist/tuist/pull/3363) by [@danyf90](https://github.com/danyf90)

### Fixed

- Fix Dependency.swift binary path's with `path` instead of `url`. [#3269](https://github.com/tuist/tuist/pull/3269) by [@apps4everyone](https://github.com/apps4everyone)
- Fix mapping of SPM linker flags [#3276](https://github.com/tuist/tuist/pull/3276) by [@danyf90](https://github.com/danyf90)
- Fix adding `Carthage` dependencies to `Target` using `TargetDepedency.external` [#3300](https://github.com/tuist/tuist/pull/3300) by [@laxmorek](https://github.com/laxmorek)
- Fix for missing transitive precompiled static frameworks [#3296](https://github.com/tuist/tuist/pull/3296) by [@kwridan](https://github.com/kwridan)
- Fix unstable graph dependency reference sort [#3318](https://github.com/tuist/tuist/pull/3318) by [@kwridan](https://github.com/kwridan)
- Fix source glob not following directory symlinks [#3312](https://github.com/tuist/tuist/pull/3312)  by [@LorDisturbia](https://github.com/LorDisturbia).
- Fix for `./fourier bundle` command when `xcodeproj` or `xcworkspace` files are present [#3331](https://github.com/tuist/tuist/pull/3331) by [@danyf90](https://github.com/danyf90)
- Fix for filtering logic for caching dependencies to include dependencies of filtered non-cacheable targets [#3333](https://github.com/tuist/tuist/pull/3333) by [@adellibovi](https://github.com/adellibovi)
- Fix for importing Swift Package Manager binary targets from Dependency.swift [#3352](https://github.com/tuist/tuist/pull/3352) by [@danyf90](https://github.com/danyf90)
- Fix for the `tuist edit` command when the `Tuist/Dependencies` directory contains "manifest-like" files (`Project.swift` or `Plugin.swift`). [#3359](https://github.com/tuist/tuist/pull/3359) by [@laxmorek](https://github.com/laxmorek)

### Changed

- Get the latest available version from GitHub releases instead of the Google Cloud Storage bucket [#3335](https://github.com/tuist/tuist/pull/3335) by [@pepibumur](https://github.com/pepibumur).
- The `install` script has been updated to pull the `tuistenv` binary from the latest GitHub release's assets [#3336](https://github.com/tuist/tuist/pull/3336) by [@pepibumur](https://github.com/pepibumur).
- Remove unneeded `BUILD_LIBRARY_FOR_DISTRIBUTION` setting when building `xcframework` for cache [#3344](https://github.com/tuist/tuist/pull/3344) by [@danyf90](https://github.com/danyf90).

## 1.48.1

### Changed

- The installation of Tuist versions pulls the binaries from the GitHub releases [#3255](https://github.com/tuist/tuist/pull/3255) by [@pepibumur](https://github.com/pepibumur).

### Fixed

- Fixed text settings docs [#3288](https://github.com/tuist/tuist/pull/3288) by [@DimaMishchenko](https://github.com/DimaMishchenko)
- Fix .xcFramework breaking change [#3289](https://github.com/tuist/tuist/pull/3289) by [@kwridan](https://github.com/kwridan)

## 1.48.0 - Packer

### Added

- Support for `Swift Package Manager` in `Dependencies.swift` [#3072](https://github.com/tuist/tuist/pull/3072) by [@danyf90](https://github.com/danyf90)
- Add `cc` as a valid source extension [#3273](https://github.com/tuist/tuist/pull/3273) by [@danyf90](https://github.com/danyf90)
- Add support for localized intent definition files using `.strings`. [#3236](https://github.com/tuist/tuist/pull/3236) by [@dbarden](https://github.com/dbarden)
- Add `TextSettings` configuration into `Project` [#3253](https://github.com/tuist/tuist/pull/3253) by [@DimaMishchenko](https://github.com/DimaMishchenko)
- Add `language` option for `RunAction`, add `SchemeLanguage` [#3231](https://github.com/tuist/tuist/pull/3231) by [@zzzkk](https://github.com/zzzkk)
- Include instructions to create an GitHub issue for unhandled errors [#3278](https://github.com/tuist/tuist/pull/3278) by [@pepibumur](https://github.com/pepibumur).

### Fixed

- Build file of dependencies having the wrong platform filter in iOS targets with Catalyst enabled [#3152](https://github.com/tuist/tuist/pull/3152) by [@pepibumur](https://github.com/pepibumur) and [@sampettersson](https://github.com/sampettersson).


## 1.47.0 - Mirror

### Added

- Caching for static frameworks with resources [#3090](https://github.com/tuist/tuist/pull/3090) by [@mstfy](https://github.com/mstfy)
- Meta tuist support [#3103](https://github.com/tuist/tuist/pull/3103) by [@fortmarek](https://github.com/fortmarek)
- Add `--result-bundle-path` parameter to test command [#3177](https://github.com/tuist/tuist/pull/3177) by [@olejnjak](https://github.com/olejnjak)
- The `tuist dependencies` command prints dependency managers' output to console. [#3185](https://github.com/tuist/tuist/pull/3185) by [@laxmorek](https://github.com/laxmorek)
- CI check to ensure lockfiles are consistent [#3208](https://github.com/tuist/tuist/pull/3208) by by [@pepibumur](https://github.com/pepibumur).

### Removed

- **Breaking** Remove `tuist create-issue` command [#3194](https://github.com/tuist/tuist/pull/3194) by [@pepibumur](https://github.com/pepibumur).
- **Breaking** Remove `tuist secret` command [#3194](https://github.com/tuist/tuist/pull/3194) by [@pepibumur](https://github.com/pepibumur).

### Changed

- Remove the `sudo` requirement for the install and uninstall scripts. [#3056](https://github.com/tuist/tuist/pull/3056) by [@luispadron](https://github.com/luispadron).

### Fixed

- Editing projects in development [#3199](https://github.com/tuist/tuist/pull/3199) by [@pepibumur](https://github.com/pepibumur).

## 1.46.1

### Fixed

- Fix failed `tuist dependencies fetch/update` command when `Carthage` dependency is imported as binary [#3164](https://github.com/tuist/tuist/pull/3164) by [@havebenfitz](https://github.com/havebeenfitz)

## 1.46.0 - Emeuno

### Added

- Native support for ARM architecture [#3010](https://github.com/tuist/tuist/pull/3010) by [@fortmarek](https://github.com/fortmarek) & [@pepibumur](https://github.com/pepibumur).
- Utility for obtaining the system's Git credentials for authenticating with [#3110](https://github.com/tuist/tuist/pull/3110) by [@pepibumur](https://github.com/pepibumur).
- `GitHubClient` to interact with GitHub's API [#3144](https://github.com/tuist/tuist/pull/3144) by [@pepibumur](https://github.com/pepibumur).

### Changed

- **Breaking** Minimum supported Xcode version bumped to 12.2.

## 1.45.1

### Fixed

- Throw error when target given in `tuist focus` is not found. [#3104](https://github.com/tuist/tuist/pull/3104) by [@fortmarek](https://github.com/fortmarek)
- Fixed an issue that the `tuist dependencies` command may fails for some `Carthage` dependencies. [#3108](https://github.com/tuist/tuist/pull/3108) by [@laxmorek](https://github.com/laxmorek)

## 1.45.0 - Jungle

### Added

- Add `tvTopShelfExtension` and `tvIntentsExtension` target product. [#2793](https://github.com/tuist/tuist/pull/2793) by [@rmnblm](https://github.com/rmnblm)
- The `tuist dependencies` command generates a `graph.json` file for the `Carthage` dependencies. [#3043](https://github.com/tuist/tuist/pull/3043) by [@laxmorek](https://github.com/laxmorek)
- Add --skip-ui-tests parameter to tuist test command [#2832](https://github.com/tuist/tuist/pull/2832) by [@mollyIV](https://github.com/mollyIV).
- Add `disableBundleAccessors` generation option which disables generating Bundle extensions [#3088](https://github.com/tuist/tuist/pull/3088) by [@wojciech-kulik](https://github.com/wojciech-kulik).
- Support XCFrameworks with missing architectures [#3095](https://github.com/tuist/tuist/pull/3095) by [@iainsmith](https://github.com/iainsmith).

### Changed

- Improved cold start time of `tuist generate` when having multiple projects [#3092](https://github.com/tuist/tuist/pull/3092) by [@adellibovi](https://github.com/adellibovi)
- Renamed `ValueGraph` to `Graph` [#3083](https://github.com/tuist/tuist/pull/3083) by [@fortmarek](https://github.com/fortmarek)
- Fixed a typo on the `tuist generate` command documentation for argument --skip-test-targets. [#3069](https://github.com/tuist/tuist/pull/3069) by [@mrcloud](https://github.com/mrcloud)
- **breaking** The `tuist dependencies` command requires the `Carthage` version to be at least `0.37.0`. [#3043](https://github.com/tuist/tuist/pull/3043) by [@laxmorek](https://github.com/laxmorek)

### Removed

- **breaking** Remove the `CarthageDependencies.Options` from the `Dependencies.swift` manifest model. [#3043](https://github.com/tuist/tuist/pull/3043) by [@laxmorek](https://github.com/laxmorek)

### Fixed

- `--only-current-directory` flag for `tuist edit` [#3097](https://github.com/tuist/tuist/pull/3097) by [@fortmarek](https://github.com/fortmarek)
- Fixed `tuist bundle` when path has spaces [#3084](https://github.com/tuist/tuist/pull/3084) by [@fortmarek](https://github.com/fortmarek)
- Fix manifest loading when using Swift 5.5 [#3062](https://github.com/tuist/tuist/pull/3062) by [@kwridan](https://github.com/kwridan)
- Fix generation of project groups and build phases for localized Interface Builder files (`.xib` and `.storyboard`) [#3075](https://github.com/tuist/tuist/pull/3075) by [@svenmuennich](https://github.com/svenmuennich/)
- Omit `runPostActionsOnFailure` scheme attribute when not enabled [#3087](https://github.com/tuist/tuist/pull/3087) by [@kwridan](https://github.com/kwridan)

## 1.44.0 - DubDub

### Added

- Add possibility to share tasks via a plugin [#3013](https://github.com/tuist/tuist/pull/3013) by [@fortmarek](https://github.com/fortmarek)
- Add option to `Scaffolding` for copy folder with option `.directory(path: "destinationContainerFolder", sourcePath: "sourceFolder")`. [#2985](https://github.com/tuist/tuist/pull/2985) by [@santi-d](https://github.com/santi-d)
- Add possibility to specify version of Swift in the `Config.swift` manifest file. [#2998](https://github.com/tuist/tuist/pull/2998) by [@laxmorek](https://github.com/laxmorek)
- Add `tuist run` command which allows running schemes of a project. [#2917](https://github.com/tuist/tuist/pull/2917) by [@luispadron](https://github.com/luispadron)

### Changed

- Sort build and testable targets in autogenerated scheme for workspace. [#3019](https://github.com/tuist/tuist/pull/3019) by [@adellibovi](https://github.com/adellibovi)
- Change product name lint severity to warning. [#3018](https://github.com/tuist/tuist/pull/3018) by [@adellibovi](https://github.com/adellibovi)

## 1.43.0 - Peroxide

### Added

- Add Tasks [#2816](https://github.com/tuist/tuist/pull/2816) by [@fortmarek](https://github.com/fortmarek)

### Changed

- Emit warning instead of error when provisioning profiles is expired. [#2919](https://github.com/tuist/tuist/pull/2919) by [@iteracticman](https://github.com/iteracticman)
- Updated the required Ruby version to 3.0.1 [#2961](https://github.com/tuist/tuist/pull/2961) by [@pepibumur](https://github.com/pepibumur)

### Fixed

- `.strings` Localization file synthesizers are now consistent and reproducible across multiple generations using the `developmentRegion` to choose the source one or defaulting to `en`. [#2887](https://github.com/tuist/tuist/pull/2887) by [@fila95](https://github.com/fila95)
- Fix `tuist scaffold list` not listing plugin templates. [#2958](https://github.com/tuist/tuist/pull/2958) by [@danyf90](https://github.com/danyf90).

## 1.42.0 - Builders

### Added

- Add support for `testPlan` initialization with an array of `Path`. [#2837](https://github.com/tuist/tuist/pull/2837) by [@cipolleschi](https://github.com/cipolleschi)
- Add `tuist dependencies update` command. [#2819](https://github.com/tuist/tuist/pull/2819) by [@laxmorek](https://github.com/laxmorek)
- Add `--build-output-path` option to `tuist build` [#2835](https://github.com/tuist/tuist/pull/2835) by [@Luis Padron](https://github.com/luispadron).

### Changed

- **Breaking** For some data types (plist, json, yaml and core data) resource synthesizers now group them and let `SwiftGen` output a single fine instead of one for each resource. [#2887](https://github.com/tuist/tuist/pull/2887) by [@fila95](https://github.com/fila95)
- Warnings for targets with no source files are now suppressed if the target does contain a dependency or action. [#2838](https://github.com/tuist/tuist/pull/2838) by [@jsorge](https://github.com/jsorge)

### Fixed

- `.strings` Localization file synthesizers are now consistent and reproducible across multiple generations using the `developmentRegion` to choose the source one or defaulting to `en`. [#2887](https://github.com/tuist/tuist/pull/2887) by [@fila95](https://github.com/fila95)
- Fix `tuist focus` not excluding targets from `codeCoverageTargets` of custom schemes by [@Luis Padron](https://github.com/luispadron).
- Fix rubocop warnings [#2898](https://github.com/tuist/tuist/pull/2898) by [@fortmarek](https://github.com/fortmarek)
- Add newline to end of generated resource accessor files. [#2895](https://github.com/tuist/tuist/pull/2895) by [@Jake Prickett](https://github.com/Jake-Prickett)

## 1.41.0

### Added

- Add support for `runPostActionsOnFailure` for post build actions. [#2752](https://github.com/tuist/tuist/pull/2752) by [@FranzBusch](https://github.com/FranzBusch)
- Make `ValueGraph` serializable. [#2811](https://github.com/tuist/tuist/pull/2811) by [@laxmorek](https://github.com/laxmorek)
- Add support for configuration of cache directory [#2566](https://github.com/tuist/tuist/pull/2566) by [@adellibovi](https://github.com/adellibovi).
- Add support for `runForInstallBuildsOnly` for build actions by [@StefanFessler](https://github.com/apps4everyone)

### Changed

- Improve performance of `tuist generate` by optimizing up md5 hash generation. [#2815](https://github.com/tuist/tuist/pull/2815) by [@adellibovi](https://github.com/adellibovi)
- Speed up frameworks metadata reading using Mach-o parsing instead of `file`, `lipo` and `dwarfdump` external processes. [#2814](https://github.com/tuist/tuist/pull/2814) by [@adellibovi](https://github.com/adellibovi)

### Fixed

- `tuist generate` your projects without having to re-open them! 🧑‍💻 [#2828] by [@ferologics](https://github.com/ferologics)
- Fix a bug for which when generating a `Resources` target from a `staticLibrary` or `staticFramework`, the parent's deployment target isn't passed to the new target. [#2830](https://github.com/tuist/tuist/pull/2830) by [@fila95](https://github.com/fila95)
- Fix `.messagesExtension` default settings to include the appropriate `LD_RUNPATH_SEARCH_PATHS` [#2824](https://github.com/tuist/tuist/pull/2824) by [@kwridan](https://github.com/kwridan)
- Fix the link to documented guidelines in pull request template [#2833](https://github.com/tuist/tuist/pull/2833) by [@mollyIV](https://github.com/mollyIV).

## 1.40.0

### Added

- Add resource synthesizers [#2746](https://github.com/tuist/tuist/pull/2746) by [@fortmarek](https://github.com/fortmarek)
- **WIP** Support for `SwiftPackageManager` dependencies in `Dependencies.swift` [#2394](https://github.com/tuist/tuist/pull/2394) by [@laxmorek](https://github.com/laxmorek).

### Changed

- Add missing disabling of swiftformat and swift-format [#2795](https://github.com/tuist/tuist/pull/2795) by [@fortmarek](https://github.com/fortmarek)
- Add support for globbing in build phase input file and file lists as well as output and output file lists. [#2686](https://github.com/tuist/tuist/pull/2686) by [@FranzBusch](https://github.com/FranzBusch)
- **breaking** Redesign `ProjectDescription.Dependencies` manifest model. [#2394](https://github.com/tuist/tuist/pull/2394) by [@laxmorek](https://github.com/laxmorek).

### Fixed

- Fixed missing `.resolveDependenciesWithSystemScm` config option in the `PackageDescription` portion of tuist [#2769](https://github.com/tuist/tuist/pull/2769) by [@freak4pc](https://github.com/freak4pc)
- Fixed running `tuist dump` for projects with plugins [#2700](https://github.com/tuist/tuist/pull/2700) by [@danyf90](https://github.com/danyf90)
- Fixed issue where associating potential test targets in a target's auto-generated scheme became more restrictive that previous versions. [#2797](https://github.com/tuist/tuist/pull/2797) by [@jakeatoms](https://github.com/jakeatoms)

## 1.39.1

### Fixed

- Fixed vendor updates not restoring original file permissions [#2743](https://github.com/tuist/tuist/pull/2688) by [@davebcn87](https://github.com/davebcn87)

## 1.39.0 - Innovators

### Added

- Add support for disabling Swift Package locking to speed up project generation when using Swift Package Manager [#2693](https://github.com/tuist/tuist/pull/2693) by [@jsorge](https://github.com/jsorge).
- Added `.precondition` Up to Setup. [#2688](https://github.com/tuist/tuist/pull/2688) by [@kalkwarf](https://github.com/kalkwarf)
- Add support for templates in plugins [#2687](https://github.com/tuist/tuist/pull/2687) by [@luispadron](https://github.com/luispadron)

### Changed

- Add SRCROOT for Info.plist only when necessary [#2706](https://github.com/tuist/tuist/pull/2706) by [@fortmarek](https://github.com/fortmarek)
- Support expand variables configuration in test scheme Environment Variables [#2697](https://github.com/tuist/tuist/pull/2694) by [@davebcn87](https://github.com/davebcn87)
- Support unversioned core data models [#2694](https://github.com/tuist/tuist/pull/2694) by [@freak4pc](https://github.com/freak4pc)
- Remove reference type Graph [#2689](https://github.com/tuist/tuist/pull/2689) by [@fortmarek](https://github.com/fortmarek)
- Migrate mappers to ValueGraph [#2683](https://github.com/tuist/tuist/pull/2683) by [@fortmarek](https://github.com/fortmarek)
- Migrate CacheMapper and CacheGraphMutator to ValueGraph [#2681](https://github.com/tuist/tuist/pull/2681) by [@fortmarek](https://github.com/fortmarek)
- Migrate TestsCacheGraphMapper to ValueGraph [#2674](https://github.com/tuist/tuist/pull/2674) by [@fortmarek](https://github.com/fortmarek)
- Updated swiftlint to 0.43.1 [#2679](https://github.com/tuist/tuist/pull/2679) by [@pepibumur](https://github.com/pepibumur)
- Updated xcbeautify to 0.9.1 [#2679](https://github.com/tuist/tuist/pull/2679) by [@pepibumur](https://github.com/pepibumur)
- Updated swiftlog to 1.4.2 [#2679](https://github.com/tuist/tuist/pull/2679) by [@pepibumur](https://github.com/pepibumur)
- Updated CryptoSwift to 1.3.8 [#2679](https://github.com/tuist/tuist/pull/2679) by [@pepibumur](https://github.com/pepibumur)
- Updated KeychainAccess to 4.2.2 [#2679](https://github.com/tuist/tuist/pull/2679) by [@pepibumur](https://github.com/pepibumur)
- Updated swift-tools-support-core to 0.2.0 [#2679](https://github.com/tuist/tuist/pull/2679) by [@pepibumur](https://github.com/pepibumur)
- Updated swift-argument-parser to 0.4.1 [#2679](https://github.com/tuist/tuist/pull/2679) by [@pepibumur](https://github.com/pepibumur)
- Updated Queuer to 2.1.1 [#2679](https://github.com/tuist/tuist/pull/2679) by [@pepibumur](https://github.com/pepibumur)
- Updated CombineExt to 1.3.0 [#2679](https://github.com/tuist/tuist/pull/2679) by [@pepibumur](https://github.com/pepibumur)

### Fixed

- Run all unit tests [#2739](https://github.com/tuist/tuist/pull/2739) by [@fortmarek](https://github.com/fortmarek)
- Fix false positive duplicate bundle id lint warning [#2707](https://github.com/tuist/tuist/pull/2707) by [@kwridan](https://github.com/kwridan)
- Failing Homebrew runs in M1 environments [#2711](https://github.com/tuist/tuist/pull/2711) by [@pepibumur](https://github.com/pepibumur)
- Installation of Tuist when `/usr/local/bin` doesn't exist [#2710](https://github.com/tuist/tuist/pull/2710) by [@pepibumur](https://github.com/pepibumur)

## 1.38.0 - Cold Waves

### Added

- Add support for `--no-use-binaries` Carthage flag. [#2608](https://github.com/tuist/tuist/pull/2608) by [@laxmorek](https://github.com/laxmorek)
- Add support for `tuist edit` for projects with plugins. [#2642](https://github.com/tuist/tuist/pull/2642) by [@luispadron](https://github.com/luispadron)
- Add support for `--only-current-directory` option to `tuist edit` [#2648](https://github.com/tuist/tuist/pull/2648) by [@pepibumur](https://github.com/pepibumur)

### Changed

- Ensure reusing derived data for `tuist test` [#2563](https://github.com/tuist/tuist/pull/2563) by [@fortmarek](https://github.com/fortmarek)
- **Breaking** Redesign `ProjectDescription.CarthageDependencies` manifest model. [#2608](https://github.com/tuist/tuist/pull/2608) by [@laxmorek](https://github.com/laxmorek)
- Changed the auto generated scheme heuristic to pick test bundles that have a matching name prefixed with either `Tests`, `IntegrationTests` or `UITests`. [#2641](https://github.com/tuist/tuist/pull/2641) by [@FranzBusch](https://github.com/FranzBusch)
- Remove building of ProjectDescriptionHelpers for `Plugin.swift` and `Config.swift` manifests (not supported for these manifests). [#2642](https://github.com/tuist/tuist/pull/2642) by [@luispadron](https://github.com/luispadron)

### Fixed

- Fixed running `tuist test` with `--clean` flag [#2649](https://github.com/tuist/tuist/pull/2649) by [@fortmarek](https://github.com/fortmarek)
- Install script bug fix: Adding bin folder to usr/local/ when it is missing [#2655](https://github.com/tuist/tuist/pull/2655) by [@tiarnann](https://github.com/tiarnann)
- Fixed `Environment` retrieve methods [#2653](https://github.com/tuist/tuist/pull/2653) by [@DimaMishchenko](https://github.com/DimaMishchenko)

### Removed

- Support for Xcode 11.x. [#2651](https://github.com/tuist/tuist/pull/2651) by [@pepibumur](https://github.com/pepibumur)

## 1.37.0 - Twister

### Added

- Allow using system SCM (for example: Git) when resolving SPM dependencies, instead of Xcode's accounts. [#2638](https://github.com/tuist/tuist/pull/2638) by [@freak4pc](https://github.com/freak4pc)
- Add support for simulated location in a run action's options. [#2616](https://github.com/tuist/tuist/pull/2616) by [@freak4pc](https://github.com/freak4pc)
- Add option for enabling XCFrameworks production for Carthage in `Setup.swift`. [#2565](https://github.com/tuist/tuist/pull/2565) by [@laxmorek](https://github.com/laxmorek)
- Add support for custom file header templates that are used for built-in Xcode file templates [#2568](https://github.com/tuist/tuist/pull/2568) by [@olejnjak](https://github.com/olejnjak)

### Changed

- Double-quoted strings in ruby files [#2634](https://github.com/tuist/tuist/pull/2634) by [@fortmarek](https://github.com/fortmarek)
- Improve `tuist generate` performance for projects with large amount of files [#2598](https://github.com/tuist/tuist/pull/2598) by [@adellibovi](https://github.com/adellibovi/)
- Added wrap arguments swiftformat option [#2606](https://github.com/tuist/tuist/pull/2606) by [@fortmarek](https://github.com/fortmarek)
- Remove build action for project generated in `tuist test` [#2592](https://github.com/tuist/tuist/pull/2592) [@fortmarek](https://github.com/fortmarek)
- Change the graph tree-shaker mapper to work with the value graph too [#2545](https://github.com/tuist/tuist/pull/2545) by [@pepibumur](https://github.com/pepibumur).
- Migrate `GraphViz` to `ValueGraph` [#2542](https://github.com/tuist/tuist/pull/2542) by [@fortmarek](https://github.com/fortmarek)
- Rename `TuistGraph.Dependency` to `TuistGraph.TargetDependency`. [#2614](https://github.com/tuist/tuist/pull/2614) by [@laxmorek](https://github.com/laxmorek)

### Fixed

- Fix incorrect detection of current Core Data model version. [#2612](https://github.com/tuist/tuist/pull/2612) by [@freak4pc](https://github.com/freak4pc)
- Ignore `.DS_Store` files when hashing directory contents [#2591](https://github.com/tuist/tuist/pull/2591) by [@natanrolnik](https://github.com/natanrolnik).

## 1.36.0 - Digital Love

### Added

- Support for `staticFramework` dependencies for `appExtension`s [#2559](https://github.com/tuist/tuist/pull/2559) by [@danyf90](https://github.com/danyf90)
- Enable Main Thread Checker by default [#2549](https://github.com/tuist/tuist/pull/2549) by [@myihsan](https://github.com/myihsan)
- Add option for enabling XCFrameworks production for Carthage in `Dependencies.swift`. [#2532](https://github.com/tuist/tuist/pull/2532) by [@laxmorek](https://github.com/laxmorek)
- Add --strict to 'lint code' command [#2534](https://github.com/tuist/tuist/pull/2534) by [@joshdholtz](https://github.com/joshdholtz)

### Fixed

- Fix adding framework targets to AppClip [#2530](https://github.com/tuist/tuist/pull/2530) by [@sampettersson](https://github.com/sampettersson)
- Make sure security and codesign can access certificates in signing.keychain [#2528]((https://github.com/tuist/tuist/pull/2528) by [@rist](https://github.com/rist).
- Expose `ResourceFileElements` initializer [#2541](https://github.com/tuist/tuist/pull/2541) by [@kwridan](https://github.com/kwridan).
  - Note: This fixes an issue where `ResourceFileElements` could not be created using variables within helpers

### Changed

- When enabling code coverage, tests targets such as `TestMyFrameworkA` gather coverage for all targets instead of only `TestMyFrameworkA` [#2501](https://github.com/tuist/tuist/pull/2501) by [@adellibovi](https://github.com/adellibovi)
- Improve `tuist generate` speed by caching Swift version fetching [#2546](https://github.com/tuist/tuist/pull/2546) by [@adellibovi](https://github.com/adellibovi/)

## 1.35.0 - Miracle

- Fix missing linkable products for static frameworks with transitive precompiled dependencies [#2500](https://github.com/tuist/tuist/pull/2500) by [@kwridan](https://github.com/kwridan).

### Added

- Add ODR support [#2490](https://github.com/tuist/tuist/pull/2490) by [@DimaMishchenko](https://github.com/DimaMishchenko)
- Add support for StoreKit configuration files [#2524](https://github.com/tuist/tuist/pull/2524) by [@bolismauro](https://github.com/bolismauro)
- Selective tests [#2422](https://github.com/tuist/tuist/pull/2422) by [@fortmarek](https://github.com/fortmarek)
- Installation of `tuist` on Big Sur [#2526](https://github.com/tuist/tuist/pull/2526) by [@pepibumur](https://github.com/pepibumur).

### Fixed

- Fix missing linkable products for static frameworks with transitive precompiled dependencies [#2500](https://github.com/tuist/tuist/pull/2500) by [@kwridan](https://github.com/kwridan).
- Fix crash when using `tuist graph` in a project that leverages plugins [#2507](https://github.com/tuist/tuist/pull/2507) by [@bolismauro](https://github.com/bolismauro).

### Changed

- Migrate `BuildGraphInspector` to `ValueGraph` [#2527](https://github.com/tuist/tuist/pull/2527) by [@fortmarek](https://github.com/fortmarek/)
- Replace `ExpressibleByStringLiteral` with `ExpressibleByStringInterpolation` for `ProjectDescription` objects by [@DimaMishchenko](https://github.com/DimaMishchenko)
- Fix adding framework targets to AppClip by [@sampettersson](https://github.com/sampettersson)

## 1.34.0 - Shipit

### Added

- Add support for `tuist cache warm` to cache a subset of targets via `tuist cache warm FrameworkA FrameworkB` [#2393]((https://github.com/tuist/tuist/pull/2393) by [@adellibovi](https://github.com/adellibovi).
- Add documentation on how to use & create plugins by [@luispadron](https://github.com/luispadron)
- Warn when targets with duplicate bundle identifiers exist per platform [#2444](https://github.com/tuist/tuist/pull/2444) by [@natanrolnik](https://github.com/natanrolnik).

### Fixed

- Fixed code coverage setting for project scheme [#2493](https://github.com/tuist/tuist/pull/2493) by [@adellibovi](https://github.com/adellibovi)
- Fixed a bug in reporting stats event when Queue folder isn't created [#2497](https://github.com/tuist/tuist/pull/2497) by [@andreacipriani](https://github.com/andreacipriani).

### Changed

- Update post-generation interactors to use the graph traverser [#2451](https://github.com/tuist/tuist/pull/2451) by [@pepibumur](https://github.com/pepibumur).

## 1.33.0 - Plugin

### Added

- Add support for `tuist graph` to show the graph of a subset of targets via `tuist graph FrameworkA FrameworkB` [#2434]((https://github.com/tuist/tuist/pull/2434) by [@adellibovi](https://github.com/adellibovi).
- Send Tuist usage analytics event to https://stats.tuist.io/ [#2331](https://github.com/tuist/tuist/pull/2331) by [@andreacipriani](https://github.com/andreacipriani).
- Plugin integration for local and git plugins by [@luispadron](https://github.com/luispadron) and [@kwridan](https://github.com/kwridan).
- Introduce caching profiles [#2356](https://github.com/tuist/tuist/pull/2431) by [@mollyIV](https://github.com/mollyIV).

### Fixed

- Fixed homebrew invocation for `graph` functionality when looking up graphviz installation [#2466](https://github.com/tuist/tuist/pull/2446) by [@thedavidharris](https://github.com/danyf90)
- Fix reading configuration from project if `Target.settings` is nil [#2399](https://github.com/tuist/tuist/pull/2399) by [@danyf90](https://github.com/danyf90).
- Fix CoreData project attributes [#2397](https://github.com/tuist/tuist/pull/2397) by [@kwridan](https://github.com/kwridan).

### Changed

- The parameter `--path` of `tuist graph` now specifies where the manifest is. To specify the output directory of the graph, use `--output-path` [#2434]((https://github.com/tuist/tuist/pull/2434) by [@adellibovi](https://github.com/adellibovi).

## 1.32.0 - Neubau

### Added

- Generate resource mapping and synthesized Bundle accessors for targets with Core Data models [#2376](https://github.com/tuist/tuist/pull/2376) by [@thedavidharris](https://github.com/thedavidharris).
- Support for dynamic library dependencies for command line tool projects [#2332](https://github.com/tuist/tuist/pull/2332) by [@danyf90](https://github.com/danyf90).
- Disable SwiftFormat in the generated synthesized interface for resources [#2328](https://github.com/tuist/tuist/pull/2328) by [@natanrolnik](https://github.com/natanrolnik).
- Implement foundations for caching profiles [#2190](https://github.com/tuist/tuist/issues/2190) by [@mollyIV](https://github.com/mollyIV).

### Fixed

- Fix missing autocompletion link on website [#2396](https://github.com/tuist/tuist/pull/2396) by [@fortmarek](https://github.com/fortmarek).
- Fix memory leak related to xcbeautify [#2380](https://github.com/tuist/tuist/pull/2380) by [@adellibovi](https://github.com/adellibovi).
- Fix autocompletion script output and documentation [#2400](https://github.com/tuist/tuist/pull/2400) by [@danyf90](https://github.com/danyf90).
- Fix cache's hash calculation of resources [#2325](https://github.com/tuist/tuist/pull/2325) by [@natanrolnik](https://github.com/natanrolnik).
- Fixed known issue that causes the `xcodebuild` process hang when running `tuist test` and `tuist build`. [#2297](https://github.com/tuist/tuist/pull/2297) by [@Jake-Prickett](https://github.com/Jake-Prickett).
- Fix missing vendor directory in built from source versions [#2388](https://github.com/tuist/tuist/pull/2388) by [@natanrolnik](https://github.com/natanrolnik).

### Changed

- Improve `tuist migration list-targets` by sorting using topological order [#2383](https://github.com/tuist/tuist/pull/2383) by [@adellibovi](https://github.com/adellibovi).
- Use project generated for automation and always leverage `XXX-Scheme` [#2057](https://github.com/tuist/tuist/pull/2057) by [@fortmarek](https://github.com/fortmarek)
- Improve the cache warm command significantly (around 20-45 seconds per framework) by using `XcodeProjectPathHasher` instead of `CacheBuildPhaseProjectMapper` [#2356](https://github.com/tuist/tuist/pull/2318) by [@natanrolnik](https://github.com/natanrolnik).
- Improve performance of project generation by removing unneeded Glob directory cache [#2318](https://github.com/tuist/tuist/pull/2318) by [@adellibovi](https://github.com/adellibovi).
- Extracted graph models into `TuistGraph` [#2324](https://github.com/tuist/tuist/pull/2324) by [@pepibumur](https://github.com/pepibumur).
- Improved the CI workflows to run only when their logic is impacted by the file changes [#2390](https://github.com/tuist/tuist/pull/2390) by [@pepibumur](https://github.com/pepibumur).

## 1.31.0 - Arctic

### Added

- Add linting for paths of local packages and for URL validity of remote packages [#2255](https://github.com/tuist/tuist/pull/2255) by [@adellibovi](https://github.com/adellibovi).
- Allow use of a single cert for multiple provisioning profiles [#2193](https://github.com/tuist/tuist/pull/2193) by [@rist](https://github.com/rist).

### Fixed

- Update failing trying to create the `swift-project` symbolic link [#2244](https://github.com/tuist/tuist/pull/2244)
- Tuist now correctly parses arm64e architectures in xcframeworks [#2247](https://github.com/tuist/tuist/pull/2247) by [@thedavidharris](https://github.com/thedavidharris).

## 1.30.0 - 2021

### Fixed

- Fix import of multiple signing certificates [#2112](https://github.com/tuist/tuist/pull/2112) by [@rist](https://github.com/rist).
- Fix false positive duplicate static products lint rule [#2201](https://github.com/tuist/tuist/pull/2201) by [@kwridan](https://github.com/kwridan).

### Added

- Add support for embedded scripts in a TargetAction. [#2192](https://github.com/tuist/tuist/pull/2192) by [@jsorge](https://github.com/jsorge)
- Support for `Carthage` dependencies in `Dependencies.swift` [#2060](https://github.com/tuist/tuist/pull/2060) by [@laxmorek](https://github.com/laxmorek).
- Fourier CLI tool to automate development tasks [#2196](https://github.com/tuist/tuist/pull/2196) by [@pepibumur](https://github.com/pepibumur).
- Add support for embedded scripts in a TargetAction. [#2192](https://github.com/tuist/tuist/pull/2192) by [@jsorge](https://github.com/jsorge)
- Support `.s` source files [#2199](https://github.com/tuist/tuist/pull/2199) by [@dcvz](https://github.com/dcvz).
- Support for printing from the manifest files [#2215](https://github.com/tuist/tuist/pull/2215) by [@pepibumur](https://github.com/pepibumur).

### Changed

- Replace `@UIApplicationMain` and `@NSApplicationMain` with `@main` [#2222](https://github.com/tuist/tuist/pull/2222) by [@RomanPodymov](https://github.com/RomanPodymov).

## 1.29.0 - Tutu

### Fixed

- Fix "Embed Frameworks" build phase parameters [#2156](https://github.com/tuist/tuist/pull/2156) by [@kwridan](https://github.com/kwridan).
- Adjust the project generated for editing to not build for the arm64 architecture [#2154](https://github.com/tuist/tuist/pull/2154) by [@pepibumur](https://github.com/pepibumur).
- Project generation failing when the resources glob includes a bundle [#2183](https://github.com/tuist/tuist/pull/2183) by [@pepibumur](https://github.com/pepibumur).

## 1.28.0

### Fixed

- Missing required module 'XXX' when building project with cached dependencies [#2051](https://github.com/tuist/tuist/pull/2051) by [@mollyIV](https://github.com/mollyIV).
- Fix default generated scheme arguments [#2128](https://github.com/tuist/tuist/pull/2128) by [@kwridan](https://github.com/kwridan)
- Playground files matched by the sources wildcards are added as playgrounds and not groups [#2132](https://github.com/tuist/tuist/pull/2132) by [@pepibumur](https://github.com/pepibumur).

### Removed

- **Breaking** The implicit addition of playgrounds under `Playgrounds/` has been removed [#2132](https://github.com/tuist/tuist/pull/2132) by [@pepibumur](https://github.com/pepibumur).

## 1.27.0 - Hawái

### Added

- Add `Plugin.swift` manifest [#2095](https://github.com/tuist/tuist/pull/2095) by [@luispadron](https://github.com/luispadron)
- Add Publisher-based methods to System's API [#2108](https://github.com/tuist/tuist/pull/2108) by [@pepibumur](https://github.com/pepibumur).

### Fixed

- Make watch targets runnable to fix schemes in Xcode 12 [#2096](https://github.com/tuist/tuist/pull/2096) by [@thedavidharris](https://github.com/thedavidharris)
- Fix framework search paths for SDK dependencies [#2097](https://github.com/tuist/tuist/pull/2097) by [@kwridan](https://github.com/kwridan)
- Fix `ValueGraphTraverser.directTargetDependencies` to return local targets only [#2111](https://github.com/tuist/tuist/pull/2111) by [@kwridan](https://github.com/kwridan)
  - **Note:** This fixes an issue that previously allowed extension targets to be defined in a separate project (which isn't a supported dependency type)

### Changed

- Generate multiple `XXX-Project` schemes if there are multiple platforms [#2081](https://github.com/tuist/tuist/pull/2081) by [@fortmarek](https://github.com/fortmarek)
- Generators to take in the graph as `GraphTraversing` instead of `Graph` [#2110](https://github.com/tuist/tuist/pull/2110) by [@pepibumur](https://github.com/pepibumur)

## 1.26.0 - New World

### Added

- Extend the tree-shaking logic to include workspace projects and targets [#2056](https://github.com/tuist/tuist/pull/2056) by [@pepibumur](https://github.com/pepibumur).
- Add support for copy files phase [#2077](https://github.com/tuist/tuist/pull/2077) by [@hebertialmeida](https://github.com/hebertialmeida).

### Changed

- Change `launchArguments` of `Target` and `RunAction` to ordered array so order can be preserved [#2052](https://github.com/tuist/tuist/pull/2052) by [@olejnjak](https://github.com/olejnjak).
- Added `Package.swift` to some subdirectories to prevent Xcode from including them in the generated Xcode project [#2058](https://github.com/tuist/tuist/pull/2058) by [@pepibumur](https://github.com/pepibumur).

### Fixed

- Fixed signing linter for target with bundle identifier derived from build settings [#2031](https://github.com/tuist/tuist/pull/2031) by [@leszko11](https://github.com/leszko11).
- Fix hashing preaction with path to nil [#2074](https://github.com/tuist/tuist/pull/2074) by [@fortmarek](https://github.com/fortmarek)
- Correct the `TEST_HOST` path for the macOS Platform [#2034](https://github.com/tuist/tuist/pull/2034) by [@ferologics](https://github.com/ferologics)

## 1.25.0 - Charles

### Added

- Add `enableCodeCoverage` generation option to enable code coverage in automatically generated schemes [#2020](https://github.com/tuist/tuist/pull/2020) by [@frijole](https://github.com/frijole).)
- Add support for Command Line Tool targets [#1941](https://github.com/tuist/tuist/pull/1941) by [@olejnjak](https://github.com/olejnjak).

## 1.24.0 - Sol y sombra

### Added

- Synthesize accessors for stringsdict [#1993](https://github.com/tuist/tuist/pull/1993) by [@fortmarek](https://githubl.com/fortmarek)
- Add support for `StencilSwiftKit`'s additional filters. [#1994](https://github.com/tuist/tuist/pull/1994) by [@svastven](https://github.com/svastven).
- Add `migration list-targets` command to show all targets sorted by number of dependencies [#1732](https://github.com/tuist/tuist/pull/1732) of a given project by [@andreacipriani](https://github.com/andreacipriani).
- Add support for test plans [#1936](https://github.com/tuist/tuist/pull/1936) by [@iteracticman](https://github.com/iteracticman).

### Fixed

- Re-enable tests acceptance tests that were not running on CI [#1999](https://github.com/tuist/tuist/pull/1999) by [@pepibumur](https://github.com/pepibumur).
- Block the process while editing the project and remove the project after the edition finishes [#1999](https://github.com/tuist/tuist/pull/1999) by [@pepibumur](https://github.com/pepibumur).
- Use the simulator udid when building the frameworks for the cache instead of `os=latest` [#2016](https://github.com/tuist/tuist/pull/2016) by [@pepibumur](https://github.com/pepibumur).

## 1.23.0 - Automaton

### Added

- Allow specifying Development Region via new `developmentRegion` parameter in `Config`s GenerationOption. [#1062](https://github.com/tuist/tuist/pull/1867) by [@svastven](https://github.com/svastven).
- Require the `Config.swift` file to be in the Tuist directory [#693](https://github.com/tuist/tuist/issues/693) by [@mollyIV](https://github.com/mollyIV).
- Mapper for the caching logic to locate the built products directory [#1929](https://github.com/tuist/tuist/pull/1929) by [@pepibumur](https://github.com/pepibumur).
- Extended `BuildPhaseGenerator` to generate script build phases [#1932](https://github.com/tuist/tuist/pull/1932) by [@pepibumur](https://github.com/pepibumur).
- Extend the `TargetContentHasher` to account for the `Target.scripts` attribute [#1933](https://github.com/tuist/tuist/pull/1933) by [@pepibumur](https://github.com/pepibumur).
- Extend the `CacheController` to generate projects with the build phase to locate the targets' built products directory [#1933](https://github.com/tuist/tuist/pull/1933) by [@pepibumur](https://github.com/pepibumur).
- Add support for appClip [#1854](https://github.com/tuist/tuist/pull/1854) by [@lakpa](https://github.com/lakpa).

### Fixed

- Fixed non-framework/library targets having a header build phase [#367](https://github.com/tuist/tuist/issues/367) by [@eito](https://github.com/eito).
- Fixed missing profile scheme arguments when specified in manifest [#1543](https://github.com/tuist/tuist/issues/1543) by [@lakpa](https://github.com/lakpa).
- Fixed cache warming exporting unrelated .frameworks [#1939](https://github.com/tuist/tuist/pull/1939) by [@pepibumur](https://github.com/pepibumur).
- Fixed cache warming building from a clean state for every target [#1939](https://github.com/tuist/tuist/pull/1939) by [@pepibumur](https://github.com/pepibumur).
- Updated swift-doc version to 1.0.0-beta.5 by [@facumenzella](https://github.com/facumenzella).

### Changed

- Some renames in the generation logic to make the generation logic easier to reason about [#1942](https://github.com/tuist/tuist/pull/1942) by [@pepibumur](https://github.com/pepibumur).
- Update some Swift dependencies [#1971](https://github.com/tuist/tuist/pull/1971) by [@pepibumur](https://github.com/pepibumur).
- Improve hashing logic to account for files generated by mappers [#1977](https://github.com/tuist/tuist/pull/1977) by [@pepibumur](https://github.com/pepibumur).

## 1.22.0 - Heimat

### Changed

- Autogenerated `xxx-Project` scheme is now shared [#1902](https://github.com/tuist/tuist/pull/1902) by [@fortmarek](https://github.com/fortmarek)

### Added

- Allow build phase scripts to disable dependency analysis [#1883](https://github.com/tuist/tuist/pull/1883) by [@bhuemer](https://github.com/bhuemer).
- The default generated project does not include a LaunchScreen storyboard [#265](https://github.com/tuist/tuist/issues/265) by [@mollyIV](https://github.com/mollyIV).

## 1.21.0 - PBWerk

### Added

- Allow ignoring cache when running tuist focus [#1879](https://github.com/tuist/tuist/pull/1879) by [@natanrolnik](https://github.com/natanrolnik).

### Changed

- Improve error message to have more actionable information [#921](https://github.com/tuist/tuist/issues/921) by [@mollyIV](https://github.com/mollyIV).

### Fixed

- Fix calculation of Settings hash related to Cache commands [#1869](https://github.com/tuist/tuist/pull/1869) by [@natanrolnik](https://github.com/natanrolnik)
- Fixed handling of `.tuist_version` file if the file had a trailing line break [#1900](https://github.com/tuist/tuist/pull/1900) by [@kalkwarf](https://github.com/kalkwarf)

## 1.20.0 - Heideberg

### Changed

- Revert using root `.package.resolved` [#1830](https://github.com/tuist/tuist/pull/1830) by [@fortmarek](https://github.com/fortmarek)

### Added

- Support for caching frameworks instead of xcframeworks [#1851](https://github.com/tuist/tuist/pull/1851)

### Fixed

- Skip synthesizing resource accessors when the file/folder is empty [#1829](https://github.com/tuist/tuist/pull/1829) by [@fortmarek](https://github.com/fortmarek)
- The redirect after the cloud authentication is not being captured from the CLI [#1846](https://github.com/tuist/tuist/pull/1846) by [@pepibumur](https://github.com/pepibumur).

## 1.19.0 - Milano

### Fixed

- Ensure `DEVELOPER_DIR` is used in all `swiftc` calls [#1819](https://github.com/tuist/tuist/pull/1819) by [@kwridan](https://github.com/kwridan)
- Fixed decoding bug on DefaultSettings [#1817](https://github.com/tuist/tuist/issues/1817) by [@jakeatoms](https://github.com/jakeatoms)
- Bool compiler error when generating accessor for plists [#1827](https://github.com/tuist/tuist/pull/1827) by [@fortmarek](https://github.com/fortmarek)

### Added

- Add Workspace Mappers [#1767](https://github.com/tuist/tuist/pull/1767) by [@kwridan](https://github.com/kwridan)
- Extended `Config`'s generationOptions with `.disableShowEnvironmentVarsInScriptPhases`. It does what you'd think. [#1782](https://github.com/tuist/tuist/pull/1782) by [@kalkwarf](https://github.com/kalkwarf)
- Generate `xxx-Project` scheme to build and test all available targets by [#1765](https://github.com/tuist/tuist/pull/1765) by [@fortmarek](https://github.com/fortmarek)

### Changed

- The `tuist edit` command adds `Setup.swift` and `Config.swift` to the generated project if they exist. [#1745](https://github.com/tuist/tuist/pull/1745) by [@laxmorek](https://github.com/laxmorek)

## 1.18.1 - Manaslu

### Fixed

- Added `tuist lint code` support for custom .swiftlint.yml files. [1764](https://github.com/tuist/tuist/pull/1764) by [@facumenzella](https://github.com/facumenzella)
- Fix GenerationOptions decoding [#1781](https://github.com/tuist/tuist/pull/1781) by [@alvarhansen](https://github.com/alvarhansen)

## 1.18.0 - Himalaya

### Fixed

- Support initializing projects with dashes [#1766](https://github.com/tuist/tuist/pull/1766) by [@fortmarek](https://github.com/fortmarek)

### Added

- Possibility to build schemes that are not part of any entry node [#1761](https://github.com/tuist/tuist/pull/1761) by [@fortmarek](htttps://github.com/fortmarek)
- `tuist lint code` - command to lint the Swift code using Swiftlint [#1682](https://github.com/tuist/tuist/pull/1682) by [@laxmorek](https://github.com/laxmorek)
- `tuist doc` - command to generate documentation for your modules using SwiftDoc [#1683](https://github.com/tuist/tuist/pull/1683) by [@facumenzella](https://github.com/facumenzella)

### Changed

- **Breaking** Command for linting a workspace or a project has been renamed from `tuist lint` to `tuist lint project` [#1682](https://github.com/tuist/tuist/pull/1682) by [@laxmorek](https://github.com/laxmorek)
- **Breaking** UpCarthage should perform bootstrap instead of update [#1744](https://github.com/tuist/tuist/pull/1744) by [@softmaxsg](https://github.com/softmaxsg)
- Add excluding argument to `recommended`/`essential` `DefaultSettings` [#1746](https://github.com/tuist/tuist/pull/1739) by [@rist](https://github.com/rist).
- Synthesize resource interface accessors [#1635](https://github.com/tuist/tuist/pull/1635) by [@fortmarek](https://github.com/fortmarek)
- Graph command now adds different colors and shapes for different types of targets and dependencies [#1763](https://github.com/tuist/tuist/pull/1763) by [@natanrolnik](https://github.com/natanrolnik)

## 1.17.0 - Luft

### Changed

- **Breaking** `tuist focus` only works with `Project.swift` [#1739](https://github.com/tuist/tuist/pull/1739) by [@pepibumur](https://github.com/pepibumur).
- **Breaking** a target or a list of targets is required for `tuist focus` [#1739](https://github.com/tuist/tuist/pull/1739) by [@pepibumur](https://github.com/pepibumur).
- **Breaking** cache is enabled by default in `tuist focus` [#1739](https://github.com/tuist/tuist/pull/1739) by [@pepibumur](https://github.com/pepibumur).

### Fixed

- Use relative paths for Local Swift Packages [#1706](https://github.com/tuist/tuist/pull/1706) by [@kwridan](https://github.com/kwridan)

## 1.16.0 - Alhambra

### Removed

- **Breaking** Support for Xcode 11.3.x and Xcode 11.4.x [#1604](https://github.com/tuist/tuist/pull/1604) by [@fortmarek](https://github.com/fortmarek)
- **Breaking** `--cache` & `--include-sources` arguments from `tuist generate` [#1712](https://github.com/tuist/tuist/pull/1712) by [@pepibumur](https://github.com/pepibumur).

### Added

- `--open` argument to the `tuist generate` command [#1712](https://github.com/tuist/tuist/pull/1712) by [@pepibumur](https://github.com/pepibumur).
- `--no-open` argument to the `tuist focus` command to support disabling opening the project [#1712](https://github.com/tuist/tuist/pull/1712) by [@pepibumur](https://github.com/pepibumur).
- Support for running Tuist through `swift project` [#1713](https://github.com/tuist/tuist/pull/1713) by [@pepibumur](https://github.com/pepibumur).

### Fixed

- Generate the default `Info.plist` file for static frameworks that only contain resources [#1661](https://github.com/tuist/tuist/pull/1661) by [@Juanpe](https://github.com/juanpe)
- Fix Carthage support for binary dependencies [#1675](https://github.com/tuist/tuist/pull/1675) by [@softmaxsg](https://github.com/softmaxsg)
- Use profile filename to match targets and configs [#1690](https://github.com/tuist/tuist/pull/1690) by [@rist](https://github.com/rist)

### Changed

- `Target.dependsOnXCTest` returns true if the target is a test bundle [#1679](https://github.com/tuist/tuist/pull/1679) by [@pepibumur](https://github.com/pepibumur)
- Support multiple rendering algorithms in Tuist Graph [#1655](<[1655](https://github.com/tuist/tuist/pull/1655/)>) by [@andreacipriani][https://github.com/andreacipriani]

## 1.15.0 - Riga

### Changed

- Renamed Scale to Cloud [#1633](https://github.com/tuist/tuist/pull/1633) by [@pepibumur](https://github.com/pepibumur)

### Fixed

- Fix name collision when having multiple templates [#1600](https://github.com/tuist/tuist/pull/1600) by [@fortmarek](https://github.com/fortmarek)
- Allow to cache and warm static frameworks too (only dynamic frameworks were cached before) [#1590](https://github.com/tuist/tuist/pull/1590) by [@RomainBoulay](https://github.com/RomainBoulay)
- Add graph visualization in Tuist graph command: "tuist graph --format=png" [#1624](https://github.com/tuist/tuist/pull/1591) by [@AndreaCipriani](https://github.com/andreacipriani)
- Add support for `.xctest` dependency for tvOS targets [#1597](https://github.com/tuist/tuist/pull/1597) by [@kwridan](https://github.com/kwridan).
- Fix missing ui test host applications for apps with "-" characters in their name [#1630](https://github.com/tuist/tuist/pull/1630) by [@kwridan](https://github.com/kwridan).
- Added @Flag in TuistKit.TuistCommand to improve --help-env discoverability by [@facumenzella](https://github.com/facumenzella).

### Added

- Autocompletions support [#1604](https://github.com/tuist/tuist/issues/1592) by [@fortmarek](https://github.com/fortmarek)
- Add an acceptance test suite to cover a `test cache warm` command on a micro-feature architecture kind of application that is fully statically linked [#1594](https://github.com/tuist/tuist/pull/1594) by [@RomainBoulay](https://github.com/RomainBoulay)
- Add support for setting launch arguments at the target level. [#1596](https://github.com/tuist/tuist/pull/1596) by [@jeroenleenarts](https://github.com/jeroenleenarts)
- Add Homebrew cask up [#1601](https://github.com/tuist/tuist/pull/1601) by [@leszko11](https://github.com/leszko11)

## 1.14.0 - Spezi

### Fixed

- Disable SwiftLint in the generated synthesized interface for resources [#1574](https://github.com/tuist/tuist/pull/1574) by [@pepibumur](https://github.com/pepibumur).
- Synthesized accessors for framework targets not resolving the path [#1575](https://github.com/tuist/tuist/pull/1575) by [@pepibumur](https://github.com/pepibumur).
- Read coredata version from /.xccurrentversion file [#1572](https://github.com/tuist/tuist/pull/1572) by [@matiasvillaverde](https://github.com/matiasvillaverde).

### Added

- Support for `--cache` to the `tuist generate` command [#1576](https://github.com/tuist/tuist/pull/1576) by [@pepibumur](https://github.com/pepibumur).
- Included that importing target name in the duplicate dependency warning message [#1573](https://github.com/tuist/tuist/pull/1573) by[ @thedavidharris](https://github.com/thedavidharris)
- Support to build and run the project on Xcode 12 by fixing namespace collisions on Logger [#1579](https://github.com/tuist/tuist/pull/1579) by[ @thedavidharris](https://github.com/thedavidharris)

### Changed

- Change the project name and organization from a mapper [#1577](https://github.com/tuist/tuist/pull/1577) by [@pepibumur](https://github.com/pepibumur).
- Update `ConfigGenerator` to use `ValueGraph` instead [#1583](https://github.com/tuist/tuist/pull/1583) by [@pepibumur](https://github.com/pepibumur).

## 1.13.1 - More Bella Vita

### Fixed

- Camelize the name of the Objective-C synthesized object by [@pepibumur](https://github.com/pepibumur).

## 1.13.0 - Bella Vita

### Fixed

- `tuist focus` creating new `.package.resolved` [#1569](https://github.com/tuist/tuist/pull/1569) by [@fortmarek](https://github.com/fortmarek)
- Delete schemes whose targets have been replaced by .xcframeworks [#1571](https://github.com/tuist/tuist/pull/1571) by [@pepibumur](https://github.com/pepibumur).

### Changed

- Rename cloud to scale [#1571](https://github.com/tuist/tuist/pull/1571) by [@pepibumur](https://github.com/pepibumur).

### Added

- Analytics to the website to better understand the usage of the website in order to optimize it and improve the discoverability of the content [#1571](https://github.com/tuist/tuist/pull/1571) by [@pepibumur](https://github.com/pepibumur).

## 1.12.2 - Waka Waka

### Fixed

- Fix a bug introduced in [#1523](https://github.com/tuist/tuist/pull/1523), when a valid source file would result in throwing an invalid glob error [#1566](https://github.com/tuist/tuist/pull/1566) by [@natanrolnik](https://github.com/natanrolnik)

## 1.12.1 - Waka

### Added

- Add benchmark rake task [#1561](https://github.com/tuist/tuist/pull/1561) by [@kwridan](https://github.com/kwridan).
- Add `--json` flag to `tuist scaffold list` command [#1589](https://github.com/tuist/tuist/issues/1589) by [@mollyIV](https://github.com/mollyIV).

### Fixed

- `UpHomebrew` (`Up.homebrew(packages:)`) in `Setup.swift` correctly checks package installation if the executable doesn't match the package name [#1544](https://github.com/tuist/tuist/pull/1544) by [@MatyasKriz](https://github.com/MatyasKriz).
- Update Package.swift to correctly encode revision kind as "revision" [#1558](https://github.com/tuist/tuist/pull/1558) by [@ollieatkinson](https://github.com/ollieatkinson).
- Treat SceneKit catalog the same way as asset catalog [#1546], by [@natanrolnik](https://github.com/natanrolnik)
- Add core data models to the sources build phase [#1542](https://github.com/tuist/tuist/pull/1542) by [@kwridan](https://github.com/kwridan).
- Improve app extensions autogenerated schemes [#1545](https://github.com/tuist/tuist/pull/1545) by [@kwridan](https://github.com/kwridan).
- Ensure the latest semantic version is used when running via tuistenv [#1562](https://github.com/tuist/tuist/pull/1562) by [@kwridan](https://github.com/kwridan).
- `tuist focus` not working for workspaces [#1565](https://github.com/tuist/tuist/pull/1565) by [@pepibumur](https://github.com/pepibumur).

### Changed

- Add a `sourceRootPath` attribute to `TuistCore.Project` to control where Xcode projects are generated [#1559](https://github.com/tuist/tuist/pull/1559) by [@pepibumur](https://github.com/pepibumur).
- **Breaking** Fail generation if a Source has a non-existent directory in a glob [#1523](https://github.com/tuist/tuist/pull/1523) by [@natanrolnik](https://github.com/natanrolnik).
- Change `tuist scaffold list` output to be readable by grep [#1147](https://github.com/tuist/tuist/issues/1147) by [@mollyIV](https://github.com/mollyIV).

## 1.12.0 - Arabesque

### Changed

- Use the selected Xcode version when editing projects [#1471](https://github.com/tuist/tuist/pull/1511) by [@pepibumur](https://github.com/pepibumur).
- Search the `Setup.swift` file upwards if it doesn't exist in the current directory [#1513](https://github.com/tuist/tuist/pull/1513) by [@pepibumur](https://github.com/pepibumur).
- Added `RxBlocking` to list of dependencies for `TuistGenerator` [#1514](https://github.com/tuist/tuist/pull/1514) by [@fortmarek](https://github.com/fortmarek).
- Uncommented iMessage extension product type [#1515](https://github.com/tuist/tuist/pull/1515) by [@olejnjak](https://github.com/olejnjak).
- Prettify the redirect page [#1521](https://github.com/tuist/tuist/pull/1521) by [@pepibumur](https://github.com/pepibumur).
- Implements two arguments on the `graph` command [#1540](https://github.com/tuist/tuist/pull/1540) by [@jeroenleenarts](https://github.com/jeroenleenarts).

### Added

- `tuist clean` command to delete the local cache [#1516](https://github.com/tuist/tuist/pull/1516) by [@RomainBoulay](https://github.com/RomainBoulay).
- `tuist secret` command to generate cryptographically secure secrets [#1471](https://github.com/tuist/tuist/pull/1471) by [@pepibumur](https://github.com/pepibumur).

## 1.11.1 - Volare far

### Fixed

- Missing schemes in generated project for editing [#1467](https://github.com/tuist/tuist/pull/1467) by [@fortmarek](https://github.com/fortmarek)
- `tuist build` cleaning even if the `--clean` argument is not passed [#1458](https://github.com/tuist/tuist/pull/1458) by [@pepibumur](https://github.com/pepibumur).

### Changed

- Use `LD_RUNPATH_SEARCH_PATHS` instead of embedding dynamic frameworks for unit test targets [#1463](https://github.com/tuist/tuist/pull/1463) by [@fortmarek](https://github.com/fortmarek)
- Migrate info plist generator to a project mapper [#1469](https://github.com/tuist/tuist/pull/1469) by [@kwridan](https://github.com/kwridan).

## 1.11.0 - Volare

### Added

- Signing feature [#1186](https://github.com/tuist/tuist/pull/1186) by [@fortmarek](https://github.com/fortmarek)
- Add support for watch architectures [#1417](https://github.com/tuist/tuist/pull/1417) by [@davidbrunow](https://github.com/davidbrunow)
- Add method to XcodeBuildController to show the build settings of a project [#1422](https://github.com/tuist/tuist/pull/1422) by [@pepibumur](https://github.com/pepibumur)
- Support for passing the configuration to the `tuist build` command [#1422](https://github.com/tuist/tuist/pull/1442) by [@pepibumur](https://github.com/pepibumur)

### Fixed

- Fix `tuist build` building a wrong workspace [#1427](https://github.com/tuist/tuist/pull/1427) by [@fortmarek](https://github.com/fortmarek)
- `tuist edit` always creates a project in a new temp dir [#1424](https://github.com/tuist/tuist/pull/1424) by [@fortmarek](https://github.com/fortmarek)
- Fix `tuist init` and `tuist scaffold` with new ArgumentParser version [#1425](https://github.com/tuist/tuist/pull/1425) by [@fortmarek](https://github.com/fortmarek)
- `--clean` argument ot the build command [#1421](https://github.com/tuist/tuist/pull/1421) by [@pepibumur](https://github.com/pepibumur)

### Changed

- Extend `CloudInsightsGraphMapper` to support mapping the value graph [#1380](https://github.com/tuist/tuist/pull/1380) by [@pepibumur](https://github.com/pepibumur)

## 1.10.0 - Alma

### Added

- Build command [#1412](https://github.com/tuist/tuist/pull/1412) by [@pepibumur](https://github.com/pepibumur)
- Adds a possibility to set Options > Application Language and Application Region for a `TestAction` on a scheme [#1055](https://github.com/tuist/tuist/pull/1055) by [@paciej00](https://github.com/paciej00)

### Changed

- Removed filtering of the environment variables exposed to shell commands [#1416](https://github.com/tuist/tuist/pull/1416) by [@kalkwarf](https://github.com/kalkwarf)
- Upgrade XcodeProj to 7.11.0 [#1398](https://github.com/tuist/tuist/pull/1398) by [@pepibumur](https://github.com/pepibumur)
- Move the auto-generation of schemes to a model mapper [#1357](https://github.com/tuist/tuist/pull/1357) by [@pepibumur](https://github.com/pepibumur)

## 1.9.0 - Speedy Gonzales

### Added

- Support for enabling the cloud insights feature [#1335](https://github.com/tuist/tuist/pull/1335) by [@pepibumur](https://github.com/pepibumur)
- Value graph model [#1336](https://github.com/tuist/tuist/pull/1336) by [@pepibumur](https://github.com/pepibumur)
- **Breaking** Support for setting diagnostics options to the test and run actions [#1382](https://github.com/tuist/tuist/pull/1382) by [@pepibumur](https://github.com/pepibumur)

### Fixed

- Storing the cloud credentials failed because the Keychain syncing was enabled [#1355](https://github.com/tuist/tuist/pull/1355) by [@pepibumur](https://github.com/pepibumur).
- `tuist edit` doesn't wait while the user edits the project in Xcode [#1650](https://github.com/Shopify/react-native/pull/1650) by [@pepibumur](https://github.com/pepibumur).
- Remove CFBundleExecutable from iOS resource bundle target plists [#1361](https://github.com/tuist/tuist/pull/1361) by [@kwridan](https://github.com/kwridan).

### Changed

- **Breaking** Inherit defaultSettings from the project when the target's defaultSettings is nil [#1138](https://github.com/tuist/tuist/pull/1338) by [@pepibumur](https://github.com/pepibumur)
- Manifests are now cached to speed up generation times _(opt out via setting `TUIST_CACHE_MANIFESTS=0`)_ [1341](https://github.com/tuist/tuist/pull/1341) by [@kwridan](https://github.com/kwridan)

## 1.8.0

### Changed

- Read the Swift version from the environment [#1317](https://github.com/tuist/tuist/pull/1317) by [@pepibumur](https://github.com/pepibumur)

### Added

- Support for localized sources(e.g., .intentdefinition) [#1269](https://github.com/tuist/tuist/pull/1269) by [@Rag0n](https://github.com/Rag0n)

### Removed

- Don't set the main and launch storyboard when using the default `InfoPlist` [#1289](https://github.com/tuist/tuist/pull/1289) by [@pepibumur](https://github.com/pepibumur)

### Fixed

- Fix example in documentation for `scaffold` [#1273](https://github.com/tuist/tuist/pull/1273) by [@fortmarek](https://github.com/fortmarek)
- Fix help commands (argument parser regression) [#1250](https://github.com/tuist/tuist/pull/1250) by [@fortmarek](https://github.com/fortmarek)

## 1.7.1

### Fixed

- Critical bug caused by a missing `SwiftToolsSupport` dynamic library by [@pepibumur](https://github.com/pepibumur).

## 1.7.0

### Changed

- Point swift tools support repo instead of SPM [#1230](https://github.com/tuist/tuist/pull/1230) by [@fortmarek](https://github.com/fortmarek)
- Migrate to new argument parser [#1154](https://github.com/tuist/tuist/pull/1154) by [@fortmarek](https://github.com/fortmarek)
- Only warn about copying Info.plist when it's the target's Info.plist [#1203](https://github.com/tuist/tuist/pull/1203) by @sgrgrsn
- `tuist edit` now edits all project manifest [#1231](https://github.com/tuist/tuist/pull/1231/) by [@julianalonso](https://github.com/julianalonso)

### Added

- Support for setting the project id when configuring the cloud server [#1247](https://github.com/tuist/tuist/pull/1247) by [@pepibumur](https://github.com/pepibumur).
- Support for returning `SideEffectDescriptor`s from the graph mappers [#1201](https://github.com/tuist/tuist/pull/1201) by [@pepibumur](https://github.com/pepibumur).
- SwiftUI template [#1180](https://github.com/tuist/tuist/pull/1180) by [@fortmarek](https://github.com/fortmarek)
- `SettingsDictionary` is a typealias for `[String: SettingValue]`. [#1229](https://github.com/tuist/tuist/pull/1229) by [@natanrolnik](https://github.com/natanrolnik). Many useful extension methods were added to `SettingsDictionary`, allowing settings to be defined this way:

```swift
let baseSettings = SettingsDictionary()
    .appleGenericVersioningSystem()
    .automaticCodeSigning(devTeam: "TeamID")
    .bitcodeEnabled(true)
    .swiftVersion("5.2")
    .swiftCompilationMode(.wholemodule)
    .versionInfo("500", prefix: "MyPrefix")
```

### Removed

- **Breaking:** Deprecated methods from `ProjectDescription.Settings` [#1202](https://github.com/tuist/tuist/pull/1202) by by [@pepibumur](https://github.com/pepibumur).

## 1.6.0

### Fixed

- Don't try to delete a file if it doesn't exist [#1177](https://github.com/tuist/tuist/pull/1177) by [@pepibumur](https://github.com/pepibumur)

### Changed

- Bump XcodeProj to 7.10.0 [#1182](https://github.com/tuist/tuist/pull/1182) by [@pepibumur](https://github.com/pepibumur)

### Added

- Encrypt/decrypt command [#1127](https://github.com/tuist/tuist/pull/1127) by [@fortmarek](https://github.com/fortmarek)
- A link to the example app in the uFeatures documentation [#1176](https://github.com/tuist/tuist/pull/1176) by [@pepibumur](https://github.com/pepibumur).
- Add ProjectGeneratorGraphMapping protocol and use it from ProjectGenerator [#1178](https://github.com/tuist/tuist/pull/1178) by [@pepibumur](https://github.com/pepibumur)
- `CloudSessionController` component to authenticate users [#1174](https://github.com/tuist/tuist/pull/1174) by [@pepibumur](https://github.com/pepibumur).
- Minor improvements [#1179](https://github.com/tuist/tuist/pull/1179) by [@pepibumur](https://github.com/pepibumur)
- Configuring manifests through environment variables [#1183](https://github.com/tuist/tuist/pull/1183) by [@pepibumur](https://github.com/pepibumur).

## 1.5.4

### Fixed

- Tuist not working with Xcode < 11.4 by [@pepibumur](https://github.com/pepibumur).

## 1.5.3

### Added

- `Derived` to `.gitignore` when running `tuist init` [#1171](https://github.com/tuist/tuist/pull/1171) by [@fortmarek](https://github.com/fortmarek)

### Fixed

- Prevent `Multiple commands produce XXXXX` error produced by multiple test targets using “Embed Precompiled Frameworks” script [#1118](https://github.com/tuist/tuist/pull/1118) by @paulsamuels
- Add possibility to skip generation of default schemes [#1130](https://github.com/tuist/tuist/pull/1130) by @olejnjak
- Errors during the manifest parsing are not printed [#1125](https://github.com/tuist/tuist/pull/1125) by [@pepibumur](https://github.com/pepibumur).
- Warnings because test files are missing in the project scaffolded using the default `framework` template [#1172](https://github.com/tuist/tuist/pull/1172) by [@pepibumur](https://github.com/pepibumur).

## 1.5.2

### Fixed

- Projects generated with the `framework` template generated by the `init` command dont' compile [#1156](https://github.com/tuist/tuist/pull/1156) by [@pepibumur](https://github.com/pepibumur).

### Changed

- Generate only files with `.stencil` extension [#1153](https://github.com/tuist/tuist/pull/1153) by [@fortmarek](https://github.com/fortmarek)

### Added

- Support for Xcode 11.4 [#1152](https://github.com/tuist/tuist/pull/1152) by [@pepibumur](https://github.com/pepibumur).
- `SWIFT_VERSION` is set to 5.2 automatically if it's not set [#1152](https://github.com/tuist/tuist/pull/1152) by [@pepibumur](https://github.com/pepibumur).

## 1.5.1

### Fixed

- Update config name in the default template [#1150](https://github.com/tuist/tuist/pull/1150) by [@pepibumur](https://github.com/pepibumur)
- Fix example framework template not being generated [#1149](https://github.com/tuist/tuist/pull/1149) by [@fortmarek](https://github.com/fortmarek)

## 1.5.0

### Added

- Scaffold init [#1129](https://github.com/tuist/tuist/pull/1129) by [@fortmarek](https://github.com/fortmarek)
- Scaffold generate [#1126](https://github.com/tuist/tuist/pull/1126) by [@fortmarek](https://github.com/fortmarek)
- Scaffold load [#1092](https://github.com/tuist/tuist/pull/1092) by [@fortmarek](https://github.com/fortmarek)
- Add Mint up [#1131](https://github.com/tuist/tuist/pull/1131) [@mollyIV](https://github.com/mollyIV).

### Fixed

- Remove redundant SDK paths from `FRAMEWORK_SEARCH_PATHS` [#1145](https://github.com/tuist/tuist/pull/1145) by [@kwridan](https://github.com/kwridan)

### Removed

- `Graphing` protocol [#1128](https://github.com/tuist/tuist/pull/1128) by [@pepibumur](https://github.com/pepibumur)

### Changed

- Optimize `TargetNode`'s set operations [#1095](https://github.com/tuist/tuist/pull/1095) by [@kwridan](https://github.com/kwridan)
- Optimize `BuildPhaseGenerator`'s method of detecting assets and localized files [#1094](https://github.com/tuist/tuist/pull/1094) by [@kwridan](https://github.com/kwridan)
- Concurrent project generation [#1096](https://github.com/tuist/tuist/pull/1096) by [@kwridan](https://github.com/kwridan)

## 1.4.0

### Fixed

- Fix `TargetAction` when `PROJECT_DIR` includes a space [#1037](https://github.com/tuist/tuist/pull/1037) by [@fortmarek](https://github.com/fortmarek)
- Fix code example compilation issues in "Project description helpers" documentation [#1081](https://github.com/tuist/tuist/pull/1081) by @chojnac

### Added

- `scaffold` command to generate user-defined templates [#1126](https://github.com/tuist/tuist/pull/1126) by [@fortmarek](https://github.com/fortmarek)
- New `ProjectDescription` models for `scaffold` command [#1082](https://github.com/tuist/tuist/pull/1082) by [@fortmarek](https://github.com/fortmarek)
- Allow specifying Project Organization name via new `organizationName` parameter to `Project` initializer or via `Config` new GenerationOption. [#1062](https://github.com/tuist/tuist/pull/1062) by @c0diq
- `tuist lint` command [#1043](https://github.com/tuist/tuist/pull/1043) by [@pepibumur](https://github.com/pepibumur).
- Add `--verbose` [#1027](https://github.com/tuist/tuist/pull/1027) by [@ollieatkinson](https://github.com/ollieatkinson).
- `TuistInsights` target [#1084](https://github.com/tuist/tuist/pull/1084) by [@pepibumur](https://github.com/pepibumur).
- Add `cloudURL` attribute to `Config` [#1085](https://github.com/tuist/tuist/pull/1085) by [@pepibumur](https://github.com/pepibumur).

### Changed

- Rename `TuistConfig.swift` to `Config.swift` [#1083](https://github.com/tuist/tuist/pull/1083) by [@pepibumur](https://github.com/pepibumur).
- Generator update - leveraging intermediate descriptors [#1007](https://github.com/tuist/tuist/pull/1007) by [@kwridan](https://github.com/kwridan)
  - Note: `TuistGenerator.Generator` is now deprecated and will be removed in a future version of Tuist.

## 1.3.0

### Added

- When using `tuist edit` it's possible to run `tuist generate` from Xcode by simply running the target [#958](https://github.com/tuist/tuist/pull/958) by [@vytis](https://github.com/vytis)
- Add FAQ section [@mollyIV](https://github.com/mollyIV).
- Add benchmarking helper tool [#957](https://github.com/tuist/tuist/pull/957) by [@kwridan](https://github.com/kwridan).
- Add metal as a valid source extension [#1023](https://github.com/tuist/tuist/pull/1023) by [@natanrolnik](https://github.com/natanrolnik)
- `XcodeBuildController` utility to `TuistAutomation` [#1019](https://github.com/tuist/tuist/pull/1019) by [@pepibumur](https://github.com/pepibumur).
- Add metal as a valid source extension [#1023](https://github.com/tuist/tuist/pull/1023) by [@natanrolnik](https://github.com/natanrolnik)

### Fixed

- Fix static products false positive lint warning by [#981](https://github.com/tuist/tuist/pull/981) [@kwridan](https://github.com/kwridan).
- TargetAction path without ./ prefix [#997](https://github.com/tuist/tuist/pull/997) by [@fortmarek](https://github.com/fortmarek)
- Preserve xcuserdata when re-generating projects [#1006](https://github.com/tuist/tuist/pull/1006) by [@kwridan](https://github.com/kwridan)
- Stable sort order for bcsymbolmap paths by @paulsamuels

### Changed

- Update XcodeProj to 7.8.0 [#](https://github.com/tuist/tuist/pull/)create?base=tuist%3Amaster&head=tuist%3Atarget-attributes by [@pepibumur](https://github.com/pepibumur).
- Path sorting speed gains [#980](https://github.com/tuist/tuist/pull/980) by [@adamkhazi](https://github.com/adamkhazi).
- Added support for HTTP_PROXY settings from shell environment. [#1015](https://github.com/tuist/tuist/pull/1015) by @aegzorz
- Added "Base" to known regions. [#1021](https://github.com/tuist/tuist/pull/1021) by @aegzorz
- Pull bundles from Google Cloud Storage [#1028](https://github.com/tuist/tuist/pull/1028) by [@pepibumur](https://github.com/pepibumur).

## 1.2.0

### Added

- Best practices page to the documentation [#843](https://github.com/tuist/tuist/pull/843) by [@pepibumur](https://github.com/pepibumur).
- Fail CI if there are broken links on the website [#917](https://github.com/tuist/tuist/pull/917) by [@pepibumur](https://github.com/pepibumur).
- Excluding multiple files from a target [#937](https://github.com/tuist/tuist/pull/937) by @paciej00
- Better SEO to the website [#945](https://github.com/tuist/tuist/pull/945) by [@pepibumur](https://github.com/pepibumur).
- Add fixture generator for stress testing Tuist [#890](https://github.com/tuist/tuist/pull/890) by [@kwridan](https://github.com/kwridan).

### Fixed

- The class name of the source files generated by the init command [#850](https://github.com/tuist/tuist/pull/850) by [@pepibumur](https://github.com/pepibumur).
- Add RemoveHeadersOnCopy attribute for build files in copy files build phases [#886](https://github.com/tuist/tuist/pull/886) by [@marciniwanicki](https://github.com/marciniwanicki)
- Ensure precompiled frameworks of target applications aren't included in UI test targets [#888](https://github.com/tuist/tuist/pull/888) by [@kwridan](https://github.com/kwridan)
- Make the scheme generation with testable targets stable [#892](https://github.com/tuist/tuist/pull/892) by [@marciniwanicki](https://github.com/marciniwanicki)
- Fix project header attributes [#895](https://github.com/tuist/tuist/pull/895) by [@kwridan](https://github.com/kwridan)
- Excluding files from target doesn't work in all cases [#913](https://github.com/tuist/tuist/pull/913) by [@vytis](https://github.com/vytis)
- Support for Core Data mapping modules [#911](https://github.com/tuist/tuist/pull/911) by @andreacipriani
- Deep nested hierarchy in the project generated by `tuist edit` [#923](https://github.com/tuist/tuist/pull/923) by [@pepibumur](https://github.com/pepibumur)

### Changed

- Turn models from `TuistCore` that are clases into structs [#870](https://github.com/tuist/tuist/pull/870) by [@pepibumur](https://github.com/pepibumur).

## 1.1.0

### Changed

- Extracted loading logic into its own framework, `TuistLoader` [#838](https://github.com/tuist/tuist/pull/838) by [@pepibumur](https://github.com/pepibumur).

### Added

- `TuistGalaxy` & `TuistAutomation` targets [#817](https://github.com/tuist/tuist/pull/817) by [@pepibumur](https://github.com/pepibumur).
- Support ignoring specific source file pattern when adding them to the target [#811](https://github.com/tuist/tuist/pull/811) by [@vytis](https://github.com/vytis).
- Made targets testable if there is a corresponding test target [#818](https://github.com/tuist/tuist/pull/818) by [@vytis](https://github.com/vytis).
- Release page to the documentation [#841](https://github.com/tuist/tuist/pull/841) by [@pepibumur](https://github.com/pepibumur).

## 1.0.1

### Fixed

- Pass through `DEVELOPER_DIR` when set by the environment when determining the path to the currently selected Xcode. @ollieatkinson

## 1.0.0

### Changed

- Run pipelines with Xcode 11.2.1 on CI @pepibumur.

### Removed

- **Breaking** Generate manifests target as part of the generated project [#724](https://github.com/tuist/tuist/pull/724) by [@pepibumur](https://github.com/pepibumur).
- The installation no longer checks if the Swift version is compatible [#727](https://github.com/tuist/tuist/pull/727) by [@pepibumur](https://github.com/pepibumur).
- Don't include the manifests in the generated workspace [#754](https://github.com/tuist/tuist/pull/754) by [@pepibumur](https://github.com/pepibumur).

### Added

- Add `ProjectDescription.Settings.defaultSettings` none case that don't override any `Project` or `Target` settings. [#698](https://github.com/tuist/tuist/pull/698) by [@rowwingman](https://github.com/rowwingman).
- `ProjectEditor` utility [#702](https://github.com/tuist/tuist/pull/702) by [@pepibumur](https://github.com/pepibumur).
- Fix warnings in the project, refactor SHA256 diegest code [#704](https://github.com/tuist/tuist/pull/704) by [@rowwingman](https://github.com/rowwingman).
- Define `ArchiveAction` on `Scheme` [#697](https://github.com/tuist/tuist/pull/697) by @grsouza.
- `tuist edit` command [#703](https://github.com/tuist/tuist/pull/703) by [@pepibumur](https://github.com/pepibumur).
- Support interpolating formatted strings in the printer [#726](https://github.com/tuist/tuist/pull/726) by [@pepibumur](https://github.com/pepibumur).
- Support for paths relative to root [#727](https://github.com/tuist/tuist/pull/727) by [@pepibumur](https://github.com/pepibumur).
- Replace `Sheme.testAction.targets` type from `String` to `TestableTarget` is a description of target that adds to the `TestAction`, you can specify execution tests parallelizable, random execution order or skip tests [#728](https://github.com/tuist/tuist/pull/728) by [@rowwingman](https://github.com/rowwingman).
- Galaxy manifest model [#729](https://github.com/tuist/tuist/pull/729) by [@pepibumur](https://github.com/pepibumur).
- Make scheme generation methods more generic [#730](https://github.com/tuist/tuist/pull/730) by [@adamkhazi](https://github.com/adamkhazi). [@kwridan](https://github.com/kwridan).
- Workspace Schemes [#752](https://github.com/tuist/tuist/pull/752) by [@adamkhazi](https://github.com/adamkhazi). [@kwridan](https://github.com/kwridan).
- `SimulatorController` with method to fetch the runtimes [#746](https://github.com/tuist/tuist/pull/746) by [@pepibumur](https://github.com/pepibumur).
- Add RxSwift as a dependency of `TuistKit` [#760](https://github.com/tuist/tuist/pull/760) by [@pepibumur](https://github.com/pepibumur).
- Add cache command [#762](https://github.com/tuist/tuist/pull/762) by [@pepibumur](https://github.com/pepibumur).
- Utility to build xcframeworks [#759](https://github.com/tuist/tuist/pull/759) by [@pepibumur](https://github.com/pepibumur).
- Add `CacheStoraging` protocol and a implementation for a local cache [#763](https://github.com/tuist/tuist/pull/763) by [@pepibumur](https://github.com/pepibumur).
- Add support for changing the cache and versions directory using environment variables [#765](https://github.com/tuist/tuist/pull/765) by [@pepibumur](https://github.com/pepibumur).
- Reactive interface to the System utility [#770](https://github.com/tuist/tuist/pull/770) by [@pepibumur](https://github.com/pepibumur)
- Workflow to make sure that documentation and website build [#783](https://github.com/tuist/tuist/pull/783) by [@pepibumur](https://github.com/pepibumur).
- Support for `xcframework` [#769](https://github.com/tuist/tuist/pull/769) by @lakpa
- Support generating info.plist for Watch Apps & Extensions [#756](https://github.com/tuist/tuist/pull/756) by [@kwridan](https://github.com/kwridan)

### Fixed

- Ensure custom search path settings are included in generated projects [#751](https://github.com/tuist/tuist/pull/751) by [@kwridan](https://github.com/kwridan)
- Remove duplicate HEADER_SEARCH_PATHS [#787](https://github.com/tuist/tuist/pull/787) by [@kwridan](https://github.com/kwridan)
- Fix unstable scheme generation [#790](https://github.com/tuist/tuist/pull/790) by [@marciniwanicki](https://github.com/marciniwanicki)
- Add defaultConfigurationName to generated projects [#793](https://github.com/tuist/tuist/pull/793) by [@kwridan](https://github.com/kwridan)
- Add knownRegions to generated projects [#792](https://github.com/tuist/tuist/pull/792) by [@kwridan](https://github.com/kwridan)

## 0.19.0

### Added

- XCTAssertThrowsSpecific convenient function to test for specific errors [#535](https://github.com/tuist/tuist/pull/535) by [@fortmarek](https://github.com/fortmarek)
- `HTTPClient` utility class to `TuistEnvKit` [#508](https://github.com/tuist/tuist/pull/508) by [@pepibumur](https://github.com/pepibumur).
- **Breaking** Allow specifying a deployment target within project manifests [#541](https://github.com/tuist/tuist/pull/541) [@mollyIV](https://github.com/mollyIV).
- Add support for sticker pack extension & app extension products [#489](https://github.com/tuist/tuist/pull/489) by @Rag0n
- Utility to locate the root directory of a project [#622](https://github.com/tuist/tuist/pull/622) by [@pepibumur](https://github.com/pepibumur).
- Adds `codeCoverageTargets` to `TestAction` to make XCode gather coverage info only for that targets [#619](https://github.com/tuist/tuist/pull/619) by @abbasmousavi
- Enable the library evololution for the ProjectDescription framework [#625](https://github.com/tuist/tuist/pull/625) by [@pepibumur](https://github.com/pepibumur).
- Add support for watchOS apps [#623](https://github.com/tuist/tuist/pull/623) by [@kwridan](https://github.com/kwridan)
- Add linting for duplicate dependencies [#629](https://github.com/tuist/tuist/pull/629) by @lakpa

### Changed

- Change dependencies in `Package.resolved` to version from branch [#631](https://github.com/tuist/tuist/pull/631) by [@fortmarek](https://github.com/fortmarek)
- Rename `TuistCore` to `TuistSupport` [#621](https://github.com/tuist/tuist/pull/621) by [@pepibumur](https://github.com/pepibumur).
- Introduce `Systems.shared`, `TuistTestCase`, and `TuistUnitTestCase` [#519](https://github.com/tuist/tuist/pull/519) by [@pepibumur](https://github.com/pepibumur).
- Change generated object version behaviour to mimic Xcode 11 by [@adamkhazi](https://github.com/adamkhazi).
- **Breaking** Refine API for Swift Packages [#578](https://github.com/tuist/tuist/pull/578) by [@ollieatkinson](https://github.com/ollieatkinson)
- Support ability to locate multiple Tuist directories [#630](https://github.com/tuist/tuist/pull/630) by [@kwridan](https://github.com/kwridan)

### Fixed

- Fix false positive cycle detection [#546](https://github.com/tuist/tuist/pull/546) by [@kwridan](https://github.com/kwridan)
- Fix test target build settings [#661](https://github.com/tuist/tuist/pull/661) by [@kwridan](https://github.com/kwridan)
- Fix hosted unit test dependencies [#664](https://github.com/tuist/tuist/pull/664)/ by [@kwridan](https://github.com/kwridan)

## 0.18.1

### Removed

- Reverting [#494](https://github.com/tuist/tuist/pull/494) using variables in `productName` doesn't evaluate in all usage points within the generated project

## 0.18.0

### Added

- New InfoPlist type, `.extendingDefault([:])` [#448](https://github.com/tuist/tuist/pull/448) by [@pepibumur](https://github.com/pepibumur)
- Forward the output of the `codesign` command to make debugging easier when the copy frameworks command fails [#492](https://github.com/tuist/tuist/pull/492) by [@pepibumur](https://github.com/pepibumur).
- Support for multi-line settings (see [how to migrate](https://github.com/tuist/tuist/pull/464#issuecomment-529673717)) [#464](https://github.com/tuist/tuist/pull/464) by [@marciniwanicki](https://github.com/marciniwanicki)
- Support for SPM [#394](https://github.com/tuist/tuist/pull/394) by [@pepibumur](https://github.com/pepibumur) & @fortmarek & @kwridan & @ollieatkinson
- Xcode 11 Support by [@ollieatkinson](https://github.com/ollieatkinson)

### Fixed

- Transitively link static dependency's dynamic dependencies correctly [#484](https://github.com/tuist/tuist/pull/484) by [@adamkhazi](https://github.com/adamkhazi).
- Prevent embedding static frameworks [#490](https://github.com/tuist/tuist/pull/490) by [@kwridan](https://github.com/kwridan)
- Output losing its format when tuist is run through `tuistenv` [#493](https://github.com/tuist/tuist/pull/493) by [@pepibumur](https://github.com/pepibumur)
- Product name linting failing when it contains variables [#494](https://github.com/tuist/tuist/pull/494) by @dcvz
- Build phases not generated in the right position [#506](https://github.com/tuist/tuist/pull/506) by [@pepibumur](https://github.com/pepibumur)
- Remove \$(SRCROOT) from being included in `Info.plist` path [#511](https://github.com/tuist/tuist/pull/511) by @dcvz
- Prevent generation of redundant file elements [#515](https://github.com/tuist/tuist/pull/515) by [@kwridan](https://github.com/kwridan)

## 0.17.0

### Added

- `tuist graph` command [#427](https://github.com/tuist/tuist/pull/427) by [@pepibumur](https://github.com/pepibumur).
- Allow customisation of `productName` in the project Manifest [#435](https://github.com/tuist/tuist/pull/435) by [@ollieatkinson](https://github.com/ollieatkinson)
- Adding support for static products depending on dynamic frameworks [#439](https://github.com/tuist/tuist/pull/439) by [@kwridan](https://github.com/kwridan)
- Support for executing Tuist by running `swift project ...` [#447](https://github.com/tuist/tuist/pull/447) by [@pepibumur](https://github.com/pepibumur).
- New manifest model, `TuistConfig`, to easily configure Tuist's functionalities [#446](https://github.com/tuist/tuist/pull/446) by [@pepibumur](https://github.com/pepibumur).
- Adding ability to re-generate individual projects [#457](https://github.com/tuist/tuist/pull/457) by [@kwridan](https://github.com/kwridan)
- Support multiple header paths [#459](https://github.com/tuist/tuist/pull/459) by [@adamkhazi](https://github.com/adamkhazi).
- Allow specifying multiple configurations within project manifests [#451](https://github.com/tuist/tuist/pull/451) by [@kwridan](https://github.com/kwridan)
- Add linting for mismatching build configurations in a workspace [#474](https://github.com/tuist/tuist/pull/474) by [@kwridan](https://github.com/kwridan)
- Support for CocoaPods dependencies [#465](https://github.com/tuist/tuist/pull/465) by [@pepibumur](https://github.com/pepibumur)
- Support custom .xcodeproj name at the model level [#462](https://github.com/tuist/tuist/pull/462) by [@adamkhazi](https://github.com/adamkhazi).
- `TuistConfig.compatibleXcodeVersions` support [#476](https://github.com/tuist/tuist/pull/476) by [@pepibumur](https://github.com/pepibumur).
- Expose the `.bundle` product type [#479](https://github.com/tuist/tuist/pull/479) by [@kwridan](https://github.com/kwridan)

### Fixed

- Ensuring transitive SDK dependencies are added correctly [#441](https://github.com/tuist/tuist/pull/441) by [@adamkhazi](https://github.com/adamkhazi).
- Ensuring the correct platform SDK dependencies path is set [#419](https://github.com/tuist/tuist/pull/419) by [@kwridan](https://github.com/kwridan)
- Update manifest target name such that its product has a valid name [#426](https://github.com/tuist/tuist/pull/426) by [@kwridan](https://github.com/kwridan)
- Do not create `Derived/InfoPlists` folder when no InfoPlist dictionary is specified [#456](https://github.com/tuist/tuist/pull/456) by [@adamkhazi](https://github.com/adamkhazi).
- Set the correct lastKnownFileType for localized files [#478](https://github.com/tuist/tuist/pull/478) by [@kwridan](https://github.com/kwridan)

### Changed

- Update XcodeProj to 7.0.0 [#421](https://github.com/tuist/tuist/pull/421) by [@pepibumur](https://github.com/pepibumur).

## 0.16.0

### Added

- `DefaultSettings.none` to disable the generation of default build settings [#395](https://github.com/tuist/tuist/pull/395) by [@pepibumur](https://github.com/pepibumur).
- Version information for tuistenv [#399](https://github.com/tuist/tuist/pull/399) by [@ollieatkinson](https://github.com/ollieatkinson)
- Add input & output paths for target action [#353](https://github.com/tuist/tuist/pull/353) by Rag0n
- Adding support for linking system libraries and frameworks [#353](https://github.com/tuist/tuist/pull/353) by @steprescott
- Support passing the `Info.plist` as a dictionary [#380](https://github.com/tuist/tuist/pull/380) by [@pepibumur](https://github.com/pepibumur).

### Fixed

- Ensuring the correct default settings provider dependency is used [#389](https://github.com/tuist/tuist/pull/389) by [@kwridan](https://github.com/kwridan)
- Fixing build settings repeated same value [#391](https://github.com/tuist/tuist/pull/391) by @platonsi
- Duplicated files in the sources build phase when different glob patterns match the same files [#388](https://github.com/tuist/tuist/pull/388) by [@pepibumur](https://github.com/pepibumur).
- Support `.d` source files [#396](https://github.com/tuist/tuist/pull/396) by [@pepibumur](https://github.com/pepibumur).
- Codesign frameworks when copying during the embed phase [#398](https://github.com/tuist/tuist/pull/398) by [@ollieatkinson](https://github.com/ollieatkinson)
- 'tuist local' failed when trying to install from source [#402](https://github.com/tuist/tuist/pull/402) by [@ollieatkinson](https://github.com/ollieatkinson)
- Omitting unzip logs during installation [#404](https://github.com/tuist/tuist/pull/404) by [@kwridan](https://github.com/kwridan)
- Fix "The file couldn’t be saved." error [#408](https://github.com/tuist/tuist/pull/408) by [@marciniwanicki](https://github.com/marciniwanicki)
- Ensure generated projects are stable [#410](https://github.com/tuist/tuist/pull/410) by [@kwridan](https://github.com/kwridan)
- Stop generating empty `PBXBuildFile` settings [#415](https://github.com/tuist/tuist/pull/415) by [@marciniwanicki](https://github.com/marciniwanicki)

## 0.15.0

### Changed

- Introduce the `InfoPlist` file [#373](https://github.com/tuist/tuist/pull/373) by [@pepibumur](https://github.com/pepibumur).
- Add `defaultSettings` option to `Settings` definition to control default settings generation [#378](https://github.com/tuist/tuist/pull/378) by [@marciniwanicki](https://github.com/marciniwanicki)

### Added

- Adding generate command timer [#335](https://github.com/tuist/tuist/pull/335) by [@kwridan](https://github.com/kwridan)
- Support Scheme manifest with pre/post action [#336](https://github.com/tuist/tuist/pull/336) [@dangthaison91](https://github.com/dangthaison91).
- Support local Scheme (not shared) flag [#341](https://github.com/tuist/tuist/pull/341) [@dangthaison91](https://github.com/dangthaison91).
- Support for compiler flags [#386](https://github.com/tuist/tuist/pull/386) by [@pepibumur](https://github.com/pepibumur).

### Fixed

- Fixing unstable diff (products and embedded frameworks) [#357](https://github.com/tuist/tuist/pull/357) by [@marciniwanicki](https://github.com/marciniwanicki)
- Set Code Sign On Copy to true for Embed Frameworks [#333](https://github.com/tuist/tuist/pull/333) [@dangthaison91](https://github.com/dangthaison91).
- Fixing files getting mistaken for folders [#338](https://github.com/tuist/tuist/pull/338) by [@kwridan](https://github.com/kwridan)
- Updating init template to avoid warnings [#339](https://github.com/tuist/tuist/pull/339) by [@kwridan](https://github.com/kwridan)
- Fixing generation failures due to asset catalog & `**/*.png` glob patterns handling [#346](https://github.com/tuist/tuist/pull/346) by [@kwridan](https://github.com/kwridan)
- Supporting bundle target dependencies that reside in different projects (in `TuistGenerator`) [#348](https://github.com/tuist/tuist/pull/348) by [@kwridan](https://github.com/kwridan)
- Fixing header paths including folders and non-header files [#356](https://github.com/tuist/tuist/pull/356) by [@kwridan](https://github.com/kwridan)
- Fix duplicate localized resource files [#363](https://github.com/tuist/tuist/pull/363) by [@kwridan](https://github.com/kwridan)
- Update static dependency lint rule [#360](https://github.com/tuist/tuist/pull/360) by [@kwridan](https://github.com/kwridan)
- Ensure resource bundles in other projects get built [#374](https://github.com/tuist/tuist/pull/374) by [@kwridan](https://github.com/kwridan)

## 0.14.0

### Changed

### Added

- Adding support for project additional files [#314](https://github.com/tuist/tuist/pull/314) by [@kwridan](https://github.com/kwridan)
- Adding support for resource folder references [#318](https://github.com/tuist/tuist/pull/318) by [@kwridan](https://github.com/kwridan)
- **Breaking** Swift 5 support [#317](https://github.com/tuist/tuist/pull/317) by [@pepibumur](https://github.com/pepibumur).

### Fixed

- Ensuring target product names are consistent with Xcode [#323](https://github.com/tuist/tuist/pull/323) by [@kwridan](https://github.com/kwridan)
- Ensuring generate works on additional disk volumes [#327](https://github.com/tuist/tuist/pull/327) by [@kwridan](https://github.com/kwridan)
- Headers build phase should be put on top of Compile build phase [#332](https://github.com/tuist/tuist/pull/332) [@dangthaison91](https://github.com/dangthaison91).

## 0.13.0

### Added

- Add Homebrew tap up [#281](https://github.com/tuist/tuist/pull/281) by [@pepibumur](https://github.com/pepibumur)
- Create a Setup.swift file when running the init command [#283](https://github.com/tuist/tuist/pull/283) by [@pepibumur](https://github.com/pepibumur)
- Update `tuistenv` when running `tuist update` [#288](https://github.com/tuist/tuist/pull/288) by [@pepibumur](https://github.com/pepibumur).
- Allow linking of static products into dynamic frameworks [#299](https://github.com/tuist/tuist/pull/299) by [@ollieatkinson](https://github.com/ollieatkinson)
- Workspace improvements [#298](https://github.com/tuist/tuist/pull/298) by [@ollieatkinson](https://github.com/ollieatkinson) & [@kwridan](https://github.com/kwridan).

### Removed

- **Breaking** Removed "-Project" shared scheme from being generated [#303](https://github.com/tuist/tuist/pull/303) by [@ollieatkinson](https://github.com/ollieatkinson)

### Fixed

- Fix duplicated embedded frameworks [#280](https://github.com/tuist/tuist/pull/280) by [@pepibumur](https://github.com/pepibumur)
- Fix manifest target linker errors [#287](https://github.com/tuist/tuist/pull/287) by [@kwridan](https://github.com/kwridan)
- Build settings not being generated properly [#282](https://github.com/tuist/tuist/pull/282) by [@pepibumur](https://github.com/pepibumur)
- Fix `instance method nearly matches optional requirements` warning in generated `AppDelegate.swift` in iOS projects [#291](https://github.com/tuist/tuist/pull/291) by @BalestraPatrick
- Fix Header & Framework search paths override project or xcconfig settings [#301](https://github.com/tuist/tuist/pull/301) by [@ollieatkinson](https://github.com/ollieatkinson)
- Unit tests bundle for an app target compile & run [#300](https://github.com/tuist/tuist/pull/300) by [@ollieatkinson](https://github.com/ollieatkinson)
- `LIBRARY_SEARCH_PATHS` and `SWIFT_INCLUDE_PATHS` are now set [#308](https://github.com/tuist/tuist/pull/308) by [@kwridan](https://github.com/kwridan)
- Fix Generation fails in the event an empty .xcworkspace directory exists [#312](https://github.com/tuist/tuist/pull/312) by [@ollieatkinson](https://github.com/ollieatkinson)

## 0.12.0

### Changed

- Rename manifest group to `Manifest` [#227](https://github.com/tuist/tuist/pull/227) by [@pepibumur](https://github.com/pepibumur).
- Rename manifest target to `Project-Manifest` [#227](https://github.com/tuist/tuist/pull/227) by [@pepibumur](https://github.com/pepibumur).
- Replace swiftlint with swiftformat [#239](https://github.com/tuist/tuist/pull/239) by [@pepibumur](https://github.com/pepibumur).
- Bump xcodeproj version to 6.6.0 [#248](https://github.com/tuist/tuist/pull/248) by [@pepibumur](https://github.com/pepibumur).
- Fix an issue with Xcode not being able to reload the projects when they are open [#247](https://github.com/tuist/tuist/pull/247)
- Support array for `sources` and `resources` paths [#201](https://github.com/tuist/tuist/pull/201) [@dangthaison91](https://github.com/dangthaison91).

### Added

- Integration tests for `generate` command [#208](https://github.com/tuist/tuist/pull/208) by [@marciniwanicki](https://github.com/marciniwanicki) & @kwridan
- Frequently asked questions to the documentation [#223](https://github.com/tuist/tuist/pull/223)/ by [@pepibumur](https://github.com/pepibumur).
- Generate a scheme with all the project targets [#226](https://github.com/tuist/tuist/pull/226) by [@pepibumur](https://github.com/pepibumur)
- Documentation for contributors [#229](https://github.com/tuist/tuist/pull/229) by [@pepibumur](https://github.com/pepibumur)
- Support for Static Frameworks [#194](https://github.com/tuist/tuist/pull/194) @ollieatkinson

### Removed

- Up attribute from the `Project` model [#228](https://github.com/tuist/tuist/pull/228) by [@pepibumur](https://github.com/pepibumur).
- Support for YAML and JSON formats as Project specifications [#230](https://github.com/tuist/tuist/pull/230) by [@ollieatkinson](https://github.com/ollieatkinson)

### Fixed

- Changed default value of SWIFT_VERSION to 4.2 @ollieatkinson
- Added fixture tests for ios app with static libraries @ollieatkinson
- Bundle id linting failing when the bundle id contains variables [#252](https://github.com/tuist/tuist/pull/252) by [@pepibumur](https://github.com/pepibumur)
- Include linked library and embed in any top level executable bundle [#259](https://github.com/tuist/tuist/pull/259) by [@ollieatkinson](https://github.com/ollieatkinson)

## 0.11.0

### Added

- **Breaking** Up can now be specified via `Setup.swift` https://github.com/tuist/tuist/issues/203 by [@marciniwanicki](https://github.com/marciniwanicki) & @kwridan
- Schemes generation [#188](https://github.com/tuist/tuist/pull/188) by [@pepibumur](https://github.com/pepibumur).
- Environment variables per target [#189](https://github.com/tuist/tuist/pull/189) by [@pepibumur](https://github.com/pepibumur).
- Danger warn that reminds contributors to update the docuementation [#214](https://github.com/tuist/tuist/pull/214) by [@pepibumur](https://github.com/pepibumur)
- Rubocop [#216](https://github.com/tuist/tuist/pull/216) by [@pepibumur](https://github.com/pepibumur).
- Fail init command if the directory is not empty [#218](https://github.com/tuist/tuist/pull/218) by [@pepibumur](https://github.com/pepibumur).
- Verify that the bundle identifier has only valid characters [#219](https://github.com/tuist/tuist/pull/219) by [@pepibumur](https://github.com/pepibumur).
- Merge documentation from the documentation repository [#222](https://github.com/tuist/tuist/pull/222) by [@pepibumur](https://github.com/pepibumur).
- Danger [#186](https://github.com/tuist/tuist/pull/186) by [@pepibumur](https://github.com/pepibumur).

### Fixed

- Swiftlint style issues [#213](https://github.com/tuist/tuist/pull/213) by [@pepibumur](https://github.com/pepibumur).
- Use environment tuist instead of the absolute path in the embed frameworks build phase [#185](https://github.com/tuist/tuist/pull/185) by [@pepibumur](https://github.com/pepibumur).

### Deprecated

- JSON and YAML manifests [#190](https://github.com/tuist/tuist/pull/190) by [@pepibumur](https://github.com/pepibumur).

## 0.10.2

### Fixed

- Processes not stopping after receiving an interruption signal [#180](https://github.com/tuist/tuist/pull/180) by [@pepibumur](https://github.com/pepibumur).

## 0.10.1

### Changed

- Replace ReactiveTask with SwiftShell [#179](https://github.com/tuist/tuist/pull/179) by [@pepibumur](https://github.com/pepibumur).

### Fixed

- Carthage up command not running when the `Cartfile.resolved` file doesn't exist [#179](https://github.com/tuist/tuist/pull/179) by [@pepibumur](https://github.com/pepibumur).

## 0.10.0

### Fixed

- Don't generate the Playgrounds group if there are no playgrounds [#177](https://github.com/tuist/tuist/pull/177) by [@pepibumur](https://github.com/pepibumur).

### Added

- Tuist up command [#158](https://github.com/tuist/tuist/pull/158) by [@pepibumur](https://github.com/pepibumur).
- Support `.cpp` and `.c` source files [#178](https://github.com/tuist/tuist/pull/178) by [@pepibumur](https://github.com/pepibumur).

## 0.9.0

### Added

- Acceptance tests [#166](https://github.com/tuist/tuist/pull/166) by [@pepibumur](https://github.com/pepibumur).

### Fixed

- Files and groups sort order [#164](https://github.com/tuist/tuist/pull/164) by [@pepibumur](https://github.com/pepibumur).

### Added

- Generate both, the `Debug` and `Release` configurations [#165](https://github.com/tuist/tuist/pull/165) by [@pepibumur](https://github.com/pepibumur).

## 0.8.0

### Added

- Swift 4.2.1 compatibility by [@pepibumur](https://github.com/pepibumur).

### Removed

- Module loader [#150](https://github.com/tuist/tuist/pull/150)/files by [@pepibumur](https://github.com/pepibumur).

### Added

- Geration of projects and workspaces in the `~/.tuist/DerivedProjects` directory [#146](https://github.com/tuist/tuist/pull/146) by pepibumur.

## 0.7.0

### Added

- Support for actions [#136](https://github.com/tuist/tuist/pull/136) by [@pepibumur](https://github.com/pepibumur).

## 0.6.0

### Added

- Check that the local Swift version is compatible with the version that will be installed [#134](https://github.com/tuist/tuist/pull/134) by [@pepibumur](https://github.com/pepibumur).

### Changed

- Bump xcodeproj to 6.0.0 [#133](https://github.com/tuist/tuist/pull/133) by [@pepibumur](https://github.com/pepibumur).

### Removed

- Remove `tuistenv` from the repository [#135](https://github.com/tuist/tuist/pull/135) by [@pepibumur](https://github.com/pepibumur).

## 0.5.0

### Added

- Support for JSON and Yaml manifests [#110](https://github.com/tuist/tuist/pull/110) by [@pepibumur](https://github.com/pepibumur).
- Generate `.gitignore` file when running init command [#118](https://github.com/tuist/tuist/pull/118) by [@pepibumur](https://github.com/pepibumur).
- Git ignore Xcode and macOS files that shouldn't be included on a git repository [#124](https://github.com/tuist/tuist/pull/124) by [@pepibumur](https://github.com/pepibumur).
- Focus command [#129](https://github.com/tuist/tuist/pull/129) by [@pepibumur](https://github.com/pepibumur).

### Fixed

- Snake-cased build settings keys [#107](https://github.com/tuist/tuist/pull/107) by [@pepibumur](https://github.com/pepibumur).

## 0.4.0

### Added

- Throw an error if a library target contains resources [#98](https://github.com/tuist/tuist/pull/98) by [@pepibumur](https://github.com/pepibumur).
- Playgrounds support [#103](https://github.com/tuist/tuist/pull/103) by [@pepibumur](https://github.com/pepibumur).
- Faster installation using bundled releases [#104](https://github.com/tuist/tuist/pull/104) by [@pepibumur](https://github.com/pepibumur).

### Changed

- Don't fail if a Carthage framework doesn't exist. Print a warning instead [#96](https://github.com/tuist/tuist/pull/96) by [@pepibumur](https://github.com/pepibumur).
- Missing file errors are printed together [#98](https://github.com/tuist/tuist/pull/98) by [@pepibumur](https://github.com/pepibumur).

## 0.3.0

### Added

- Homebrew formula https://github.com/tuist/tuist/commit/0ab1c6e109134337d4a5e074d77bd305520a935d by [@pepibumur](https://github.com/pepibumur).

## Changed

- Replaced ssh links with the https version of them [#91](https://github.com/tuist/tuist/pull/91) by [@pepibumur](https://github.com/pepibumur).

## Fixed

- `FRAMEWORK_SEARCH_PATHS` build setting not being set for precompiled frameworks dependencies [#87](https://github.com/tuist/tuist/pull/87) by [@pepibumur](https://github.com/pepibumur).

## 0.2.0

### Added

- Install command [#83](https://github.com/tuist/tuist/pull/83) by [@pepibumur](https://github.com/pepibumur).
- `--help-env` command to tuistenv by [@pepibumur](https://github.com/pepibumur).

### Fixed

- Fix missing target dependencies by [@pepibumur](https://github.com/pepibumur).

### Removed

- Internal deprecation warnings by [@pepibumur](https://github.com/pepibumur).

## 0.1.0

### Added

- Local command prints all the local versions if no argument is given [#79](https://github.com/tuist/tuist/pull/79) by [@pepibumur](https://github.com/pepibumur).
- Platform, product, path and name arguments to the init command [#64](https://github.com/tuist/tuist/pull/64) by [@pepibumur](https://github.com/pepibumur).
- Lint that `Info.plist` and `.entitlements` files are not copied into the target products [#65](https://github.com/tuist/tuist/pull/65) by [@pepibumur](https://github.com/pepibumur)
- Lint that there's only one resources build phase [#65](https://github.com/tuist/tuist/pull/65) by [@pepibumur](https://github.com/pepibumur).
- Command runner [#81](https://github.com/tuist/tuist/pull/81)/ by [@pepibumur](https://github.com/pepibumur).

### Added

- Sources, resources, headers and coreDataModels property to the `Target` model [#67](https://github.com/tuist/tuist/pull/67) by [@pepibumur](https://github.com/pepibumur).

### Changed

- `JSON` and `JSONConvertible` replaced with Swift's `Codable` conformance.

### Removed

- The scheme attribute from the `Project` model [#67](https://github.com/tuist/tuist/pull/67) by [@pepibumur](https://github.com/pepibumur).
- Build phases and build files [#67](https://github.com/tuist/tuist/pull/67) by [@pepibumur](https://github.com/pepibumur).<|MERGE_RESOLUTION|>--- conflicted
+++ resolved
@@ -4,18 +4,15 @@
 
 ## NextMajor
 
-<<<<<<< HEAD
 - **Breaking** remove `focus` command and merge its functionality inside `generate`. [#3912](https://github.com/tuist/tuist/pull/3912) by [@danyf90](https://github.com/danyf90):
   - **Motivation:**: The command were sharing a lot of responsibilities, and having a single one provides a cleaner CLI.
   - **Migration:** Instead of using focus, just use `generate` passing the targets to it. If you want to avoid using caching, you can pass `--no-cache` to `tuist generate`.
 - **Breaking** `tuist generate` automatically opens the generated project. [#3912](https://github.com/tuist/tuist/pull/3912) by [@danyf90](https://github.com/danyf90):
   - **Motivation:**: Most of the times you want to open the project after generating it.
   - **Migration:** If you need to generate the project without openeing it, just pass `--no-open` to `tuist generate`.
-=======
 - **Breaking** remove deprecated initializers for `FileLists`, `Headers`, and `HTTPURLResponse` [#3936](https://github.com/tuist/tuist/pull/3936) by [@danyf90](https://github.com/danyf90)
   - **Migration:** Use non deprecated initializers
 - **Breaking** Tuist plugins 2.0 [#3492](https://github.com/tuist/tuist/pull/3492) by [@fortmarek](https://github.com/fortmarek)
->>>>>>> 47e0c247
 
 ## Next
 
