--- conflicted
+++ resolved
@@ -11,15 +11,14 @@
 
 - Allow to pass Cloud authentication token via TUIST_CLOUD_TOKEN even when not CI [#3380](https://github.com/tuist/tuist/pull/3380) by [@danyf90](https://github.com/danyf90)
 
-<<<<<<< HEAD
+
 ### Changed
 
 - **Breaking** Minimum supported Xcode version bumped to 12.4.
-=======
+
 ### Fixed
 
 - Fix caching of manifests that use plugins [#3370](https://github.com/tuist/tuist/pull/3370) by [@luispadron](https://github.com/luispadron)
->>>>>>> 0ddcf66f
 
 ## 1.49.2
 
