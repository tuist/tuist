--- conflicted
+++ resolved
@@ -51,7 +51,12 @@
 
 One the cache is warmed, you can use the [focus](/docs/commands/focus/) command to generate a project replacing direct and transitive dependencies with artifacts from the cache.
 
-<<<<<<< HEAD
+You can change the location of cache on your local machine the by setting the environment variable:
+
+```
+TUIST_CACHE_DIRECTORY
+```
+
 ### Caching profile 
 
 The caching profile allows users to specify how targets will be cached, for example setting a configuration. Instead of passing the configuration through CLI arguments, developers can define a profile and reference it with `tuist cache warm --profile MyProfile`.
@@ -59,12 +64,6 @@
 
 ```
 let config = Config(cache: .cache(profiles: [.profile(name: "Simulator", configuration: "Debug")]))
-=======
-You can change the location of cache on your local machine the by setting the environment variable:
-
-```
-TUIST_CACHE_DIRECTORY
->>>>>>> 1e9a0a5f
 ```
 
 ## Debugging
