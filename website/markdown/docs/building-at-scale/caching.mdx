---
name: Caching dependencies
excerpt: 'Learn how to use caching of targets to speed up build times in your projects.'
---

# Caching dependencies

Tuist has support for caching a pre-compiled version of your project targets locally and remotely.
When targets are cached, developers can generate projects where the targets they don't plan to work on are replaced with their pre-compiled version.
In modular apps, this feature yields significant improvements in build times.

Unlike [Bazel](https://bazel.build/) or [Buck](https://buck.build/) that replace Xcode's build system to cache individual build steps,
we do caching at the module level. That means developers can use Xcode and its build system and don't have to develop tooling around alternative build systems to integrate them with developers tooling.

![An image that shows how the caching feature works](./cache.png)

## Warming the cache

Warming the cache is the process of building, hashing, and storing cacheable targets in the cache.
We recommend setting up a continuous integration pipeline that runs on every master commit and executes the following command:

```
tuist cache warm
```

To warm the cache of only specific targets and their dependencies, you can run:
```
tuist cache warm FrameworkA FrameworkB
```

### Arguments

<ArgumentsTable
  args={[
    {
      long: '`--path`',
      short: '`-p`',
      description: 'The path to the directory that contains the manifest file.',
      default: '',
    },
    {
      long: '`--xcframeworks`',
      short: '`-x`',
      description:
        'Cache the targets as .xcframeworks. It requires targets to be enabled for library distribution.',
      default: '`false`',
    },
    {
<<<<<<< HEAD
      long: '`--profile`',
      short: '`-P`',
      description: 'The name of the profile to be used when warming up the cache.',
      default: '',
=======
      long: '`--targets`',
      short: '`-t`',
      description:
        'A list of targets to cache. Those and their dependent targets will be cached. If empty, every cacheable target will be cached.',
      default: '`Empty list`',
>>>>>>> d19ec9bf
    },
  ]}
/>

One the cache is warmed, you can use the [focus](/docs/commands/focus/) command to generate a project replacing direct and transitive dependencies with artifacts from the cache.

<<<<<<< HEAD
You can change the location of cache on your local machine the by setting the environment variable:

```
TUIST_CACHE_DIRECTORY
```

### Caching profile 

The caching profile allows users to specify how targets will be cached, for example setting a configuration. Instead of passing the configuration through CLI arguments, developers can define a profile and reference it with `tuist cache warm --profile MyProfile`.
You can define a caching profile in `Config.swift`, for example:

```
let config = Config(cache: .cache(profiles: [.profile(name: "Simulator", configuration: "Debug")]))
```

=======
>>>>>>> d19ec9bf
## Debugging

### Print target hashes

Targets are uniquely identified in the cache. The identifier (hash) is obtained by hashing the attributes of the target, its project,
the environment (e.g. Tuist version) and the hashes of its dependencies.
To facilitate debugging, Tuist exposes a command that prints the hash of every target of the dependency tree:

```
tuist cache print-hashes
```

## Unsupported configurations

- **Dynamic Swift Packages and packages with modulemaps:** Due to the approach that Xcode follows for integrating Swift packages, Tuist doesn't have enough details about the SPM dependency graph, and can't ensure the generated project is valid. If you try, you'll likely get `module not found` errors.<|MERGE_RESOLUTION|>--- conflicted
+++ resolved
@@ -46,25 +46,23 @@
       default: '`false`',
     },
     {
-<<<<<<< HEAD
       long: '`--profile`',
       short: '`-P`',
       description: 'The name of the profile to be used when warming up the cache.',
       default: '',
-=======
+    },
+    {
       long: '`--targets`',
       short: '`-t`',
       description:
         'A list of targets to cache. Those and their dependent targets will be cached. If empty, every cacheable target will be cached.',
       default: '`Empty list`',
->>>>>>> d19ec9bf
     },
   ]}
 />
 
 One the cache is warmed, you can use the [focus](/docs/commands/focus/) command to generate a project replacing direct and transitive dependencies with artifacts from the cache.
 
-<<<<<<< HEAD
 You can change the location of cache on your local machine the by setting the environment variable:
 
 ```
@@ -80,8 +78,6 @@
 let config = Config(cache: .cache(profiles: [.profile(name: "Simulator", configuration: "Debug")]))
 ```
 
-=======
->>>>>>> d19ec9bf
 ## Debugging
 
 ### Print target hashes
