{
  "pins" : [
    {
      "identity" : "aexml",
      "kind" : "remoteSourceControl",
      "location" : "https://github.com/tadija/AEXML.git",
      "state" : {
        "revision" : "38f7d00b23ecd891e1ee656fa6aeebd6ba04ecc3",
        "version" : "4.6.1"
      }
    },
    {
      "identity" : "anycodable",
      "kind" : "remoteSourceControl",
      "location" : "https://github.com/Flight-School/AnyCodable",
      "state" : {
        "revision" : "862808b2070cd908cb04f9aafe7de83d35f81b05",
        "version" : "0.6.7"
      }
    },
    {
      "identity" : "apollo-ios",
      "kind" : "remoteSourceControl",
      "location" : "https://github.com/apollographql/apollo-ios.git",
      "state" : {
        "revision" : "014660b14262df15f0d2c7b7e973d0a53be27b7e",
        "version" : "1.0.5"
      }
    },
    {
      "identity" : "checksum",
      "kind" : "remoteSourceControl",
      "location" : "https://github.com/rnine/Checksum.git",
      "state" : {
        "revision" : "cd1ae53384dd578a84a0afef492a4f5d6202b068",
        "version" : "1.0.2"
      }
    },
    {
      "identity" : "combineext",
      "kind" : "remoteSourceControl",
      "location" : "https://github.com/CombineCommunity/CombineExt.git",
      "state" : {
        "revision" : "d7b896fa9ca8b47fa7bcde6b43ef9b70bf8c1f56",
        "version" : "1.8.1"
<<<<<<< HEAD
=======
      }
    },
    {
      "identity" : "commander",
      "kind" : "remoteSourceControl",
      "location" : "https://github.com/kylef/Commander.git",
      "state" : {
        "revision" : "4a1f2fb82fb6cef613c4a25d2e38f702e4d812c2",
        "version" : "0.9.2"
>>>>>>> 93b28383
      }
    },
    {
      "identity" : "cryptoswift",
      "kind" : "remoteSourceControl",
      "location" : "https://github.com/krzyzanowskim/CryptoSwift.git",
      "state" : {
        "revision" : "19b3c3ceed117c5cc883517c4e658548315ba70b",
        "version" : "1.6.0"
      }
    },
    {
      "identity" : "graphviz",
      "kind" : "remoteSourceControl",
      "location" : "https://github.com/SwiftDocOrg/GraphViz.git",
      "state" : {
        "revision" : "70bebcf4597b9ce33e19816d6bbd4ba9b7bdf038",
        "version" : "0.2.0"
      }
    },
    {
      "identity" : "inflectorkit",
      "kind" : "remoteSourceControl",
      "location" : "https://github.com/mattt/InflectorKit",
      "state" : {
        "revision" : "d8cbcc04972690aaa5fc760a2b9ddb3e9f0decd7",
        "version" : "1.0.0"
      }
    },
    {
      "identity" : "kanna",
      "kind" : "remoteSourceControl",
      "location" : "https://github.com/tid-kijyun/Kanna.git",
      "state" : {
        "revision" : "f9e4922223dd0d3dfbf02ca70812cf5531fc0593",
        "version" : "5.2.7"
      }
    },
    {
      "identity" : "keychainaccess",
      "kind" : "remoteSourceControl",
      "location" : "https://github.com/kishikawakatsumi/KeychainAccess.git",
      "state" : {
        "revision" : "84e546727d66f1adc5439debad16270d0fdd04e7",
        "version" : "4.2.2"
      }
    },
    {
      "identity" : "komondor",
      "kind" : "remoteSourceControl",
      "location" : "https://github.com/shibapm/Komondor.git",
      "state" : {
        "revision" : "90b087b1e39069684b1ff4bf915c2aae594f2d60",
        "version" : "1.1.3"
      }
    },
    {
      "identity" : "packageconfig",
      "kind" : "remoteSourceControl",
      "location" : "https://github.com/shibapm/PackageConfig.git",
      "state" : {
        "revision" : "58523193c26fb821ed1720dcd8a21009055c7cdb",
        "version" : "1.1.3"
      }
    },
    {
      "identity" : "pathkit",
      "kind" : "remoteSourceControl",
      "location" : "https://github.com/kylef/PathKit.git",
      "state" : {
        "revision" : "3bfd2737b700b9a36565a8c94f4ad2b050a5e574",
        "version" : "1.0.1"
      }
    },
    {
      "identity" : "queuer",
      "kind" : "remoteSourceControl",
      "location" : "https://github.com/FabrizioBrancati/Queuer.git",
      "state" : {
        "revision" : "52515108d0ac4616d9e15ffcc7ad986e300d31ff",
        "version" : "2.1.1"
      }
    },
    {
      "identity" : "shellout",
      "kind" : "remoteSourceControl",
      "location" : "https://github.com/JohnSundell/ShellOut.git",
      "state" : {
        "revision" : "e1577acf2b6e90086d01a6d5e2b8efdaae033568",
        "version" : "2.3.0"
      }
    },
    {
      "identity" : "spectre",
      "kind" : "remoteSourceControl",
      "location" : "https://github.com/kylef/Spectre.git",
      "state" : {
        "revision" : "26cc5e9ae0947092c7139ef7ba612e34646086c7",
        "version" : "0.10.1"
      }
    },
    {
      "identity" : "sqlite.swift",
      "kind" : "remoteSourceControl",
      "location" : "https://github.com/stephencelis/SQLite.swift.git",
      "state" : {
        "revision" : "4d543d811ee644fa4cc4bfa0be996b4dd6ba0f54",
        "version" : "0.13.3"
      }
    },
    {
      "identity" : "stencil",
      "kind" : "remoteSourceControl",
      "location" : "https://github.com/stencilproject/Stencil.git",
      "state" : {
        "revision" : "ccd9402682f4c07dac9561befd207c8156e80e20",
        "version" : "0.14.2"
      }
    },
    {
      "identity" : "stencilswiftkit",
      "kind" : "remoteSourceControl",
      "location" : "https://github.com/SwiftGen/StencilSwiftKit.git",
      "state" : {
        "revision" : "20e2de5322c83df005939d9d9300fab130b49f97",
        "version" : "2.10.1"
      }
    },
    {
      "identity" : "swift-argument-parser",
      "kind" : "remoteSourceControl",
      "location" : "https://github.com/apple/swift-argument-parser.git",
      "state" : {
        "revision" : "fee6933f37fde9a5e12a1e4aeaa93fe60116ff2a",
        "version" : "1.2.2"
      }
    },
    {
      "identity" : "swift-collections",
      "kind" : "remoteSourceControl",
      "location" : "https://github.com/apple/swift-collections",
      "state" : {
        "revision" : "937e904258d22af6e447a0b72c0bc67583ef64a2",
        "version" : "1.0.4"
      }
    },
    {
      "identity" : "swift-docc-plugin",
      "kind" : "remoteSourceControl",
      "location" : "https://github.com/apple/swift-docc-plugin.git",
      "state" : {
        "revision" : "10bc670db657d11bdd561e07de30a9041311b2b1",
        "version" : "1.1.0"
      }
    },
    {
      "identity" : "swift-docc-symbolkit",
      "kind" : "remoteSourceControl",
      "location" : "https://github.com/apple/swift-docc-symbolkit",
      "state" : {
        "revision" : "b45d1f2ed151d057b54504d653e0da5552844e34",
        "version" : "1.0.0"
      }
    },
    {
      "identity" : "swift-log",
      "kind" : "remoteSourceControl",
      "location" : "https://github.com/apple/swift-log.git",
      "state" : {
        "revision" : "32e8d724467f8fe623624570367e3d50c5638e46",
        "version" : "1.5.2"
      }
    },
    {
      "identity" : "swift-system",
      "kind" : "remoteSourceControl",
      "location" : "https://github.com/apple/swift-system.git",
      "state" : {
        "revision" : "836bc4557b74fe6d2660218d56e3ce96aff76574",
        "version" : "1.1.1"
      }
    },
    {
      "identity" : "swift-tools-support-core",
      "kind" : "remoteSourceControl",
      "location" : "https://github.com/apple/swift-tools-support-core.git",
      "state" : {
        "revision" : "93784c59434dbca8e8a9e4b700d0d6d94551da6a",
        "version" : "0.5.2"
      }
    },
    {
      "identity" : "swifter",
      "kind" : "remoteSourceControl",
      "location" : "https://github.com/httpswift/swifter.git",
      "state" : {
        "revision" : "1e4f51c92d7ca486242d8bf0722b99de2c3531aa"
      }
    },
    {
      "identity" : "swiftgen",
      "kind" : "remoteSourceControl",
      "location" : "https://github.com/SwiftGen/SwiftGen",
      "state" : {
<<<<<<< HEAD
        "revision" : "1cf6d7eebd70c2157f69d5a991bc57c1ef182ed1",
        "version" : "6.6.2"
=======
        "revision" : "d498d285867f42ef0c74c5ebd9ddced747831372",
        "version" : "6.5.1"
>>>>>>> 93b28383
      }
    },
    {
      "identity" : "xcodeproj",
      "kind" : "remoteSourceControl",
      "location" : "https://github.com/tuist/XcodeProj.git",
      "state" : {
        "revision" : "b6de1bfe021b861c94e7c83821b595083f74b997",
        "version" : "8.8.0"
      }
    },
    {
      "identity" : "yams",
      "kind" : "remoteSourceControl",
      "location" : "https://github.com/jpsim/Yams.git",
      "state" : {
        "revision" : "f47ba4838c30dbd59998a4e4c87ab620ff959e8a",
        "version" : "5.0.5"
      }
    },
    {
      "identity" : "zipfoundation",
      "kind" : "remoteSourceControl",
      "location" : "https://github.com/weichsel/ZIPFoundation.git",
      "state" : {
        "revision" : "22bfd0ad22e1b2057088180e8e9c66e204755098"
      }
    }
  ],
  "version" : 2
}<|MERGE_RESOLUTION|>--- conflicted
+++ resolved
@@ -43,8 +43,6 @@
       "state" : {
         "revision" : "d7b896fa9ca8b47fa7bcde6b43ef9b70bf8c1f56",
         "version" : "1.8.1"
-<<<<<<< HEAD
-=======
       }
     },
     {
@@ -54,7 +52,6 @@
       "state" : {
         "revision" : "4a1f2fb82fb6cef613c4a25d2e38f702e4d812c2",
         "version" : "0.9.2"
->>>>>>> 93b28383
       }
     },
     {
@@ -259,13 +256,8 @@
       "kind" : "remoteSourceControl",
       "location" : "https://github.com/SwiftGen/SwiftGen",
       "state" : {
-<<<<<<< HEAD
-        "revision" : "1cf6d7eebd70c2157f69d5a991bc57c1ef182ed1",
-        "version" : "6.6.2"
-=======
         "revision" : "d498d285867f42ef0c74c5ebd9ddced747831372",
         "version" : "6.5.1"
->>>>>>> 93b28383
       }
     },
     {
