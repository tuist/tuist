{
  "originHash" : "6acea3541734d2e6524cf8f612a168d77f4ea9f2ba5ab45490b9c5dfeb41b8c2",
  "pins" : [
    {
      "identity" : "aexml",
      "kind" : "remoteSourceControl",
      "location" : "https://github.com/tadija/AEXML.git",
      "state" : {
        "revision" : "db806756c989760b35108146381535aec231092b",
        "version" : "4.7.0"
      }
    },
    {
      "identity" : "anycodable",
      "kind" : "remoteSourceControl",
      "location" : "https://github.com/Flight-School/AnyCodable",
      "state" : {
        "revision" : "862808b2070cd908cb04f9aafe7de83d35f81b05",
        "version" : "0.6.7"
      }
    },
    {
      "identity" : "apple.swift-argument-parser",
      "kind" : "registry",
      "location" : "",
      "state" : {
        "version" : "1.6.2"
      }
    },
    {
      "identity" : "apple.swift-collections",
      "kind" : "registry",
      "location" : "",
      "state" : {
        "version" : "1.2.1"
      }
    },
    {
      "identity" : "apple.swift-http-types",
      "kind" : "registry",
      "location" : "",
      "state" : {
        "version" : "1.5.1"
      }
    },
    {
      "identity" : "apple.swift-log",
      "kind" : "registry",
      "location" : "",
      "state" : {
        "version" : "1.6.4"
      }
    },
    {
      "identity" : "apple.swift-openapi-runtime",
      "kind" : "registry",
      "location" : "",
      "state" : {
        "version" : "1.9.0"
      }
    },
    {
      "identity" : "apple.swift-openapi-urlsession",
      "kind" : "registry",
      "location" : "",
      "state" : {
        "version" : "1.2.0"
      }
    },
    {
      "identity" : "apple.swift-service-context",
      "kind" : "registry",
      "location" : "",
      "state" : {
        "version" : "1.2.1"
      }
    },
    {
      "identity" : "asn1",
      "kind" : "remoteSourceControl",
      "location" : "https://github.com/leif-ibsen/ASN1",
      "state" : {
        "revision" : "e38d1b8b43d8b53ffadde9836f34289176bb7a0c",
        "version" : "2.7.0"
      }
    },
    {
      "identity" : "bigint",
      "kind" : "remoteSourceControl",
      "location" : "https://github.com/leif-ibsen/BigInt",
      "state" : {
        "revision" : "8c6f93aa37504b7b1ba3954335b5548a19fbbd82",
        "version" : "1.22.0"
      }
    },
    {
      "identity" : "chrisaljoudi.swift-log-oslog",
      "kind" : "registry",
      "location" : "",
      "state" : {
        "version" : "0.2.2"
      }
    },
    {
      "identity" : "colorizer",
      "kind" : "remoteSourceControl",
      "location" : "https://github.com/getGuaka/Colorizer.git",
      "state" : {
        "revision" : "2ccc99bf1715e73c4139e8d40b6e6b30be975586",
        "version" : "0.2.1"
      }
    },
    {
      "identity" : "command",
      "kind" : "remoteSourceControl",
      "location" : "https://github.com/tuist/Command.git",
      "state" : {
        "revision" : "079a7803b581d3022469b3a331bccd51d48d2fc0",
        "version" : "0.13.0"
      }
    },
    {
      "identity" : "cpisciotta.xcbeautify",
      "kind" : "registry",
      "location" : "",
      "state" : {
        "version" : "3.1.1"
      }
    },
    {
      "identity" : "crspybits.swift-log-file",
      "kind" : "registry",
      "location" : "",
      "state" : {
        "version" : "0.1.0"
      }
    },
    {
      "identity" : "cryptoswift",
      "kind" : "remoteSourceControl",
      "location" : "https://github.com/krzyzanowskim/CryptoSwift.git",
      "state" : {
        "revision" : "e2bc81be54d71d566a52ca17c3983d141c30aa70",
        "version" : "1.3.3"
      }
    },
    {
      "identity" : "digest",
      "kind" : "remoteSourceControl",
      "location" : "https://github.com/leif-ibsen/Digest",
      "state" : {
        "revision" : "95ba89b494aaff5f3cd2933c03b9a890323dbf2c",
        "version" : "1.13.0"
      }
    },
    {
      "identity" : "eventsource",
      "kind" : "remoteSourceControl",
      "location" : "https://github.com/mattt/eventsource.git",
      "state" : {
        "revision" : "ca2a9d90cbe49e09b92f4b6ebd922c03ebea51d0",
        "version" : "1.3.0"
      }
    },
    {
      "identity" : "facebook.zstd",
      "kind" : "registry",
      "location" : "",
      "state" : {
        "version" : "1.5.7"
      }
    },
    {
      "identity" : "filesystem",
      "kind" : "remoteSourceControl",
      "location" : "https://github.com/tuist/FileSystem.git",
      "state" : {
        "revision" : "d7f0e65da38b26272b39068d94978363ad64bf9a",
        "version" : "0.14.8"
      }
    },
    {
      "identity" : "flight-school.AnyCodable",
      "kind" : "registry",
      "location" : "",
      "state" : {
        "version" : "0.6.7"
      }
    },
    {
      "identity" : "fluid-menu-bar-extra",
      "kind" : "remoteSourceControl",
      "location" : "https://github.com/lfroms/fluid-menu-bar-extra",
      "state" : {
        "revision" : "e152a3a1a25aca24906217f8d4d63afbb08d7f97",
        "version" : "1.1.0"
      }
    },
    {
      "identity" : "frazer-rbsn.OrderedSet",
      "kind" : "registry",
      "location" : "",
      "state" : {
        "version" : "2.0.0"
      }
    },
    {
      "identity" : "grpc-swift-2",
      "kind" : "remoteSourceControl",
      "location" : "https://github.com/grpc/grpc-swift-2.git",
      "state" : {
        "revision" : "531924b28fde0cf7585123c781c6f55cc35ef7fc",
        "version" : "2.2.1"
      }
    },
    {
      "identity" : "grpc.grpc-swift-2",
      "kind" : "registry",
      "location" : "",
      "state" : {
        "version" : "2.2.0"
      }
    },
    {
      "identity" : "grpc.grpc-swift-nio-transport",
      "kind" : "registry",
      "location" : "",
      "state" : {
        "version" : "2.3.0"
      }
    },
    {
      "identity" : "grpc.grpc-swift-protobuf",
      "kind" : "registry",
      "location" : "",
      "state" : {
        "version" : "2.1.1"
      }
    },
    {
      "identity" : "gzipswift",
      "kind" : "remoteSourceControl",
      "location" : "https://github.com/1024jp/GzipSwift",
      "state" : {
        "revision" : "7a7f17761c76a932662ab77028a4329f67d645a4",
        "version" : "5.2.0"
      }
    },
    {
      "identity" : "kanna",
      "kind" : "remoteSourceControl",
      "location" : "https://github.com/tid-kijyun/Kanna.git",
      "state" : {
        "revision" : "41c3d28ea0eac07e4551b28def9de1ede702e739",
        "version" : "5.3.0"
      }
    },
    {
      "identity" : "kean.Nuke",
      "kind" : "registry",
      "location" : "",
      "state" : {
        "version" : "12.8.0"
      }
    },
    {
      "identity" : "kishikawakatsumi.KeychainAccess",
      "kind" : "registry",
      "location" : "",
      "state" : {
        "version" : "4.2.2"
      }
    },
    {
      "identity" : "kolos65.Mockable",
      "kind" : "registry",
      "location" : "",
      "state" : {
        "version" : "0.5.0"
      }
    },
    {
      "identity" : "komondor",
      "kind" : "remoteSourceControl",
      "location" : "https://github.com/shibapm/Komondor.git",
      "state" : {
        "revision" : "90b087b1e39069684b1ff4bf915c2aae594f2d60",
        "version" : "1.1.3"
      }
    },
    {
      "identity" : "krzysztofzablocki.Difference",
      "kind" : "registry",
      "location" : "",
      "state" : {
        "version" : "1.1.0"
      }
    },
    {
      "identity" : "leif-ibsen.SwiftECC",
      "kind" : "registry",
      "location" : "",
      "state" : {
        "version" : "5.5.0"
      }
    },
    {
      "identity" : "machokit",
      "kind" : "remoteSourceControl",
      "location" : "https://github.com/p-x9/MachOKit",
      "state" : {
        "revision" : "97a600d7b72cf2538dc0cd77b792f5211c2de055",
        "version" : "0.44.0"
      }
    },
    {
      "identity" : "MobileNativeFoundation.XCLogParser",
      "kind" : "registry",
      "location" : "",
      "state" : {
        "version" : "0.2.45"
      }
    },
    {
      "identity" : "mockable",
      "kind" : "remoteSourceControl",
      "location" : "https://github.com/Kolos65/Mockable",
      "state" : {
        "revision" : "1e0d218b41aef515627a0fa7c98ca2b9d2833213",
        "version" : "0.5.0"
      }
    },
    {
      "identity" : "modelcontextprotocol.swift-sdk",
      "kind" : "registry",
      "location" : "",
      "state" : {
        "version" : "0.10.2"
      }
    },
    {
      "identity" : "packageconfig",
      "kind" : "remoteSourceControl",
      "location" : "https://github.com/shibapm/PackageConfig.git",
      "state" : {
        "revision" : "58523193c26fb821ed1720dcd8a21009055c7cdb",
        "version" : "1.1.3"
      }
    },
    {
      "identity" : "path",
      "kind" : "remoteSourceControl",
      "location" : "https://github.com/tuist/Path.git",
      "state" : {
        "revision" : "7c74ac435e03a927c3a73134c48b61e60221abcb",
        "version" : "0.3.8"
      }
    },
    {
      "identity" : "pathkit",
      "kind" : "remoteSourceControl",
      "location" : "https://github.com/kylef/PathKit.git",
      "state" : {
        "revision" : "3bfd2737b700b9a36565a8c94f4ad2b050a5e574",
        "version" : "1.0.1"
      }
    },
    {
      "identity" : "pointfreeco.swift-snapshot-testing",
      "kind" : "registry",
      "location" : "",
      "state" : {
        "version" : "1.18.7"
      }
    },
    {
      "identity" : "rainbow",
      "kind" : "remoteSourceControl",
      "location" : "https://github.com/onevcat/Rainbow",
      "state" : {
        "revision" : "cdf146ae671b2624917648b61c908d1244b98ca1",
        "version" : "4.2.1"
      }
    },
    {
      "identity" : "shellout",
      "kind" : "remoteSourceControl",
      "location" : "https://github.com/JohnSundell/ShellOut.git",
      "state" : {
        "revision" : "e1577acf2b6e90086d01a6d5e2b8efdaae033568",
        "version" : "2.3.0"
      }
    },
    {
      "identity" : "sparkle-project.Sparkle",
      "kind" : "registry",
      "location" : "",
      "state" : {
        "version" : "2.8.1"
      }
    },
    {
      "identity" : "spectre",
      "kind" : "remoteSourceControl",
      "location" : "https://github.com/kylef/Spectre.git",
      "state" : {
        "revision" : "26cc5e9ae0947092c7139ef7ba612e34646086c7",
        "version" : "0.10.1"
      }
    },
    {
      "identity" : "stencil",
      "kind" : "remoteSourceControl",
      "location" : "https://github.com/stencilproject/Stencil.git",
      "state" : {
        "revision" : "4f222ac85d673f35df29962fc4c36ccfdaf9da5b",
        "version" : "0.15.1"
      }
    },
    {
      "identity" : "stencilproject.Stencil",
      "kind" : "registry",
      "location" : "",
      "state" : {
        "version" : "0.15.1"
      }
    },
    {
      "identity" : "stencilswiftkit",
      "kind" : "remoteSourceControl",
      "location" : "https://github.com/SwiftGen/StencilSwiftKit.git",
      "state" : {
        "revision" : "20e2de5322c83df005939d9d9300fab130b49f97",
        "version" : "2.10.1"
      }
    },
    {
      "identity" : "swift-algorithms",
      "kind" : "remoteSourceControl",
      "location" : "https://github.com/apple/swift-algorithms.git",
      "state" : {
        "revision" : "87e50f483c54e6efd60e885f7f5aa946cee68023",
        "version" : "1.2.1"
      }
    },
    {
      "identity" : "swift-argument-parser",
      "kind" : "remoteSourceControl",
      "location" : "https://github.com/apple/swift-argument-parser",
      "state" : {
        "revision" : "c5d11a805e765f52ba34ec7284bd4fcd6ba68615",
        "version" : "1.7.0"
      }
    },
    {
      "identity" : "swift-asn1",
      "kind" : "remoteSourceControl",
      "location" : "https://github.com/apple/swift-asn1.git",
      "state" : {
        "revision" : "810496cf121e525d660cd0ea89a758740476b85f",
        "version" : "1.5.1"
      }
    },
    {
      "identity" : "swift-async-algorithms",
      "kind" : "remoteSourceControl",
      "location" : "https://github.com/apple/swift-async-algorithms.git",
      "state" : {
        "revision" : "6c050d5ef8e1aa6342528460db614e9770d7f804",
        "version" : "1.1.1"
      }
    },
    {
      "identity" : "swift-atomics",
      "kind" : "remoteSourceControl",
      "location" : "https://github.com/apple/swift-atomics.git",
      "state" : {
        "revision" : "b601256eab081c0f92f059e12818ac1d4f178ff7",
        "version" : "1.3.0"
      }
    },
    {
      "identity" : "swift-certificates",
      "kind" : "remoteSourceControl",
      "location" : "https://github.com/apple/swift-certificates.git",
      "state" : {
        "revision" : "133a347911b6ad0fc8fe3bf46ca90c66cff97130",
        "version" : "1.17.0"
      }
    },
    {
      "identity" : "swift-collections",
      "kind" : "remoteSourceControl",
      "location" : "https://github.com/apple/swift-collections.git",
      "state" : {
        "revision" : "7b847a3b7008b2dc2f47ca3110d8c782fb2e5c7e",
        "version" : "1.3.0"
      }
    },
    {
      "identity" : "swift-crypto",
      "kind" : "remoteSourceControl",
      "location" : "https://github.com/apple/swift-crypto.git",
      "state" : {
        "revision" : "95ba0316a9b733e92bb6b071255ff46263bbe7dc",
        "version" : "3.15.1"
      }
    },
    {
      "identity" : "swift-custom-dump",
      "kind" : "remoteSourceControl",
      "location" : "https://github.com/pointfreeco/swift-custom-dump",
      "state" : {
        "revision" : "82645ec760917961cfa08c9c0c7104a57a0fa4b1",
        "version" : "1.3.3"
      }
    },
    {
      "identity" : "swift-fileio",
      "kind" : "remoteSourceControl",
      "location" : "https://github.com/p-x9/swift-fileio.git",
      "state" : {
        "revision" : "76a4c719e796a1e5052e283788d8cd92408758fe",
        "version" : "0.12.0"
      }
    },
    {
      "identity" : "swift-http-structured-headers",
      "kind" : "remoteSourceControl",
      "location" : "https://github.com/apple/swift-http-structured-headers.git",
      "state" : {
        "revision" : "76d7627bd88b47bf5a0f8497dd244885960dde0b",
        "version" : "1.6.0"
      }
    },
    {
      "identity" : "swift-http-types",
      "kind" : "remoteSourceControl",
      "location" : "https://github.com/apple/swift-http-types",
      "state" : {
        "revision" : "45eb0224913ea070ec4fba17291b9e7ecf4749ca",
        "version" : "1.5.1"
      }
    },
    {
      "identity" : "swift-log",
      "kind" : "remoteSourceControl",
      "location" : "https://github.com/apple/swift-log.git",
      "state" : {
        "revision" : "bc386b95f2a16ccd0150a8235e7c69eab2b866ca",
        "version" : "1.8.0"
      }
    },
    {
      "identity" : "swift-nio",
      "kind" : "remoteSourceControl",
      "location" : "https://github.com/apple/swift-nio.git",
      "state" : {
        "revision" : "a1605a3303a28e14d822dec8aaa53da8a9490461",
        "version" : "2.92.0"
      }
    },
    {
      "identity" : "swift-nio-extras",
      "kind" : "remoteSourceControl",
      "location" : "https://github.com/apple/swift-nio-extras.git",
      "state" : {
        "revision" : "1c90641b02b6ab47c6d0db2063a12198b04e83e2",
        "version" : "1.31.2"
      }
    },
    {
      "identity" : "swift-nio-http2",
      "kind" : "remoteSourceControl",
      "location" : "https://github.com/apple/swift-nio-http2.git",
      "state" : {
        "revision" : "c2ba4cfbb83f307c66f5a6df6bb43e3c88dfbf80",
        "version" : "1.39.0"
      }
    },
    {
      "identity" : "swift-nio-ssl",
      "kind" : "remoteSourceControl",
      "location" : "https://github.com/apple/swift-nio-ssl.git",
      "state" : {
        "revision" : "173cc69a058623525a58ae6710e2f5727c663793",
        "version" : "2.36.0"
      }
    },
    {
      "identity" : "swift-nio-transport-services",
      "kind" : "remoteSourceControl",
      "location" : "https://github.com/apple/swift-nio-transport-services.git",
      "state" : {
        "revision" : "60c3e187154421171721c1a38e800b390680fb5d",
        "version" : "1.26.0"
      }
    },
    {
      "identity" : "swift-numerics",
      "kind" : "remoteSourceControl",
      "location" : "https://github.com/apple/swift-numerics.git",
      "state" : {
        "revision" : "0c0290ff6b24942dadb83a929ffaaa1481df04a2",
        "version" : "1.1.1"
      }
    },
    {
      "identity" : "swift-openapi-runtime",
      "kind" : "remoteSourceControl",
      "location" : "https://github.com/apple/swift-openapi-runtime",
      "state" : {
        "revision" : "7cdf33371bf89b23b9cf4fd3ce8d3c825c28fbe8",
        "version" : "1.9.0"
      }
    },
    {
      "identity" : "swift-openapi-urlsession",
      "kind" : "remoteSourceControl",
      "location" : "https://github.com/apple/swift-openapi-urlsession",
      "state" : {
        "revision" : "279aa6b77be6aa842a4bf3c45fa79fa15edf3e07",
        "version" : "1.2.0"
      }
    },
    {
      "identity" : "swift-protobuf",
      "kind" : "remoteSourceControl",
      "location" : "https://github.com/apple/swift-protobuf.git",
      "state" : {
        "revision" : "c169a5744230951031770e27e475ff6eefe51f9d",
        "version" : "1.33.3"
      }
    },
    {
      "identity" : "swift-service-lifecycle",
      "kind" : "remoteSourceControl",
      "location" : "https://github.com/swift-server/swift-service-lifecycle.git",
      "state" : {
        "revision" : "1de37290c0ab3c5a96028e0f02911b672fd42348",
        "version" : "2.9.1"
      }
    },
    {
      "identity" : "swift-syntax",
      "kind" : "remoteSourceControl",
      "location" : "https://github.com/swiftlang/swift-syntax",
      "state" : {
        "revision" : "4799286537280063c85a32f09884cfbca301b1a1",
        "version" : "602.0.0"
      }
    },
    {
      "identity" : "swift-system",
      "kind" : "remoteSourceControl",
      "location" : "https://github.com/apple/swift-system.git",
      "state" : {
        "revision" : "395a77f0aa927f0ff73941d7ac35f2b46d47c9db",
        "version" : "1.6.3"
      }
    },
    {
      "identity" : "swiftGen.StencilSwiftKit",
      "kind" : "registry",
      "location" : "",
      "state" : {
        "version" : "2.10.1"
      }
    },
    {
<<<<<<< HEAD
      "identity" : "swiftgen",
      "kind" : "remoteSourceControl",
      "location" : "https://github.com/leszko11/SwiftGen",
      "state" : {
        "branch" : "feature/xcstrings-support",
        "revision" : "dfaed71560c82429ca6683e420ad88dccc57af76"
=======
      "identity" : "swiftGen.SwiftGen",
      "kind" : "registry",
      "location" : "",
      "state" : {
        "version" : "6.6.2"
>>>>>>> 8c9d51c2
      }
    },
    {
      "identity" : "swiftlang.swift-tools-support-core",
      "kind" : "registry",
      "location" : "",
      "state" : {
        "version" : "0.7.3"
      }
    },
    {
      "identity" : "swiftyJSON.SwiftyJSON",
      "kind" : "registry",
      "location" : "",
      "state" : {
        "version" : "5.0.2"
      }
    },
    {
      "identity" : "tuist.Command",
      "kind" : "registry",
      "location" : "",
      "state" : {
        "version" : "0.13.0"
      }
    },
    {
      "identity" : "tuist.FileSystem",
      "kind" : "registry",
      "location" : "",
      "state" : {
        "version" : "0.13.35"
      }
    },
    {
      "identity" : "tuist.GraphViz",
      "kind" : "registry",
      "location" : "",
      "state" : {
        "version" : "0.4.2"
      }
    },
    {
      "identity" : "tuist.Noora",
      "kind" : "registry",
      "location" : "",
      "state" : {
        "version" : "0.51.2"
      }
    },
    {
      "identity" : "tuist.Path",
      "kind" : "registry",
      "location" : "",
      "state" : {
        "version" : "0.3.8"
      }
    },
    {
      "identity" : "tuist.Rosalind",
      "kind" : "registry",
      "location" : "",
      "state" : {
        "version" : "0.6.63"
      }
    },
    {
      "identity" : "tuist.sdk",
      "kind" : "registry",
      "location" : "",
      "state" : {
        "version" : "0.2.0"
      }
    },
    {
      "identity" : "tuist.XcodeGraph",
      "kind" : "registry",
      "location" : "",
      "state" : {
        "version" : "1.29.15"
      }
    },
    {
      "identity" : "tuist.XcodeProj",
      "kind" : "registry",
      "location" : "",
      "state" : {
        "version" : "9.6.0"
      }
    },
    {
      "identity" : "tuist.ZIPFoundation",
      "kind" : "registry",
      "location" : "",
      "state" : {
        "version" : "0.9.20"
      }
    },
    {
      "identity" : "xcglogger",
      "kind" : "remoteSourceControl",
      "location" : "https://github.com/DaveWoodCom/XCGLogger.git",
      "state" : {
        "revision" : "4def3c1c772ca90ad5e7bfc8ac437c3b0b4276cf",
        "version" : "7.1.5"
      }
    },
    {
      "identity" : "xcodeproj",
      "kind" : "remoteSourceControl",
      "location" : "https://github.com/tuist/XcodeProj",
      "state" : {
        "revision" : "1cf10b32c53e003994f27bb3d37e20dcb941179d",
        "version" : "9.7.1"
      }
    },
    {
      "identity" : "xctest-dynamic-overlay",
      "kind" : "remoteSourceControl",
      "location" : "https://github.com/pointfreeco/xctest-dynamic-overlay",
      "state" : {
        "revision" : "4c27acf5394b645b70d8ba19dc249c0472d5f618",
        "version" : "1.7.0"
      }
    },
    {
      "identity" : "xmlcoder",
      "kind" : "remoteSourceControl",
      "location" : "https://github.com/CoreOffice/XMLCoder.git",
      "state" : {
        "revision" : "b1e944cbd0ef33787b13f639a5418d55b3bed501",
        "version" : "0.17.1"
      }
    },
    {
      "identity" : "yams",
      "kind" : "remoteSourceControl",
      "location" : "https://github.com/jpsim/Yams.git",
      "state" : {
        "revision" : "3d6871d5b4a5cd519adf233fbb576e0a2af71c17",
        "version" : "5.4.0"
      }
    },
    {
      "identity" : "zipfoundation",
      "kind" : "remoteSourceControl",
      "location" : "https://github.com/tuist/ZIPFoundation",
      "state" : {
        "revision" : "e9b1917bd4d7d050e0ff4ec157b5d6e253c84385",
        "version" : "0.9.20"
      }
    }
  ],
  "version" : 3
}<|MERGE_RESOLUTION|>--- conflicted
+++ resolved
@@ -668,20 +668,11 @@
       }
     },
     {
-<<<<<<< HEAD
-      "identity" : "swiftgen",
-      "kind" : "remoteSourceControl",
-      "location" : "https://github.com/leszko11/SwiftGen",
-      "state" : {
-        "branch" : "feature/xcstrings-support",
-        "revision" : "dfaed71560c82429ca6683e420ad88dccc57af76"
-=======
       "identity" : "swiftGen.SwiftGen",
       "kind" : "registry",
       "location" : "",
       "state" : {
         "version" : "6.6.2"
->>>>>>> 8c9d51c2
       }
     },
     {
