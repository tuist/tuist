{
<<<<<<< HEAD
  "originHash" : "2af8f37c7d918ff3ffd2b7025d19eb85a4332fe1ae97ce32b3020a1f4543024c",
=======
  "originHash" : "0c4b619908d73514638b34a4d5802dccd9b38f85af5d614a77b1f2a614831dc5",
>>>>>>> a32c1624
  "pins" : [
    {
      "identity" : "aexml",
      "kind" : "remoteSourceControl",
      "location" : "https://github.com/tadija/AEXML.git",
      "state" : {
        "revision" : "38f7d00b23ecd891e1ee656fa6aeebd6ba04ecc3",
        "version" : "4.6.1"
      }
    },
    {
      "identity" : "anycodable",
      "kind" : "remoteSourceControl",
      "location" : "https://github.com/Flight-School/AnyCodable",
      "state" : {
        "revision" : "862808b2070cd908cb04f9aafe7de83d35f81b05",
        "version" : "0.6.7"
      }
    },
    {
      "identity" : "colorizer",
      "kind" : "remoteSourceControl",
      "location" : "https://github.com/getGuaka/Colorizer.git",
      "state" : {
        "revision" : "2ccc99bf1715e73c4139e8d40b6e6b30be975586",
        "version" : "0.2.1"
      }
    },
    {
      "identity" : "command",
      "kind" : "remoteSourceControl",
      "location" : "https://github.com/tuist/Command.git",
      "state" : {
        "revision" : "27270402bfb9cd65f6a8b83bdf59941a8c9ae368",
        "version" : "0.8.0"
      }
    },
    {
      "identity" : "difference",
      "kind" : "remoteSourceControl",
      "location" : "https://github.com/krzysztofzablocki/Difference.git",
      "state" : {
        "revision" : "f627d00718033c3d7888acd5f4e3524a843db1cf",
        "version" : "1.0.2"
      }
    },
    {
      "identity" : "filesystem",
      "kind" : "remoteSourceControl",
      "location" : "https://github.com/tuist/FileSystem.git",
      "state" : {
        "revision" : "e26c0940dec44ccfc5b412cd851403fade675048",
        "version" : "0.6.17"
      }
    },
    {
      "identity" : "graphviz",
      "kind" : "remoteSourceControl",
      "location" : "https://github.com/tuist/GraphViz.git",
      "state" : {
        "revision" : "e4e0796a8fa74b000aba54b0256601abf75d0307",
        "version" : "0.4.2"
      }
    },
    {
      "identity" : "kanna",
      "kind" : "remoteSourceControl",
      "location" : "https://github.com/tid-kijyun/Kanna.git",
      "state" : {
        "revision" : "f9e4922223dd0d3dfbf02ca70812cf5531fc0593",
        "version" : "5.2.7"
      }
    },
    {
      "identity" : "keychainaccess",
      "kind" : "remoteSourceControl",
      "location" : "https://github.com/kishikawakatsumi/KeychainAccess.git",
      "state" : {
        "revision" : "84e546727d66f1adc5439debad16270d0fdd04e7",
        "version" : "4.2.2"
      }
    },
    {
      "identity" : "komondor",
      "kind" : "remoteSourceControl",
      "location" : "https://github.com/shibapm/Komondor.git",
      "state" : {
        "revision" : "90b087b1e39069684b1ff4bf915c2aae594f2d60",
        "version" : "1.1.3"
      }
    },
    {
      "identity" : "mockable",
      "kind" : "remoteSourceControl",
      "location" : "https://github.com/Kolos65/Mockable.git",
      "state" : {
        "revision" : "a9e5e1d222035567069ed6fff8429c327229b5f6",
        "version" : "0.0.11"
      }
    },
    {
      "identity" : "packageconfig",
      "kind" : "remoteSourceControl",
      "location" : "https://github.com/shibapm/PackageConfig.git",
      "state" : {
        "revision" : "58523193c26fb821ed1720dcd8a21009055c7cdb",
        "version" : "1.1.3"
      }
    },
    {
      "identity" : "path",
      "kind" : "remoteSourceControl",
      "location" : "https://github.com/tuist/Path.git",
      "state" : {
        "revision" : "7c74ac435e03a927c3a73134c48b61e60221abcb",
        "version" : "0.3.8"
      }
    },
    {
      "identity" : "pathkit",
      "kind" : "remoteSourceControl",
      "location" : "https://github.com/kylef/PathKit.git",
      "state" : {
        "revision" : "3bfd2737b700b9a36565a8c94f4ad2b050a5e574",
        "version" : "1.0.1"
      }
    },
    {
      "identity" : "queuer",
      "kind" : "remoteSourceControl",
      "location" : "https://github.com/FabrizioBrancati/Queuer.git",
      "state" : {
        "revision" : "52515108d0ac4616d9e15ffcc7ad986e300d31ff",
        "version" : "2.1.1"
      }
    },
    {
      "identity" : "shellout",
      "kind" : "remoteSourceControl",
      "location" : "https://github.com/JohnSundell/ShellOut.git",
      "state" : {
        "revision" : "e1577acf2b6e90086d01a6d5e2b8efdaae033568",
        "version" : "2.3.0"
      }
    },
    {
      "identity" : "sparkle",
      "kind" : "remoteSourceControl",
      "location" : "https://github.com/sparkle-project/Sparkle.git",
      "state" : {
        "revision" : "0ef1ee0220239b3776f433314515fd849025673f",
        "version" : "2.6.4"
      }
    },
    {
      "identity" : "spectre",
      "kind" : "remoteSourceControl",
      "location" : "https://github.com/kylef/Spectre.git",
      "state" : {
        "revision" : "26cc5e9ae0947092c7139ef7ba612e34646086c7",
        "version" : "0.10.1"
      }
    },
    {
      "identity" : "stencil",
      "kind" : "remoteSourceControl",
      "location" : "https://github.com/stencilproject/Stencil.git",
      "state" : {
        "revision" : "4f222ac85d673f35df29962fc4c36ccfdaf9da5b",
        "version" : "0.15.1"
      }
    },
    {
      "identity" : "stencilswiftkit",
      "kind" : "remoteSourceControl",
      "location" : "https://github.com/SwiftGen/StencilSwiftKit.git",
      "state" : {
        "revision" : "20e2de5322c83df005939d9d9300fab130b49f97",
        "version" : "2.10.1"
      }
    },
    {
      "identity" : "swift-argument-parser",
      "kind" : "remoteSourceControl",
      "location" : "https://github.com/apple/swift-argument-parser.git",
      "state" : {
        "revision" : "41982a3656a71c768319979febd796c6fd111d5c",
        "version" : "1.5.0"
      }
    },
    {
      "identity" : "swift-atomics",
      "kind" : "remoteSourceControl",
      "location" : "https://github.com/apple/swift-atomics.git",
      "state" : {
        "revision" : "cd142fd2f64be2100422d658e7411e39489da985",
        "version" : "1.2.0"
      }
    },
    {
      "identity" : "swift-collections",
      "kind" : "remoteSourceControl",
      "location" : "https://github.com/apple/swift-collections.git",
      "state" : {
        "revision" : "671108c96644956dddcd89dd59c203dcdb36cec7",
        "version" : "1.1.4"
      }
    },
    {
      "identity" : "swift-http-types",
      "kind" : "remoteSourceControl",
      "location" : "https://github.com/apple/swift-http-types",
      "state" : {
        "revision" : "ae67c8178eb46944fd85e4dc6dd970e1f3ed6ccd",
        "version" : "1.3.0"
      }
    },
    {
      "identity" : "swift-issue-reporting",
      "kind" : "remoteSourceControl",
      "location" : "https://github.com/pointfreeco/swift-issue-reporting",
      "state" : {
        "revision" : "770f990d3e4eececb57ac04a6076e22f8c97daeb",
        "version" : "1.4.2"
      }
    },
    {
      "identity" : "swift-log",
      "kind" : "remoteSourceControl",
      "location" : "https://github.com/apple/swift-log.git",
      "state" : {
        "revision" : "9cb486020ebf03bfa5b5df985387a14a98744537",
        "version" : "1.6.1"
      }
    },
    {
      "identity" : "swift-nio",
      "kind" : "remoteSourceControl",
      "location" : "https://github.com/apple/swift-nio",
      "state" : {
        "revision" : "914081701062b11e3bb9e21accc379822621995e",
        "version" : "2.76.1"
      }
    },
    {
      "identity" : "swift-openapi-runtime",
      "kind" : "remoteSourceControl",
      "location" : "https://github.com/apple/swift-openapi-runtime",
      "state" : {
        "revision" : "26e8ae3515d1ff3607e924ac96fc0094775f55e8",
        "version" : "1.5.0"
      }
    },
    {
      "identity" : "swift-openapi-urlsession",
      "kind" : "remoteSourceControl",
      "location" : "https://github.com/apple/swift-openapi-urlsession",
      "state" : {
        "revision" : "9bf4c712ad7989d6a91dbe68748b8829a50837e4",
        "version" : "1.0.2"
      }
    },
    {
      "identity" : "swift-syntax",
      "kind" : "remoteSourceControl",
      "location" : "https://github.com/swiftlang/swift-syntax.git",
      "state" : {
        "revision" : "64889f0c732f210a935a0ad7cda38f77f876262d",
        "version" : "509.1.1"
      }
    },
    {
      "identity" : "swift-system",
      "kind" : "remoteSourceControl",
      "location" : "https://github.com/apple/swift-system.git",
      "state" : {
        "revision" : "c8a44d836fe7913603e246acab7c528c2e780168",
        "version" : "1.4.0"
      }
    },
    {
      "identity" : "swift-tools-support-core",
      "kind" : "remoteSourceControl",
      "location" : "https://github.com/apple/swift-tools-support-core.git",
      "state" : {
        "revision" : "3b13e439a341bbbfe0f710c7d1be37221745ef1a",
        "version" : "0.6.1"
      }
    },
    {
      "identity" : "swiftgen",
      "kind" : "remoteSourceControl",
      "location" : "https://github.com/SwiftGen/SwiftGen",
      "state" : {
        "revision" : "1cf6d7eebd70c2157f69d5a991bc57c1ef182ed1",
        "version" : "6.6.2"
      }
    },
    {
      "identity" : "xcbeautify",
      "kind" : "remoteSourceControl",
      "location" : "https://github.com/cpisciotta/xcbeautify",
      "state" : {
        "revision" : "6ffe4cd38f6290496317b6740d796231dc0248d9",
        "version" : "2.13.0"
      }
    },
    {
      "identity" : "xcodegraph",
      "kind" : "remoteSourceControl",
      "location" : "https://github.com/hiltonc/XcodeGraph.git",
      "state" : {
<<<<<<< HEAD
        "branch" : "target-metadata",
        "revision" : "f37f401245abf856f91d2c4b8f6c5fcb39c267f7"
=======
        "revision" : "d263b467aa4700a9e4c103a877c5158f5b26bed7",
        "version" : "0.18.0"
>>>>>>> a32c1624
      }
    },
    {
      "identity" : "xcodeproj",
      "kind" : "remoteSourceControl",
      "location" : "https://github.com/tuist/XcodeProj",
      "state" : {
        "revision" : "59b6e3fe9b07e3323b4c4e97b58523bc3c5754a0",
        "version" : "8.24.4"
      }
    },
    {
      "identity" : "xmlcoder",
      "kind" : "remoteSourceControl",
      "location" : "https://github.com/MaxDesiatov/XMLCoder.git",
      "state" : {
        "revision" : "b1e944cbd0ef33787b13f639a5418d55b3bed501",
        "version" : "0.17.1"
      }
    },
    {
      "identity" : "yams",
      "kind" : "remoteSourceControl",
      "location" : "https://github.com/jpsim/Yams.git",
      "state" : {
        "revision" : "0d9ee7ea8c4ebd4a489ad7a73d5c6cad55d6fed3",
        "version" : "5.0.6"
      }
    },
    {
      "identity" : "zipfoundation",
      "kind" : "remoteSourceControl",
      "location" : "https://github.com/weichsel/ZIPFoundation.git",
      "state" : {
        "revision" : "02b6abe5f6eef7e3cbd5f247c5cc24e246efcfe0",
        "version" : "0.9.19"
      }
    }
  ],
  "version" : 3
}<|MERGE_RESOLUTION|>--- conflicted
+++ resolved
@@ -1,9 +1,5 @@
 {
-<<<<<<< HEAD
-  "originHash" : "2af8f37c7d918ff3ffd2b7025d19eb85a4332fe1ae97ce32b3020a1f4543024c",
-=======
-  "originHash" : "0c4b619908d73514638b34a4d5802dccd9b38f85af5d614a77b1f2a614831dc5",
->>>>>>> a32c1624
+  "originHash" : "0cf92ac6b58cc83342cf25391d9b8755939071435982d45406526c0f42f0232c",
   "pins" : [
     {
       "identity" : "aexml",
@@ -314,15 +310,10 @@
     {
       "identity" : "xcodegraph",
       "kind" : "remoteSourceControl",
-      "location" : "https://github.com/hiltonc/XcodeGraph.git",
-      "state" : {
-<<<<<<< HEAD
-        "branch" : "target-metadata",
-        "revision" : "f37f401245abf856f91d2c4b8f6c5fcb39c267f7"
-=======
-        "revision" : "d263b467aa4700a9e4c103a877c5158f5b26bed7",
-        "version" : "0.18.0"
->>>>>>> a32c1624
+      "location" : "https://github.com/tuist/XcodeGraph.git",
+      "state" : {
+        "revision" : "aa1eaa209cbd308d1b8f6162b4d020ae8bd36058",
+        "version" : "0.19.3"
       }
     },
     {
