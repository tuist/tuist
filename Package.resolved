--- conflicted
+++ resolved
@@ -1,9 +1,5 @@
 {
-<<<<<<< HEAD
   "originHash" : "1516c766feea9c24b057b0ab119ecd1e4522eefec8fec956326d5e64411777d4",
-=======
-  "originHash" : "6c9a9174407da8cfb6f8c168059ffe0b177f7c124507309d65feb18053601888",
->>>>>>> 61e4911b
   "pins" : [
     {
       "identity" : "aexml",
@@ -541,13 +537,8 @@
       "kind" : "remoteSourceControl",
       "location" : "https://github.com/Zentaur0/XcodeGraph",
       "state" : {
-<<<<<<< HEAD
         "branch" : "feature/group-path-support",
         "revision" : "d88aeaf2889e8ade58393d7b998a74871d938694"
-=======
-        "revision" : "ffbfce69a0d8b634c898fb7fb578bbb6722f926d",
-        "version" : "1.24.0"
->>>>>>> 61e4911b
       }
     },
     {
