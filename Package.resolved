--- conflicted
+++ resolved
@@ -1,9 +1,5 @@
 {
-<<<<<<< HEAD
   "originHash" : "532dcca51293c6a6694bd767d597f2dae8a53728c004e375ec6cb87496eb9658",
-=======
-  "originHash" : "496eb66a0f55545cb22bd11061994855c9e90bcb349dd79631b5f47e38e955a3",
->>>>>>> 972839e4
   "pins" : [
     {
       "identity" : "aexml",
