--- conflicted
+++ resolved
@@ -1,9 +1,5 @@
 {
-<<<<<<< HEAD
   "originHash" : "7984de77192a3558bc85ec35f31961b92cec2437f4939e665a848bba0426dcd1",
-=======
-  "originHash" : "a5463ecc4f8a522ac814a97c426e0720fabee269b69720a02aeea1507736824f",
->>>>>>> c0d2eedd
   "pins" : [
     {
       "identity" : "aexml",
