{
<<<<<<< HEAD
  "originHash" : "0cf92ac6b58cc83342cf25391d9b8755939071435982d45406526c0f42f0232c",
=======
  "originHash" : "024689affd661c34efc6f7bf27f4ba2dce47209af5b126ce00303fbc7f7933be",
>>>>>>> 48798554
  "pins" : [
    {
      "identity" : "aexml",
      "kind" : "remoteSourceControl",
      "location" : "https://github.com/tadija/AEXML.git",
      "state" : {
        "revision" : "db806756c989760b35108146381535aec231092b",
        "version" : "4.7.0"
      }
    },
    {
      "identity" : "anycodable",
      "kind" : "remoteSourceControl",
      "location" : "https://github.com/Flight-School/AnyCodable",
      "state" : {
        "revision" : "862808b2070cd908cb04f9aafe7de83d35f81b05",
        "version" : "0.6.7"
      }
    },
    {
      "identity" : "colorizer",
      "kind" : "remoteSourceControl",
      "location" : "https://github.com/getGuaka/Colorizer.git",
      "state" : {
        "revision" : "2ccc99bf1715e73c4139e8d40b6e6b30be975586",
        "version" : "0.2.1"
      }
    },
    {
      "identity" : "command",
      "kind" : "remoteSourceControl",
      "location" : "https://github.com/tuist/Command.git",
      "state" : {
        "revision" : "079a7803b581d3022469b3a331bccd51d48d2fc0",
        "version" : "0.13.0"
      }
    },
    {
      "identity" : "cryptoswift",
      "kind" : "remoteSourceControl",
      "location" : "https://github.com/krzyzanowskim/CryptoSwift.git",
      "state" : {
        "revision" : "e2bc81be54d71d566a52ca17c3983d141c30aa70",
        "version" : "1.3.3"
      }
    },
    {
      "identity" : "difference",
      "kind" : "remoteSourceControl",
      "location" : "https://github.com/krzysztofzablocki/Difference.git",
      "state" : {
        "revision" : "f627d00718033c3d7888acd5f4e3524a843db1cf",
        "version" : "1.0.2"
      }
    },
    {
      "identity" : "filesystem",
      "kind" : "remoteSourceControl",
      "location" : "https://github.com/tuist/FileSystem.git",
      "state" : {
        "revision" : "9e9f692c608f48082ed32ed3d2393ac050cd451a",
        "version" : "0.7.8"
      }
    },
    {
      "identity" : "graphviz",
      "kind" : "remoteSourceControl",
      "location" : "https://github.com/tuist/GraphViz.git",
      "state" : {
        "revision" : "e4e0796a8fa74b000aba54b0256601abf75d0307",
        "version" : "0.4.2"
      }
    },
    {
      "identity" : "gzipswift",
      "kind" : "remoteSourceControl",
      "location" : "https://github.com/1024jp/GzipSwift",
      "state" : {
        "revision" : "7a7f17761c76a932662ab77028a4329f67d645a4",
        "version" : "5.2.0"
      }
    },
    {
      "identity" : "kanna",
      "kind" : "remoteSourceControl",
      "location" : "https://github.com/tid-kijyun/Kanna.git",
      "state" : {
        "revision" : "f9e4922223dd0d3dfbf02ca70812cf5531fc0593",
        "version" : "5.2.7"
      }
    },
    {
      "identity" : "keychainaccess",
      "kind" : "remoteSourceControl",
      "location" : "https://github.com/kishikawakatsumi/KeychainAccess.git",
      "state" : {
        "revision" : "84e546727d66f1adc5439debad16270d0fdd04e7",
        "version" : "4.2.2"
      }
    },
    {
      "identity" : "komondor",
      "kind" : "remoteSourceControl",
      "location" : "https://github.com/shibapm/Komondor.git",
      "state" : {
        "revision" : "90b087b1e39069684b1ff4bf915c2aae594f2d60",
        "version" : "1.1.3"
      }
    },
    {
      "identity" : "machokit",
      "kind" : "remoteSourceControl",
      "location" : "https://github.com/p-x9/MachOKit",
      "state" : {
        "revision" : "62d22e1ecef3dda702c039f03dd83f674ad59bfc",
        "version" : "0.30.0"
      }
    },
    {
      "identity" : "mockable",
      "kind" : "remoteSourceControl",
      "location" : "https://github.com/Kolos65/Mockable.git",
      "state" : {
        "revision" : "203336d0ccb7ff03a8a03db54a4fa18fc2b0c771",
        "version" : "0.3.0"
      }
    },
    {
      "identity" : "noora",
      "kind" : "remoteSourceControl",
      "location" : "https://github.com/tuist/Noora",
      "state" : {
        "revision" : "fceb977ebeba68f0653916d15e889b7f60a448fd",
        "version" : "0.34.0"
      }
    },
    {
      "identity" : "orderedset",
      "kind" : "remoteSourceControl",
      "location" : "https://github.com/frazer-rbsn/OrderedSet.git",
      "state" : {
        "revision" : "6a20e9748d6c50b36fc92da65290bf5ab1fb4ae9",
        "version" : "2.0.0"
      }
    },
    {
      "identity" : "packageconfig",
      "kind" : "remoteSourceControl",
      "location" : "https://github.com/shibapm/PackageConfig.git",
      "state" : {
        "revision" : "58523193c26fb821ed1720dcd8a21009055c7cdb",
        "version" : "1.1.3"
      }
    },
    {
      "identity" : "path",
      "kind" : "remoteSourceControl",
      "location" : "https://github.com/tuist/Path.git",
      "state" : {
        "revision" : "7c74ac435e03a927c3a73134c48b61e60221abcb",
        "version" : "0.3.8"
      }
    },
    {
      "identity" : "pathkit",
      "kind" : "remoteSourceControl",
      "location" : "https://github.com/kylef/PathKit.git",
      "state" : {
        "revision" : "3bfd2737b700b9a36565a8c94f4ad2b050a5e574",
        "version" : "1.0.1"
      }
    },
    {
      "identity" : "queuer",
      "kind" : "remoteSourceControl",
      "location" : "https://github.com/FabrizioBrancati/Queuer.git",
      "state" : {
        "revision" : "52515108d0ac4616d9e15ffcc7ad986e300d31ff",
        "version" : "2.1.1"
      }
    },
    {
      "identity" : "rainbow",
      "kind" : "remoteSourceControl",
      "location" : "https://github.com/onevcat/Rainbow",
      "state" : {
        "revision" : "0c627a4f8a39ef37eadec1ceec02e4a7f55561ac",
        "version" : "4.1.0"
      }
    },
    {
      "identity" : "shellout",
      "kind" : "remoteSourceControl",
      "location" : "https://github.com/JohnSundell/ShellOut.git",
      "state" : {
        "revision" : "e1577acf2b6e90086d01a6d5e2b8efdaae033568",
        "version" : "2.3.0"
      }
    },
    {
      "identity" : "sparkle",
      "kind" : "remoteSourceControl",
      "location" : "https://github.com/sparkle-project/Sparkle.git",
      "state" : {
        "revision" : "0ef1ee0220239b3776f433314515fd849025673f",
        "version" : "2.6.4"
      }
    },
    {
      "identity" : "spectre",
      "kind" : "remoteSourceControl",
      "location" : "https://github.com/kylef/Spectre.git",
      "state" : {
        "revision" : "26cc5e9ae0947092c7139ef7ba612e34646086c7",
        "version" : "0.10.1"
      }
    },
    {
      "identity" : "stencil",
      "kind" : "remoteSourceControl",
      "location" : "https://github.com/stencilproject/Stencil.git",
      "state" : {
        "revision" : "4f222ac85d673f35df29962fc4c36ccfdaf9da5b",
        "version" : "0.15.1"
      }
    },
    {
      "identity" : "stencilswiftkit",
      "kind" : "remoteSourceControl",
      "location" : "https://github.com/SwiftGen/StencilSwiftKit.git",
      "state" : {
        "revision" : "20e2de5322c83df005939d9d9300fab130b49f97",
        "version" : "2.10.1"
      }
    },
    {
      "identity" : "swift-argument-parser",
      "kind" : "remoteSourceControl",
      "location" : "https://github.com/apple/swift-argument-parser.git",
      "state" : {
        "revision" : "41982a3656a71c768319979febd796c6fd111d5c",
        "version" : "1.5.0"
      }
    },
    {
      "identity" : "swift-atomics",
      "kind" : "remoteSourceControl",
      "location" : "https://github.com/apple/swift-atomics.git",
      "state" : {
        "revision" : "cd142fd2f64be2100422d658e7411e39489da985",
        "version" : "1.2.0"
      }
    },
    {
      "identity" : "swift-collections",
      "kind" : "remoteSourceControl",
      "location" : "https://github.com/apple/swift-collections.git",
      "state" : {
        "revision" : "671108c96644956dddcd89dd59c203dcdb36cec7",
        "version" : "1.1.4"
      }
    },
    {
      "identity" : "swift-custom-dump",
      "kind" : "remoteSourceControl",
      "location" : "https://github.com/pointfreeco/swift-custom-dump",
      "state" : {
        "revision" : "82645ec760917961cfa08c9c0c7104a57a0fa4b1",
        "version" : "1.3.3"
      }
    },
    {
      "identity" : "swift-http-types",
      "kind" : "remoteSourceControl",
      "location" : "https://github.com/apple/swift-http-types",
      "state" : {
        "revision" : "ae67c8178eb46944fd85e4dc6dd970e1f3ed6ccd",
        "version" : "1.3.0"
      }
    },
    {
      "identity" : "swift-log",
      "kind" : "remoteSourceControl",
      "location" : "https://github.com/apple/swift-log.git",
      "state" : {
        "revision" : "3d8596ed08bd13520157f0355e35caed215ffbfa",
        "version" : "1.6.3"
      }
    },
    {
      "identity" : "swift-log-file",
      "kind" : "remoteSourceControl",
      "location" : "https://github.com/crspybits/swift-log-file",
      "state" : {
        "revision" : "aa94b38bf88c7d9cbc87ceafcdffadaffbc2bffa",
        "version" : "0.1.0"
      }
    },
    {
      "identity" : "swift-log-oslog",
      "kind" : "remoteSourceControl",
      "location" : "https://github.com/chrisaljoudi/swift-log-oslog.git",
      "state" : {
        "revision" : "176d41d46429e79c806333025b226e0c50a0c602",
        "version" : "0.2.2"
      }
    },
    {
      "identity" : "swift-nio",
      "kind" : "remoteSourceControl",
      "location" : "https://github.com/apple/swift-nio",
      "state" : {
        "revision" : "c51907a839e63ebf0ba2076bba73dd96436bd1b9",
        "version" : "2.81.0"
      }
    },
    {
      "identity" : "swift-openapi-runtime",
      "kind" : "remoteSourceControl",
      "location" : "https://github.com/apple/swift-openapi-runtime",
      "state" : {
        "revision" : "26e8ae3515d1ff3607e924ac96fc0094775f55e8",
        "version" : "1.5.0"
      }
    },
    {
      "identity" : "swift-openapi-urlsession",
      "kind" : "remoteSourceControl",
      "location" : "https://github.com/apple/swift-openapi-urlsession",
      "state" : {
        "revision" : "9bf4c712ad7989d6a91dbe68748b8829a50837e4",
        "version" : "1.0.2"
      }
    },
    {
      "identity" : "swift-service-context",
      "kind" : "remoteSourceControl",
      "location" : "https://github.com/apple/swift-service-context",
      "state" : {
        "revision" : "8946c930cae601452149e45d31d8ddfac973c3c7",
        "version" : "1.2.0"
      }
    },
    {
      "identity" : "swift-snapshot-testing",
      "kind" : "remoteSourceControl",
      "location" : "https://github.com/pointfreeco/swift-snapshot-testing",
      "state" : {
        "revision" : "b2d4cb30735f4fbc3a01963a9c658336dd21e9ba",
        "version" : "1.18.1"
      }
    },
    {
      "identity" : "swift-syntax",
      "kind" : "remoteSourceControl",
      "location" : "https://github.com/swiftlang/swift-syntax.git",
      "state" : {
        "revision" : "64889f0c732f210a935a0ad7cda38f77f876262d",
        "version" : "509.1.1"
      }
    },
    {
      "identity" : "swift-system",
      "kind" : "remoteSourceControl",
      "location" : "https://github.com/apple/swift-system.git",
      "state" : {
        "revision" : "c8a44d836fe7913603e246acab7c528c2e780168",
        "version" : "1.4.0"
      }
    },
    {
      "identity" : "swift-tools-support-core",
      "kind" : "remoteSourceControl",
      "location" : "https://github.com/apple/swift-tools-support-core.git",
      "state" : {
        "revision" : "3b13e439a341bbbfe0f710c7d1be37221745ef1a",
        "version" : "0.6.1"
      }
    },
    {
      "identity" : "swiftgen",
      "kind" : "remoteSourceControl",
      "location" : "https://github.com/SwiftGen/SwiftGen",
      "state" : {
        "revision" : "1cf6d7eebd70c2157f69d5a991bc57c1ef182ed1",
        "version" : "6.6.2"
      }
    },
    {
      "identity" : "xcbeautify",
      "kind" : "remoteSourceControl",
      "location" : "https://github.com/cpisciotta/xcbeautify",
      "state" : {
        "revision" : "d5a29fcc952f29ac70537a07d2a7181b052aa870",
        "version" : "2.20.0"
      }
    },
    {
      "identity" : "xcglogger",
      "kind" : "remoteSourceControl",
      "location" : "https://github.com/DaveWoodCom/XCGLogger.git",
      "state" : {
        "revision" : "4def3c1c772ca90ad5e7bfc8ac437c3b0b4276cf",
        "version" : "7.1.5"
      }
    },
    {
      "identity" : "xclogparser",
      "kind" : "remoteSourceControl",
      "location" : "https://github.com/tuist/XCLogParser",
      "state" : {
        "revision" : "7cf8c50e1b84effcda573bbf8b26bdd0a6b4614f",
        "version" : "0.2.41"
      }
    },
    {
      "identity" : "xcodegraph",
      "kind" : "remoteSourceControl",
      "location" : "https://github.com/tuist/XcodeGraph.git",
      "state" : {
<<<<<<< HEAD
        "revision" : "aa1eaa209cbd308d1b8f6162b4d020ae8bd36058",
        "version" : "0.19.3"
=======
        "revision" : "1c7ef35380a4c5d316f3fda68b6dd8140ab0f287",
        "version" : "1.9.1"
>>>>>>> 48798554
      }
    },
    {
      "identity" : "xcodeproj",
      "kind" : "remoteSourceControl",
      "location" : "https://github.com/tuist/XcodeProj",
      "state" : {
        "revision" : "128d90e4633a8e6941586dea75426e177dfb92e6",
        "version" : "9.0.0"
      }
    },
    {
      "identity" : "xcresultkit",
      "kind" : "remoteSourceControl",
      "location" : "https://github.com/davidahouse/XCResultKit",
      "state" : {
        "revision" : "d49890579f3fd10253ae3d4ba056b89e76ea971e",
        "version" : "1.2.2"
      }
    },
    {
      "identity" : "xctest-dynamic-overlay",
      "kind" : "remoteSourceControl",
      "location" : "https://github.com/pointfreeco/xctest-dynamic-overlay",
      "state" : {
        "revision" : "b444594f79844b0d6d76d70fbfb3f7f71728f938",
        "version" : "1.5.1"
      }
    },
    {
      "identity" : "xmlcoder",
      "kind" : "remoteSourceControl",
      "location" : "https://github.com/MaxDesiatov/XMLCoder.git",
      "state" : {
        "revision" : "b1e944cbd0ef33787b13f639a5418d55b3bed501",
        "version" : "0.17.1"
      }
    },
    {
      "identity" : "yams",
      "kind" : "remoteSourceControl",
      "location" : "https://github.com/jpsim/Yams.git",
      "state" : {
        "revision" : "0d9ee7ea8c4ebd4a489ad7a73d5c6cad55d6fed3",
        "version" : "5.0.6"
      }
    },
    {
      "identity" : "zipfoundation",
      "kind" : "remoteSourceControl",
      "location" : "https://github.com/tuist/ZIPFoundation",
      "state" : {
        "revision" : "e9b1917bd4d7d050e0ff4ec157b5d6e253c84385",
        "version" : "0.9.20"
      }
    }
  ],
  "version" : 3
}<|MERGE_RESOLUTION|>--- conflicted
+++ resolved
@@ -1,9 +1,5 @@
 {
-<<<<<<< HEAD
-  "originHash" : "0cf92ac6b58cc83342cf25391d9b8755939071435982d45406526c0f42f0232c",
-=======
   "originHash" : "024689affd661c34efc6f7bf27f4ba2dce47209af5b126ce00303fbc7f7933be",
->>>>>>> 48798554
   "pins" : [
     {
       "identity" : "aexml",
@@ -424,13 +420,8 @@
       "kind" : "remoteSourceControl",
       "location" : "https://github.com/tuist/XcodeGraph.git",
       "state" : {
-<<<<<<< HEAD
-        "revision" : "aa1eaa209cbd308d1b8f6162b4d020ae8bd36058",
-        "version" : "0.19.3"
-=======
         "revision" : "1c7ef35380a4c5d316f3fda68b6dd8140ab0f287",
         "version" : "1.9.1"
->>>>>>> 48798554
       }
     },
     {
