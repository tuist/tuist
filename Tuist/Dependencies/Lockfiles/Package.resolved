--- conflicted
+++ resolved
@@ -1,245 +1,4 @@
 {
-<<<<<<< HEAD
-  "object": {
-    "pins": [
-      {
-        "package": "AEXML",
-        "repositoryURL": "https://github.com/tadija/AEXML.git",
-        "state": {
-          "branch": null,
-          "revision": "38f7d00b23ecd891e1ee656fa6aeebd6ba04ecc3",
-          "version": "4.6.1"
-        }
-      },
-      {
-        "package": "AnyCodable",
-        "repositoryURL": "https://github.com/Flight-School/AnyCodable",
-        "state": {
-          "branch": null,
-          "revision": "56901f2af3625b38924d488b612e95fe8846ee9b",
-          "version": "0.6.6"
-        }
-      },
-      {
-        "package": "Checksum",
-        "repositoryURL": "https://github.com/rnine/Checksum.git",
-        "state": {
-          "branch": null,
-          "revision": "cd1ae53384dd578a84a0afef492a4f5d6202b068",
-          "version": "1.0.2"
-        }
-      },
-      {
-        "package": "CombineExt",
-        "repositoryURL": "https://github.com/CombineCommunity/CombineExt.git",
-        "state": {
-          "branch": null,
-          "revision": "aaf1a0981c05360000af972473034cb952be4ca0",
-          "version": "1.8.0"
-        }
-      },
-      {
-        "package": "Commander",
-        "repositoryURL": "https://github.com/kylef/Commander.git",
-        "state": {
-          "branch": null,
-          "revision": "4a1f2fb82fb6cef613c4a25d2e38f702e4d812c2",
-          "version": "0.9.2"
-        }
-      },
-      {
-        "package": "CryptoSwift",
-        "repositoryURL": "https://github.com/krzyzanowskim/CryptoSwift.git",
-        "state": {
-          "branch": null,
-          "revision": "19b3c3ceed117c5cc883517c4e658548315ba70b",
-          "version": "1.6.0"
-        }
-      },
-      {
-        "package": "GraphViz",
-        "repositoryURL": "https://github.com/SwiftDocOrg/GraphViz.git",
-        "state": {
-          "branch": null,
-          "revision": "70bebcf4597b9ce33e19816d6bbd4ba9b7bdf038",
-          "version": "0.2.0"
-        }
-      },
-      {
-        "package": "Kanna",
-        "repositoryURL": "https://github.com/tid-kijyun/Kanna.git",
-        "state": {
-          "branch": null,
-          "revision": "f9e4922223dd0d3dfbf02ca70812cf5531fc0593",
-          "version": "5.2.7"
-        }
-      },
-      {
-        "package": "KeychainAccess",
-        "repositoryURL": "https://github.com/kishikawakatsumi/KeychainAccess.git",
-        "state": {
-          "branch": null,
-          "revision": "84e546727d66f1adc5439debad16270d0fdd04e7",
-          "version": "4.2.2"
-        }
-      },
-      {
-        "package": "Komondor",
-        "repositoryURL": "https://github.com/shibapm/Komondor.git",
-        "state": {
-          "branch": null,
-          "revision": "90b087b1e39069684b1ff4bf915c2aae594f2d60",
-          "version": "1.1.3"
-        }
-      },
-      {
-        "package": "PackageConfig",
-        "repositoryURL": "https://github.com/shibapm/PackageConfig.git",
-        "state": {
-          "branch": null,
-          "revision": "58523193c26fb821ed1720dcd8a21009055c7cdb",
-          "version": "1.1.3"
-        }
-      },
-      {
-        "package": "PathKit",
-        "repositoryURL": "https://github.com/kylef/PathKit.git",
-        "state": {
-          "branch": null,
-          "revision": "3bfd2737b700b9a36565a8c94f4ad2b050a5e574",
-          "version": "1.0.1"
-        }
-      },
-      {
-        "package": "Queuer",
-        "repositoryURL": "https://github.com/FabrizioBrancati/Queuer.git",
-        "state": {
-          "branch": null,
-          "revision": "52515108d0ac4616d9e15ffcc7ad986e300d31ff",
-          "version": "2.1.1"
-        }
-      },
-      {
-        "package": "ShellOut",
-        "repositoryURL": "https://github.com/JohnSundell/ShellOut.git",
-        "state": {
-          "branch": null,
-          "revision": "e1577acf2b6e90086d01a6d5e2b8efdaae033568",
-          "version": "2.3.0"
-        }
-      },
-      {
-        "package": "Spectre",
-        "repositoryURL": "https://github.com/kylef/Spectre.git",
-        "state": {
-          "branch": null,
-          "revision": "26cc5e9ae0947092c7139ef7ba612e34646086c7",
-          "version": "0.10.1"
-        }
-      },
-      {
-        "package": "Stencil",
-        "repositoryURL": "https://github.com/stencilproject/Stencil.git",
-        "state": {
-          "branch": null,
-          "revision": "4f222ac85d673f35df29962fc4c36ccfdaf9da5b",
-          "version": "0.15.1"
-        }
-      },
-      {
-        "package": "StencilSwiftKit",
-        "repositoryURL": "https://github.com/SwiftGen/StencilSwiftKit.git",
-        "state": {
-          "branch": null,
-          "revision": "a329217a79ce9b20557f870b926f7ae9769af05e",
-          "version": "2.9.0"
-        }
-      },
-      {
-        "package": "swift-argument-parser",
-        "repositoryURL": "https://github.com/apple/swift-argument-parser.git",
-        "state": {
-          "branch": null,
-          "revision": "9f39744e025c7d377987f30b03770805dcb0bcd1",
-          "version": "1.1.4"
-        }
-      },
-      {
-        "package": "swift-log",
-        "repositoryURL": "https://github.com/apple/swift-log.git",
-        "state": {
-          "branch": null,
-          "revision": "6fe203dc33195667ce1759bf0182975e4653ba1c",
-          "version": "1.4.4"
-        }
-      },
-      {
-        "package": "swift-system",
-        "repositoryURL": "https://github.com/apple/swift-system.git",
-        "state": {
-          "branch": null,
-          "revision": "836bc4557b74fe6d2660218d56e3ce96aff76574",
-          "version": "1.1.1"
-        }
-      },
-      {
-        "package": "swift-tools-support-core",
-        "repositoryURL": "https://github.com/apple/swift-tools-support-core.git",
-        "state": {
-          "branch": null,
-          "revision": "0b77e67c484e532444ceeab60119b8536f8cd648",
-          "version": "0.3.0"
-        }
-      },
-      {
-        "package": "Swifter",
-        "repositoryURL": "https://github.com/httpswift/swifter.git",
-        "state": {
-          "branch": null,
-          "revision": "1e4f51c92d7ca486242d8bf0722b99de2c3531aa",
-          "version": null
-        }
-      },
-      {
-        "package": "SwiftGen",
-        "repositoryURL": "https://github.com/SwiftGen/SwiftGen",
-        "state": {
-          "branch": null,
-          "revision": "3b26e254b095d44f3dad06110bcb948b318898d6",
-          "version": "6.5.0"
-        }
-      },
-      {
-        "package": "XcodeProj",
-        "repositoryURL": "https://github.com/tuist/XcodeProj.git",
-        "state": {
-          "branch": null,
-          "revision": "b6de1bfe021b861c94e7c83821b595083f74b997",
-          "version": "8.8.0"
-        }
-      },
-      {
-        "package": "Yams",
-        "repositoryURL": "https://github.com/jpsim/Yams.git",
-        "state": {
-          "branch": null,
-          "revision": "9ff1cc9327586db4e0c8f46f064b6a82ec1566fa",
-          "version": "4.0.6"
-        }
-      },
-      {
-        "package": "ZIPFoundation",
-        "repositoryURL": "https://github.com/fortmarek/ZIPFoundation.git",
-        "state": {
-          "branch": null,
-          "revision": "9dbe729b90202c19d0fe1010f1430fa75a576cd3",
-          "version": null
-        }
-      }
-    ]
-  },
-  "version": 1
-=======
   "pins" : [
     {
       "identity" : "aexml",
@@ -511,5 +270,4 @@
     }
   ],
   "version" : 2
->>>>>>> 94042f7d
 }