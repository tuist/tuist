import Foundation
import ProjectDescription

public enum Module: String, CaseIterable {
    case tuist
    case tuistBenchmark = "tuistbenchmark"
    case tuistFixtureGenerator = "tuistfixturegenerator"
    case projectDescription = "ProjectDescription"
    case projectAutomation = "ProjectAutomation"
    case acceptanceTesting = "TuistAcceptanceTesting"
    case testing = "TuistTesting"
    case support = "TuistSupport"
    case kit = "TuistKit"
    case core = "TuistCore"
    case generator = "TuistGenerator"
    case scaffold = "TuistScaffold"
    case loader = "TuistLoader"
    case plugin = "TuistPlugin"
    case migration = "TuistMigration"
    case dependencies = "TuistDependencies"
    case automation = "TuistAutomation"
    case server = "TuistServer"
    case oidc = "TuistOIDC"
    case hasher = "TuistHasher"
    case cache = "TuistCache"
    case simulator = "TuistSimulator"
    case xcActivityLog = "TuistXCActivityLog"
    case git = "TuistGit"
    case rootDirectoryLocator = "TuistRootDirectoryLocator"
    case process = "TuistProcess"
    case ci = "TuistCI"
    case xcodeProjectOrWorkspacePathLocator = "TuistXcodeProjectOrWorkspacePathLocator"
    case xcResultService = "TuistXCResultService"
    case cas = "TuistCAS"
    case casAnalytics = "TuistCASAnalytics"
    case launchctl = "TuistLaunchctl"
    case http = "TuistHTTP"

    func forceStaticLinking() -> Bool {
        return Environment.forceStaticLinking.getBoolean(default: false)
    }

    public static func includeEE() -> Bool {
        return Environment.ee.getBoolean(default: false)
    }

    public static func allTargets() -> [Target] {
        var targets = Module.allCases.flatMap(\.targets)
        targets.append(contentsOf: cacheEETargets())
        return targets
    }

    public static func cacheEETargets() -> [Target] {
        guard includeEE() else { return [] }

        return [
            .target(
                name: "TuistCacheEE",
                destinations: [.mac],
                product: .staticFramework,
                bundleId: "dev.tuist.TuistCacheEE",
                deploymentTargets: .macOS("15.0"),
                infoPlist: .default,
                buildableFolders: ["cli/TuistCacheEE/Sources/"],
                dependencies: [
                    .target(name: Module.core.targetName),
                    .target(name: Module.support.targetName),
                    .target(name: Module.server.targetName),
                    .target(name: Module.cache.targetName),
                    .target(name: Module.automation.targetName),
                    .target(name: Module.hasher.targetName),
                    .target(name: Module.http.targetName),
                    .target(name: Module.cas.targetName),
                    .external(name: "XcodeGraph"),
                    .external(name: "Path"),
                    .external(name: "FileSystem"),
                    .external(name: "SwiftECC"),
                    .external(name: "CryptoSwift"),
                    .external(name: "Noora"),
                    .external(name: "HTTPTypes"),
                    .external(name: "OpenAPIRuntime"),
                    .external(name: "OpenAPIURLSession"),
                    .external(name: "Mockable"),
                ],
                settings: .settings(
                    configurations: [
                        .debug(
                            name: "Debug",
                            settings: [
                                "SWIFT_ACTIVE_COMPILATION_CONDITIONS": "$(inherited) MOCKING",
                            ],
                            xcconfig: nil
                        ),
                        .release(
                            name: "Release",
                            settings: [:],
                            xcconfig: nil
                        ),
                    ]
                ),
                metadata: .metadata(tags: ["domain:generation", "layer:feature", "ee:true"])
            ),
            .target(
                name: "TuistCacheEETests",
                destinations: [.mac],
                product: .unitTests,
                bundleId: "dev.tuist.TuistCacheEETests",
                deploymentTargets: .macOS("15.0"),
                infoPlist: .default,
                buildableFolders: [.folder("cli/Tests/TuistCacheEETests")],
                dependencies: [
                    .target(name: Module.core.targetName),
                    .target(name: Module.server.targetName),
                    .target(name: Module.support.targetName),
                    .target(name: Module.testing.targetName),
                    .target(name: Module.hasher.targetName),
                    .target(name: Module.automation.targetName),
                    .target(name: Module.cache.targetName),
                    .target(name: Module.cas.targetName),
                    .target(name: "TuistCacheEE"),
                    .external(name: "XcodeGraph"),
                    .external(name: "Path"),
                    .external(name: "FileSystem"),
                    .external(name: "FileSystemTesting"),
                    .external(name: "Mockable"),
                    .external(name: "HTTPTypes"),
                    .external(name: "OpenAPIRuntime"),
                    .external(name: "OpenAPIURLSession"),
                ],
                metadata: .metadata(tags: ["domain:generation", "layer:testing", "ee:true"])
            ),
            .target(
                name: "TuistCacheEEAcceptanceTests",
                destinations: [.mac],
                product: .unitTests,
                bundleId: "dev.tuist.TuistCacheEEAcceptanceTests",
                deploymentTargets: .macOS("15.0"),
                infoPlist: .default,
                buildableFolders: ["cli/Tests/TuistCacheEEAcceptanceTests"],
                dependencies: [
                    .target(name: Module.core.targetName),
                    .target(name: Module.server.targetName),
                    .target(name: Module.support.targetName),
                    .target(name: Module.acceptanceTesting.targetName),
                    .target(name: Module.testing.targetName),
                    .target(name: Module.kit.targetName),
                    .target(name: Module.projectDescription.targetName),
                    .target(name: "TuistCacheEE"),
                    .external(name: "XcodeGraph"),
                    .external(name: "XcodeProj"),
                    .external(name: "Path"),
                    .external(name: "FileSystem"),
                    .external(name: "FileSystemTesting"),
                    .external(name: "Mockable"),
                    .external(name: "TSCTestSupport"),
                    .external(name: "FileSystemTesting"),
                    .external(name: "XcodeProj"),
                ],
                metadata: .metadata(tags: ["domain:generation", "layer:testing", "ee:true"])
            ),
        ]
    }

    public var isRunnable: Bool {
        switch self {
        case .tuistFixtureGenerator, .tuist, .tuistBenchmark:
            return true
        default:
            return false
        }
    }

    public var acceptanceTestTargets: [Target] {
        var targets: [Target] = []

        if let acceptanceTestsTargetName {
            targets.append(
                target(
                    name: acceptanceTestsTargetName,
                    product: .unitTests,
                    dependencies: acceptanceTestDependencies,
                    isTestingTarget: false
                )
            )
        }

        return targets
    }

    public var unitTestTargets: [Target] {
        var targets: [Target] = []

        if let unitTestsTargetName {
            targets.append(
                target(
                    name: unitTestsTargetName,
                    product: .unitTests,
                    dependencies: unitTestDependencies,
                    isTestingTarget: false
                )
            )
        }

        return targets
    }

    public var testTargets: [Target] {
        return unitTestTargets + acceptanceTestTargets
    }

    public var targets: [Target] {
        let targets: [Target] = sourceTargets
        return targets + testTargets
    }

    public var sourceTargets: [Target] {
        let isStaticProduct = product == .staticLibrary || product == .staticFramework
        let isTestingTarget = targetName == Module.acceptanceTesting.targetName
        return [
            target(
                name: targetName,
                product: product,
                dependencies: dependencies + (isStaticProduct ? [.external(name: "Mockable")] : []),
                isTestingTarget: isTestingTarget
            ),
        ]
    }

    fileprivate var sharedDependencies: [TargetDependency] {
        return [
            .external(name: "Path"),
            .external(name: "SystemPackage"),
        ]
    }

    public var acceptanceTestsTargetName: String? {
        switch self {
        case .kit, .automation, .dependencies, .generator:
            return "\(rawValue)AcceptanceTests"
        default:
            return nil
        }
    }

    public var unitTestsTargetName: String? {
        switch self {
        case .tuist, .tuistBenchmark, .tuistFixtureGenerator, .projectAutomation,
             .projectDescription,
             .acceptanceTesting, .simulator, .testing, .process:
            return nil
        default:
            return "\(rawValue)Tests"
        }
    }

    public var targetName: String {
        rawValue
    }

    public var product: Product {
        switch self {
        case .tuist, .tuistBenchmark, .tuistFixtureGenerator:
            return .commandLineTool
        case .projectAutomation, .projectDescription:
            return forceStaticLinking() ? .staticFramework : .framework
        default:
            return .staticFramework
        }
    }

    public var acceptanceTestDependencies: [TargetDependency] {
        let dependencies: [TargetDependency] =
            switch self {
            case .generator:
                [
                    .target(name: Module.support.targetName),
                    .target(name: Module.acceptanceTesting.targetName),
                    .target(name: Module.testing.targetName),
                    .external(name: "XcodeProj"),
                    .external(name: "FileSystem"),
                ]
            case .automation:
                [
                    .target(name: Module.acceptanceTesting.targetName),
                    .target(name: Module.testing.targetName),
                    .target(name: Module.kit.targetName),
                    .target(name: Module.support.targetName),
                    .target(name: Module.automation.targetName),
                    .target(name: Module.core.targetName),
                    .external(name: "FileSystem"),
                    .external(name: "FileSystemTesting"),
                ]
            case .dependencies:
                [
                    .target(name: Module.acceptanceTesting.targetName),
                    .target(name: Module.testing.targetName),
                    .target(name: Module.support.targetName),
                    .target(name: Module.kit.targetName),
                    .external(name: "XcodeProj"),
                    .external(name: "Command"),
                    .external(name: "FileSystem"),
                ]
            case .kit:
                [
                    .target(name: Module.acceptanceTesting.targetName),
                    .target(name: Module.testing.targetName),
                    .target(name: Module.kit.targetName),
                    .target(name: Module.support.targetName),
                    .target(name: Module.server.targetName),
                    .target(name: Module.core.targetName),
                    .external(name: "XcodeProj"),
                    .external(name: "FileSystem"),
                    .external(name: "FileSystemTesting"),
                    .external(name: "Command"),
                ]
            default:
                []
            }
        return dependencies + [.external(name: "SnapshotTesting")] + sharedDependencies
    }

    public var strictConcurrencySetting: String? {
        switch self {
        case .projectAutomation, .projectDescription:
            return "complete"
        case .support:
            return "targeted"
        default:
            return nil
        }
    }

    public var tags: [String] {
        var moduleTags: [String] = []

        // Domain tags
        switch self {
        case .projectDescription, .projectAutomation, .support, .core:
            moduleTags.append("domain:foundation")
        case .generator, .hasher, .cache:
            moduleTags.append("domain:generation")
        case .loader, .scaffold:
            moduleTags.append("domain:project-loading")
        case .dependencies:
            moduleTags.append("domain:dependencies")
        case .server, .oidc:
            moduleTags.append("domain:server")
        case .kit:
            moduleTags.append("domain:cli")
        case .tuist, .tuistBenchmark, .tuistFixtureGenerator:
            moduleTags.append("domain:cli-tools")
        case .testing, .acceptanceTesting:
            moduleTags.append("domain:testing")
        case .automation:
            moduleTags.append("domain:automation")
        case .migration:
            moduleTags.append("domain:migration")
        case .plugin:
            moduleTags.append("domain:plugins")
<<<<<<< HEAD
        case .asyncQueue, .simulator, .xcActivityLog, .git, .rootDirectoryLocator,
            .process, .ci, .cas, .casAnalytics, .launchctl, .xcResultService,
            .xcodeProjectOrWorkspacePathLocator:
=======
        case .simulator, .xcActivityLog, .git, .rootDirectoryLocator,
             .process, .ci, .cas, .casAnalytics, .launchctl, .xcResultService, .xcodeProjectOrWorkspacePathLocator,
             .http:
>>>>>>> 8c9d51c2
            moduleTags.append("domain:infrastructure")
        }

        // Layer tags
        switch self {
        case .projectDescription, .projectAutomation, .support, .core:
            moduleTags.append("layer:foundation")
        case .tuist, .tuistBenchmark, .tuistFixtureGenerator:
            moduleTags.append("layer:tool")
        case .testing, .acceptanceTesting:
            moduleTags.append("layer:testing")
        default:
            moduleTags.append("layer:feature")
        }

        return moduleTags
    }

    public var dependencies: [TargetDependency] {
        var dependencies: [TargetDependency] =
            switch self {
            case .process:
                []
            case .testing:
                [
                    .target(name: Module.projectDescription.targetName),
                    .target(name: Module.core.targetName),
                    .target(name: Module.server.targetName),
                    .target(name: Module.support.targetName),
                    .target(name: Module.http.targetName),
                    .external(name: "XcodeGraph"),
                    .external(name: "XcodeProj"),
                    .external(name: "Difference"),
                    .external(name: "SwiftToolsSupport"),
                    .external(name: "FileSystem"),
                    .external(name: "FileSystemTesting"),
                    .external(name: "Command"),
                    .external(name: "Logging"),
                    .external(name: "ArgumentParser"),
                    .external(name: "Noora"),
                    .xctest,
                ]
            case .acceptanceTesting:
                [
                    .target(name: Module.projectDescription.targetName),
                    .target(name: Module.kit.targetName),
                    .target(name: Module.support.targetName),
                    .target(name: Module.testing.targetName),
                    .target(name: Module.core.targetName),
                    .external(name: "XcodeProj"),
                    .external(name: "XcodeGraph"),
                    .external(name: "FileSystem"),
                    .external(name: "ArgumentParser"),
                    .external(name: "Command"),
                ]
            case .tuist:
                [
                    .target(name: Module.support.targetName),
                    .target(name: Module.loader.targetName),
                    .target(name: Module.kit.targetName),
                    .target(name: Module.projectDescription.targetName),
                    .target(name: Module.automation.targetName),
                    .external(name: "GraphViz"),
                    .external(name: "ArgumentParser"),
                    .external(name: "SwiftToolsSupport"),
                    .external(name: "FileSystem"),
                    .external(name: "Noora"),
                ]
            case .tuistBenchmark:
                [
                    .target(name: Module.support.targetName),
                    .external(name: "SwiftToolsSupport"),
                    .external(name: "ArgumentParser"),
                    .external(name: "FileSystem"),
                ]
            case .tuistFixtureGenerator:
                [
                    .target(name: Module.projectDescription.targetName),
                    .target(name: Module.support.targetName),
                    .external(name: "SwiftToolsSupport"),
                    .external(name: "ArgumentParser"),
                ]
            case .projectAutomation, .projectDescription:
                []
            case .support:
                [
                    .target(name: Module.projectDescription.targetName),
                    .external(name: "FileSystem"),
                    .external(name: "SwiftToolsSupport"),
                    .external(name: "AnyCodable"),
                    .external(name: "XcodeProj"),
                    .external(name: "Logging"),
                    .external(name: "ZIPFoundation"),
                    .external(name: "Difference"),
                    .external(name: "Command"),
                    .external(name: "FileLogging"),
                    .external(name: "LoggingOSLog"),
                    .external(name: "Noora"),
                    .external(name: "XCLogParser"),
                    .external(name: "OrderedSet"),
                ]
            case .kit:
                [
                    .target(name: Module.core.targetName),
                    .target(name: Module.hasher.targetName),
                    .target(name: Module.support.targetName),
                    .target(name: Module.generator.targetName),
                    .target(name: Module.automation.targetName),
                    .target(name: Module.server.targetName),
                    .target(name: Module.projectDescription.targetName),
                    .target(name: Module.projectAutomation.targetName),
                    .target(name: Module.loader.targetName),
                    .target(name: Module.scaffold.targetName),
                    .target(name: Module.dependencies.targetName),
                    .target(name: Module.migration.targetName),
                    .target(name: Module.plugin.targetName),
                    .target(name: Module.cache.targetName),
                    .target(name: Module.simulator.targetName),
                    .target(name: Module.rootDirectoryLocator.targetName),
                    .target(name: Module.git.targetName),
                    .target(name: Module.xcActivityLog.targetName),
                    .target(name: Module.ci.targetName, condition: .when([.macos])),
                    .target(name: Module.process.targetName, condition: .when([.macos])),
                    .target(name: Module.xcodeProjectOrWorkspacePathLocator.targetName),
                    .target(name: Module.xcResultService.targetName),
                    .target(name: Module.cas.targetName),
                    .target(name: Module.launchctl.targetName),
                    .target(name: Module.oidc.targetName),
                    .target(name: Module.http.targetName),
                    .external(name: "MCP"),
                    .external(name: "FileSystem"),
                    .external(name: "SwiftToolsSupport"),
                    .external(name: "XcodeGraph"),
                    .external(name: "XcodeGraphMapper"),
                    .external(name: "ArgumentParser"),
                    .external(name: "GraphViz"),
                    .external(name: "AnyCodable"),
                    .external(name: "OpenAPIRuntime"),
                    .external(name: "OpenAPIURLSession"),
                    .external(name: "GRPCCore"),
                    .external(name: "GRPCNIOTransportHTTP2"),
                    .external(name: "Noora"),
                    .external(name: "SwiftyJSON"),
                    .external(name: "Rosalind"),
                ] + (Self.includeEE() ? [.target(name: "TuistCacheEE")] : [])
            case .core:
                [
                    .target(name: Module.projectDescription.targetName),
                    .target(name: Module.support.targetName),
                    .target(name: Module.simulator.targetName),
                    .external(name: "XcodeGraph"),
                    .external(name: "XcodeProj"),
                    .external(name: "SwiftToolsSupport"),
                    .external(name: "AnyCodable"),
                    .external(name: "Command"),
                    .external(name: "FileSystem"),
                    .external(name: "XcodeMetadata"),
                ]
            case .generator:
                [
                    .target(name: Module.core.targetName),
                    .target(name: Module.support.targetName),
                    .target(name: Module.rootDirectoryLocator.targetName),
                    .external(name: "FileSystem"),
                    .external(name: "XcodeGraph"),
                    .external(name: "SwiftGenKit"),
                    .external(name: "PathKit"),
                    .external(name: "StencilSwiftKit"),
                    .external(name: "XcodeProj"),
                    .external(name: "GraphViz"),
                    .external(name: "SwiftToolsSupport"),
                    .external(name: "Stencil"),
                ]
            case .scaffold:
                [
                    .target(name: Module.core.targetName),
                    .target(name: Module.support.targetName),
                    .target(name: Module.rootDirectoryLocator.targetName),
                    .external(name: "FileSystem"),
                    .external(name: "XcodeGraph"),
                    .external(name: "PathKit"),
                    .external(name: "StencilSwiftKit"),
                ]
            case .loader:
                [
                    .target(name: Module.core.targetName),
                    .target(name: Module.support.targetName),
                    .target(name: Module.rootDirectoryLocator.targetName),
                    .target(name: Module.projectDescription.targetName),
                    .target(name: Module.git.targetName),
                    .target(name: Module.simulator.targetName),
                    .external(name: "XcodeGraph"),
                    .external(name: "FileSystem"),
                    .external(name: "XcodeProj"),
                    .external(name: "SwiftToolsSupport"),
                    .external(name: "_NIOFileSystem"),
                ]
            case .plugin:
                [
                    .target(name: Module.core.targetName),
                    .target(name: Module.loader.targetName),
                    .target(name: Module.support.targetName),
                    .target(name: Module.scaffold.targetName),
                    .target(name: Module.git.targetName),
                    .target(name: Module.http.targetName),
                    .external(name: "FileSystem"),
                    .external(name: "SwiftToolsSupport"),
                ]
            case .migration:
                [
                    .target(name: Module.core.targetName),
                    .target(name: Module.support.targetName),
                    .external(name: "PathKit"),
                    .external(name: "XcodeProj"),
                    .external(name: "SwiftToolsSupport"),
                    .external(name: "XcodeGraph"),
                    .external(name: "FileSystem"),
                ]
            case .dependencies:
                [
                    .target(name: Module.projectDescription.targetName),
                    .target(name: Module.core.targetName),
                    .target(name: Module.support.targetName),
                    .external(name: "XcodeGraph"),
                    .external(name: "Logging"),
                ]
            case .automation:
                [
                    .target(name: Module.core.targetName),
                    .target(name: Module.support.targetName),
                    .target(name: Module.simulator.targetName),
                    .external(name: "Command"),
                    .external(name: "FileSystem"),
                    .external(name: "XcodeProj"),
                    .external(name: "XcbeautifyLib"),
                    .external(name: "XcodeGraph"),
                    .external(name: "SwiftToolsSupport"),
                ]
            case .server:
                [
                    .target(name: Module.support.targetName, condition: .when([.macos])),
                    .target(name: Module.core.targetName, condition: .when([.macos])),
                    .target(name: Module.http.targetName),
                    .target(name: Module.xcActivityLog.targetName, condition: .when([.macos])),
                    .target(name: Module.xcResultService.targetName, condition: .when([.macos])),
                    .target(name: Module.simulator.targetName),
                    .target(name: Module.automation.targetName, condition: .when([.macos])),
                    .target(name: Module.ci.targetName, condition: .when([.macos])),
                    .target(name: Module.process.targetName, condition: .when([.macos])),
                    .target(name: Module.git.targetName, condition: .when([.macos])),
                    .external(name: "FileSystem"),
                    .external(name: "OpenAPIRuntime"),
                    .external(name: "OpenAPIURLSession"),
                    .external(name: "HTTPTypes"),
                    .external(name: "SwiftToolsSupport"),
                    .external(name: "XcodeGraph"),
                    .external(name: "Rosalind", condition: .when([.macos])),
                    .external(name: "KeychainAccess"),
                ]
            case .hasher:
                [
                    .target(name: Module.core.targetName),
                    .target(name: Module.support.targetName),
                    .target(name: Module.rootDirectoryLocator.targetName),
                    .external(name: "XcodeGraph"),
                    .external(name: "FileSystem"),
                    .external(name: "OrderedSet"),
                    .external(name: "Logging"),
                    .external(name: "TSCBasic"),
                ]
            case .cache:
                [
                    .target(name: Module.core.targetName),
                    .target(name: Module.support.targetName),
                    .target(name: Module.hasher.targetName),
                    .target(name: Module.http.targetName),
                    .target(name: Module.server.targetName),
                    .external(name: "XcodeGraph"),
                    .external(name: "OpenAPIRuntime"),
                    .external(name: "OpenAPIURLSession"),
                    .external(name: "HTTPTypes"),
                ]
            case .simulator:
                [
                    .external(name: "XcodeGraph"),
                ]
            case .xcActivityLog:
                [
                    .target(name: Module.core.targetName),
                    .target(name: Module.support.targetName),
                    .target(name: Module.rootDirectoryLocator.targetName),
                    .target(name: Module.casAnalytics.targetName),
                    .target(name: Module.git.targetName),
                    .external(name: "FileSystem"),
                    .external(name: "XCLogParser"),
                    .external(name: "SwiftToolsSupport"),
                ]
            case .rootDirectoryLocator:
                [
                    .target(name: Module.support.targetName),
                    .target(name: Module.core.targetName),
                    .external(name: "FileSystem"),
                ]
            case .git:
                [
                    .target(name: Module.support.targetName),
                    .external(name: "SwiftToolsSupport"),
                    .external(name: "FileSystem"),
                ]
            case .ci:
                [
                    .target(name: Module.support.targetName)
                ]
            case .xcodeProjectOrWorkspacePathLocator:
                [
                    .target(name: Module.support.targetName),
                    .external(name: "FileSystem"),
                ]
            case .xcResultService:
                [
                    .target(name: Module.support.targetName),
                    .target(name: Module.xcActivityLog.targetName),
                    .external(name: "Command"),
                    .external(name: "FileSystem"),
                ]
            case .cas:
                [
                    .target(name: Module.core.targetName),
                    .target(name: Module.support.targetName),
                    .target(name: Module.server.targetName),
                    .target(name: Module.cache.targetName),
                    .target(name: Module.casAnalytics.targetName),
                    .target(name: Module.http.targetName),
                    .external(name: "FileSystem"),
                    .external(name: "OpenAPIRuntime"),
                    .external(name: "GRPCCore"),
                    .external(name: "GRPCNIOTransportHTTP2"),
                    .external(name: "GRPCProtobuf"),
                    .external(name: "SwiftProtobuf"),
                    .external(name: "libzstd"),
                ]
            case .casAnalytics:
                [
                    .target(name: Module.support.targetName),
                    .external(name: "FileSystem"),
                ]
            case .launchctl:
                [
                    .external(name: "Command")
                ]
            case .oidc:
                [
                    .target(name: Module.support.targetName),
                ]
            case .http:
                [
                    .target(name: Module.support.targetName, condition: .when([.macos])),
                    .external(name: "OpenAPIRuntime"),
                    .external(name: "HTTPTypes"),
                    .external(name: "FileSystem"),
                ]
            }
        if self != .projectDescription, self != .projectAutomation {
            dependencies.append(contentsOf: sharedDependencies)
        }
        return dependencies
    }

    public var unitTestDependencies: [TargetDependency] {
        var dependencies: [TargetDependency] =
            switch self {
            case .tuist, .tuistBenchmark, .acceptanceTesting, .simulator, .testing, .process:
                []
            case .tuistFixtureGenerator:
                [
                    .target(name: Module.projectDescription.targetName),
                ]
            case .support:
                [
                    .target(name: Module.core.targetName),
                    .target(name: Module.testing.targetName),
                    .external(name: "XcodeGraph"),
                    .external(name: "SwiftToolsSupport"),
                    .external(name: "FileSystem"),
                    .external(name: "FileSystemTesting"),
                    .external(name: "Command"),
                ]
            case .projectDescription:
                [
                    .target(name: Module.testing.targetName),
                    .target(name: Module.support.targetName),
                ]
            case .projectAutomation:
                []
            case .kit:
                [
                    .target(name: Module.support.targetName),
                    .target(name: Module.automation.targetName),
                    .target(name: Module.cache.targetName),
                    .target(name: Module.server.targetName),
                    .target(name: Module.scaffold.targetName),
                    .target(name: Module.loader.targetName),
                    .target(name: Module.core.targetName),
                    .target(name: Module.generator.targetName),
                    .target(name: Module.testing.targetName),
                    .target(name: Module.projectDescription.targetName),
                    .target(name: Module.projectAutomation.targetName),
                    .target(name: Module.migration.targetName),
                    .target(name: Module.plugin.targetName),
                    .target(name: Module.git.targetName),
                    .target(name: Module.rootDirectoryLocator.targetName),
                    .target(name: Module.hasher.targetName),
                    .target(name: Module.xcActivityLog.targetName),
                    .target(name: Module.ci.targetName, condition: .when([.macos])),
                    .target(name: Module.process.targetName, condition: .when([.macos])),
                    .target(name: Module.xcResultService.targetName),
                    .target(name: Module.xcodeProjectOrWorkspacePathLocator.targetName),
                    .target(name: Module.launchctl.targetName),
                    .target(name: Module.oidc.targetName),
                    .target(name: Module.http.targetName),
                    .external(name: "ArgumentParser"),
                    .external(name: "GraphViz"),
                    .external(name: "AnyCodable"),
                    .external(name: "Difference"),
                    .external(name: "XcodeProj"),
                    .external(name: "FileSystem"),
                    .external(name: "XcodeGraph"),
                    .external(name: "XcodeGraphMapper"),
                    .external(name: "SwiftToolsSupport"),
                    .external(name: "FileSystemTesting"),
                    .external(name: "GRPCNIOTransportHTTP2"),
                    .external(name: "SwiftyJSON"),
                    .external(name: "Rosalind"),
                    .external(name: "MCP"),
                    .external(name: "Noora"),
                    .external(name: "Command"),
                    .external(name: "OpenAPIRuntime"),
                ] + (Self.includeEE() ? [.target(name: "TuistCacheEE")] : [])
            case .core:
                [
                    .target(name: Module.support.targetName),
                    .target(name: Module.testing.targetName),
                    .external(name: "XcodeGraph"),
                    .external(name: "FileSystem"),
                    .external(name: "FileSystemTesting"),
                    .external(name: "XcodeMetadata"),
                    .external(name: "SwiftToolsSupport"),
                    .external(name: "Command"),
                ]
            case .generator:
                [
                    .target(name: Module.core.targetName),
                    .target(name: Module.support.targetName),
                    .target(name: Module.testing.targetName),
                    .target(name: Module.loader.targetName),
                    .target(name: Module.rootDirectoryLocator.targetName),
                    .external(name: "PathKit"),
                    .external(name: "XcodeProj"),
                    .external(name: "GraphViz"),
                    .external(name: "XcodeGraph"),
                    .external(name: "SwiftToolsSupport"),
                    .external(name: "FileSystem"),
                    .external(name: "FileSystemTesting"),
                    .external(name: "XcodeMetadata"),
                ]
            case .scaffold:
                [
                    .target(name: Module.core.targetName),
                    .target(name: Module.support.targetName),
                    .target(name: Module.testing.targetName),
                    .target(name: Module.rootDirectoryLocator.targetName),
                    .external(name: "FileSystem"),
                ]
            case .loader:
                [
                    .target(name: Module.projectDescription.targetName),
                    .target(name: Module.core.targetName),
                    .target(name: Module.support.targetName),
                    .target(name: Module.testing.targetName),
                    .target(name: Module.rootDirectoryLocator.targetName),
                    .target(name: Module.git.targetName),
                    .external(name: "SwiftToolsSupport"),
                    .external(name: "FileSystem"),
                    .external(name: "FileSystemTesting"),
                    .external(name: "XcodeGraph"),
                    .external(name: "_NIOFileSystem"),
                ]
            case .plugin:
                [
                    .target(name: Module.projectDescription.targetName),
                    .target(name: Module.core.targetName),
                    .target(name: Module.scaffold.targetName),
                    .target(name: Module.loader.targetName),
                    .target(name: Module.support.targetName),
                    .target(name: Module.testing.targetName),
                    .target(name: Module.git.targetName),
                    .external(name: "XcodeGraph"),
                    .external(name: "SwiftToolsSupport"),
                ]

            case .migration:
                [
                    .target(name: Module.testing.targetName),
                    .target(name: Module.support.targetName),
                ]
            case .dependencies:
                [
                    .target(name: Module.core.targetName),
                    .target(name: Module.support.targetName),
                    .target(name: Module.loader.targetName),
                    .target(name: Module.testing.targetName),
                    .external(name: "XcodeGraph"),
                ]
            case .automation:
                [
                    .target(name: Module.core.targetName),
                    .target(name: Module.support.targetName),
                    .target(name: Module.testing.targetName),
                    .external(name: "XcodeGraph"),
                    .external(name: "FileSystem"),
                    .external(name: "SwiftToolsSupport"),
                    .external(name: "Command"),
                    .external(name: "FileSystemTesting"),
                ]
            case .server:
                [
                    .target(name: Module.support.targetName),
                    .target(name: Module.testing.targetName),
                    .target(name: Module.core.targetName),
                    .target(name: Module.git.targetName),
                    .target(name: Module.http.targetName),
                    .external(name: "XcodeGraph"),
                    .external(name: "OpenAPIRuntime"),
                    .external(name: "HTTPTypes"),
                    .external(name: "FileSystem"),
                    .external(name: "FileSystemTesting"),
                    .external(name: "SwiftToolsSupport"),
                    .external(name: "Command"),
                ]
            case .hasher:
                [
                    .target(name: Module.core.targetName),
                    .target(name: Module.support.targetName),
                    .target(name: Module.rootDirectoryLocator.targetName),
                    .target(name: Module.testing.targetName),
                    .external(name: "XcodeGraph"),
                    .external(name: "FileSystem"),
                    .external(name: "FileSystemTesting"),
                ]
            case .cache:
                [
                    .target(name: Module.core.targetName),
                    .target(name: Module.hasher.targetName),
                    .target(name: Module.testing.targetName),
                    .target(name: Module.support.targetName),
                    .target(name: Module.http.targetName),
                    .target(name: Module.server.targetName),
                    .external(name: "XcodeGraph"),
                    .external(name: "SwiftToolsSupport"),
                    .external(name: "FileSystem"),
                    .external(name: "FileSystemTesting"),
                    .external(name: "HTTPTypes"),
                    .external(name: "OpenAPIRuntime"),
                ]
            case .xcActivityLog:
                [
                    .target(name: Module.rootDirectoryLocator.targetName),
                    .target(name: Module.testing.targetName),
                    .target(name: Module.support.targetName),
                    .external(name: "FileSystem"),
                    .external(name: "FileSystemTesting"),
                ]
            case .rootDirectoryLocator:
                [
                    .target(name: Module.testing.targetName),
                    .target(name: Module.core.targetName),
                    .target(name: Module.support.targetName),
                ]
            case .git:
                [
                    .target(name: Module.testing.targetName),
                    .target(name: Module.support.targetName),
                    .external(name: "SwiftToolsSupport"),
                    .external(name: "FileSystem"),
                    .external(name: "FileSystemTesting"),
                ]
            case .ci:
                [
                    .target(name: Module.testing.targetName),
                    .target(name: Module.support.targetName),
                ]
            case .xcodeProjectOrWorkspacePathLocator:
                [
                    .target(name: Module.testing.targetName),
                    .target(name: Module.support.targetName),
                    .external(name: "FileSystem"),
                    .external(name: "FileSystemTesting"),
                ]
            case .xcResultService:
                [
                    .target(name: Module.testing.targetName),
                    .external(name: "FileSystemTesting"),
                ]
            case .cas:
                [
                    .target(name: Module.testing.targetName),
                    .target(name: Module.core.targetName),
                    .target(name: Module.support.targetName),
                    .target(name: Module.server.targetName),
                    .target(name: Module.cache.targetName),
                    .target(name: Module.casAnalytics.targetName),
                    .target(name: Module.http.targetName),
                    .external(name: "FileSystem"),
                    .external(name: "OpenAPIRuntime"),
                    .external(name: "GRPCCore"),
                    .external(name: "GRPCProtobuf"),
                    .external(name: "SwiftProtobuf"),
                ]
            case .casAnalytics:
                [
                    .target(name: Module.testing.targetName),
                    .target(name: Module.support.targetName),
                    .external(name: "FileSystem"),
                    .external(name: "FileSystemTesting"),
                ]
            case .launchctl:
                [
                    .target(name: Module.testing.targetName),
                    .external(name: "Command"),
                ]
            case .oidc:
                [
                    .target(name: Module.testing.targetName),
                    .target(name: Module.support.targetName),
                ]
            case .http:
                [
                    .target(name: Module.testing.targetName),
                    .external(name: "OpenAPIRuntime"),
                    .external(name: "HTTPTypes"),
                ]
            }
        dependencies =
            dependencies + sharedDependencies + [
                .target(name: targetName), .external(name: "Mockable"),
                .external(name: "SnapshotTesting"),
            ]

        return dependencies
    }

    private var destinations: Destinations {
        switch self {
        case .simulator, .server, .http:
            [.mac, .iPhone, .iPad]
        default:
            [.mac]
        }
    }

    private var deploymentTargets: DeploymentTargets {
        switch self {
        case .simulator, .server, .http: .multiplatform(iOS: "18.0", macOS: "15.0")
        default: .macOS("15.0")
        }
    }

    fileprivate func target(
        name: String,
        product: Product,
        dependencies: [TargetDependency],
        isTestingTarget: Bool
    ) -> Target {
        var debugSettings: ProjectDescription.SettingsDictionary = [
            "SWIFT_ACTIVE_COMPILATION_CONDITIONS": "$(inherited) MOCKING",
        ]
        var releaseSettings: ProjectDescription.SettingsDictionary = [:]
        if isTestingTarget {
            debugSettings["ENABLE_TESTING_SEARCH_PATHS"] = "YES"
            releaseSettings["ENABLE_TESTING_SEARCH_PATHS"] = "YES"
        }

        if let strictConcurrencySetting, product == .framework {
            debugSettings["SWIFT_STRICT_CONCURRENCY"] = .string(strictConcurrencySetting)
            releaseSettings["SWIFT_STRICT_CONCURRENCY"] = .string(strictConcurrencySetting)
        }

        let rootFolder: String
        switch product {
        case .unitTests:
            rootFolder = "cli/Tests"
            debugSettings["CODE_SIGN_IDENTITY"] = ""
        default:
            rootFolder = "cli/Sources"
        }

        var baseSettings = settings.base
        baseSettings["MACOSX_DEPLOYMENT_TARGET"] = "15.0"

        let settings = Settings.settings(
            base: baseSettings,
            configurations: [
                .debug(
                    name: "Debug",
                    settings: debugSettings,
                    xcconfig: nil
                ),
                .release(
                    name: "Release",
                    settings: releaseSettings,
                    xcconfig: nil
                ),
            ]
        )

        let destinations: Destinations =
            switch product {
            case .framework, .staticFramework: destinations
            default: [.mac]
            }

        let deploymentTargets: DeploymentTargets =
            switch product {
            case .framework, .staticFramework: deploymentTargets
            default: .macOS("15.0")
            }

        return .target(
            name: name,
            destinations: destinations,
            product: product,
            bundleId: "dev.tuist.\(name)",
            deploymentTargets: deploymentTargets,
            infoPlist: .default,
            buildableFolders: [.folder("\(rootFolder)/\(name)/")],
            dependencies: dependencies,
            settings: settings,
            metadata: .metadata(tags: tags)
        )
    }

    fileprivate var settings: Settings {
        switch self {
        case .tuist:
            return .settings(
                base: [
                    "LD_RUNPATH_SEARCH_PATHS": "$(FRAMEWORK_SEARCH_PATHS)",
                ],
                configurations: [
                    .debug(name: "Debug", settings: [:], xcconfig: nil),
                    .release(name: "Release", settings: [:], xcconfig: nil),
                ]
            )
        case .projectDescription, .projectAutomation:
            return .settings(
                base: ["BUILD_LIBRARY_FOR_DISTRIBUTION": "YES"],
                configurations: [
                    .debug(
                        name: "Debug",
                        settings: [:],
                        xcconfig: nil
                    ),
                    .release(
                        name: "Release",
                        settings: [:],
                        xcconfig: nil
                    ),
                ]
            )
        default:
            return .settings(
                configurations: [
                    .debug(
                        name: "Debug",
                        settings: ["SWIFT_ACTIVE_COMPILATION_CONDITIONS": "$(inherited) MOCKING"],
                        xcconfig: nil
                    ),
                    .release(
                        name: "Release",

                        settings: [:],
                        xcconfig: nil
                    ),
                ]
            )
        }
    }
}<|MERGE_RESOLUTION|>--- conflicted
+++ resolved
@@ -357,15 +357,9 @@
             moduleTags.append("domain:migration")
         case .plugin:
             moduleTags.append("domain:plugins")
-<<<<<<< HEAD
-        case .asyncQueue, .simulator, .xcActivityLog, .git, .rootDirectoryLocator,
-            .process, .ci, .cas, .casAnalytics, .launchctl, .xcResultService,
-            .xcodeProjectOrWorkspacePathLocator:
-=======
         case .simulator, .xcActivityLog, .git, .rootDirectoryLocator,
              .process, .ci, .cas, .casAnalytics, .launchctl, .xcResultService, .xcodeProjectOrWorkspacePathLocator,
              .http:
->>>>>>> 8c9d51c2
             moduleTags.append("domain:infrastructure")
         }
 
