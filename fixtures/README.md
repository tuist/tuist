# Fixtures

This folder contains sample projects we use in the integration and acceptance tests.
Please keep this keep in alphabetical order.

## invalid_workspace_manifest_name

Contains a single file `Workspac.swift`, incorrectly named workspace manifest file.

## ios_app_with_custom_workspace

Contains a few projects and a `Workspace.swift` manifest file. 

The workspace manifest defines:

- glob patterns to list projects
- glob patterns to list additional files
- folder references

## ios_app_with_tests

Simple app which includes a setup manifest.

The setup action simply installs a dummy tool (file) to `/tmp`

Can be tested by running `tuist up`.

## ios_app_with_frameworks

Slightly more complicated project consists of an iOS app and few frameworks.

```
Workspace:
  - App:
    - MainApp (iOS app)
    - MainAppTests (iOS unit tests)
  - Framework1:
    - Framework1 (dynamic iOS framework)
    - Framework1Tests (iOS unit tests)
  - Framework2:
    - Framework2 (dynamic iOS framework)
    - Framework2Tests (iOS unit tests)
```

Dependencies:
  - App -> Framework1
  - App -> Framework2
  - Framework1 -> Framework2

## ios_app_with_static_libraries

This application provides a top level application with two static library dependencies. The first static library dependency has another static library dependency so that we are able to test how tuist handles the transitiveness of the static libraries in the linked frameworks of the main app.

```
Workspace:
  - App:
    - MainApp (iOS app)
    - MainAppTests (iOS unit tests)
  - A:
    - A (static library iOS)
    - ATests (iOS unit tests)
  - B:
    - B (static library iOS)
    - BTests (iOS unit tests)
```

Dependencies:
  - App -> A
  - A -> B

## ios_app_with_static_frameworks

Same as `ios_app_with_static_libraries` except using static frameworks instead of libraries.

```
Workspace:
  - App:
    - MainApp (iOS app)
    - MainAppTests (iOS unit tests)
  - A:
    - A (static library iOS)
    - ATests (iOS unit tests)
  - B:
    - B (static library iOS)
    - BTests (iOS unit tests)
```

Dependencies:
  - App -> A
  - A -> B

<<<<<<< HEAD
## ios_app_with_tests

Simple app with tests.
=======
## ios_app_with_framework_linking_static_framework

An example project demonstrating an iOS application linking a dynamic framework which itself depends on a static framework with transitive static dependencies.

Only Framework1.framework should be linked and included into App, everything else should be statically linked into the Framework1 executable.

```
Workspace:
  - App:
    - MainApp (iOS app)
    - MainAppTests (iOS unit tests)
  - Framework1:
    - Framework1 (dynamic iOS framework)
    - Framework1Tests (iOS unit tests)
  - Framework2:
    - Framework2 (static iOS framework)
    - Framework2Tests (iOS unit tests)
  - Framework3:
    - Framework3 (static iOS framework)
    - Framework3Tests (iOS unit tests)
  - Framework4:
    - Framework4 (static iOS framework)
    - Framework4Tests (iOS unit tests)
```

Dependencies:
  - App -> Framework1
  - Framework1 -> Framework2
  - Framework1 -> Framework3
  - Framework3 -> Framework4
>>>>>>> 2153c7da
<|MERGE_RESOLUTION|>--- conflicted
+++ resolved
@@ -46,6 +46,37 @@
   - App -> Framework1
   - App -> Framework2
   - Framework1 -> Framework2
+  
+## ios_app_with_framework_linking_static_framework
+
+An example project demonstrating an iOS application linking a dynamic framework which itself depends on a static framework with transitive static dependencies.
+
+Only Framework1.framework should be linked and included into App, everything else should be statically linked into the Framework1 executable.
+
+```
+Workspace:
+  - App:
+    - MainApp (iOS app)
+    - MainAppTests (iOS unit tests)
+  - Framework1:
+    - Framework1 (dynamic iOS framework)
+    - Framework1Tests (iOS unit tests)
+  - Framework2:
+    - Framework2 (static iOS framework)
+    - Framework2Tests (iOS unit tests)
+  - Framework3:
+    - Framework3 (static iOS framework)
+    - Framework3Tests (iOS unit tests)
+  - Framework4:
+    - Framework4 (static iOS framework)
+    - Framework4Tests (iOS unit tests)
+```
+
+Dependencies:
+  - App -> Framework1
+  - Framework1 -> Framework2
+  - Framework1 -> Framework3
+  - Framework3 -> Framework4
 
 ## ios_app_with_static_libraries
 
@@ -89,39 +120,6 @@
   - App -> A
   - A -> B
 
-<<<<<<< HEAD
 ## ios_app_with_tests
 
 Simple app with tests.
-=======
-## ios_app_with_framework_linking_static_framework
-
-An example project demonstrating an iOS application linking a dynamic framework which itself depends on a static framework with transitive static dependencies.
-
-Only Framework1.framework should be linked and included into App, everything else should be statically linked into the Framework1 executable.
-
-```
-Workspace:
-  - App:
-    - MainApp (iOS app)
-    - MainAppTests (iOS unit tests)
-  - Framework1:
-    - Framework1 (dynamic iOS framework)
-    - Framework1Tests (iOS unit tests)
-  - Framework2:
-    - Framework2 (static iOS framework)
-    - Framework2Tests (iOS unit tests)
-  - Framework3:
-    - Framework3 (static iOS framework)
-    - Framework3Tests (iOS unit tests)
-  - Framework4:
-    - Framework4 (static iOS framework)
-    - Framework4Tests (iOS unit tests)
-```
-
-Dependencies:
-  - App -> Framework1
-  - Framework1 -> Framework2
-  - Framework1 -> Framework3
-  - Framework3 -> Framework4
->>>>>>> 2153c7da
