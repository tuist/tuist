// swift-tools-version: 5.10
import PackageDescription

#if TUIST
    import ProjectDescription
    import ProjectDescriptionHelpers

    let packageSettings = PackageSettings(
        baseSettings: .targetSettings,
        projectOptions: [
            "LocalSwiftPackage": .options(disableSynthesizedResourceAccessors: false),
        ]
    )

#endif

let package = Package(
    name: "PackageName",
    dependencies: [
        .package(url: "https://github.com/Alamofire/Alamofire", exact: "5.8.0"),
        .package(url: "https://github.com/pointfreeco/swift-composable-architecture", .upToNextMinor(from: "1.9.2")),
        .package(url: "https://github.com/ZipArchive/ZipArchive", .upToNextMajor(from: "2.5.5")),
        .package(url: "https://github.com/jpsim/Yams", .upToNextMajor(from: "5.0.6")),
        .package(url: "https://github.com/google/GoogleSignIn-iOS", .upToNextMajor(from: "7.0.0")),
        .package(url: "https://github.com/getsentry/sentry-cocoa", .upToNextMajor(from: "8.20.0")),
        .package(url: "https://github.com/realm/realm-swift", .upToNextMajor(from: "10.46.0")),
        .package(url: "https://github.com/CocoaLumberjack/CocoaLumberjack", .upToNextMajor(from: "3.8.4")),
        .package(url: "https://github.com/facebook/zstd", exact: "1.5.5"),
        .package(url: "https://github.com/microsoft/appcenter-sdk-apple", .upToNextMajor(from: "5.0.4")),
        // Has SWIFTPM_MODULE_BUNDLE
        .package(url: "https://github.com/tuist/NYTPhotoViewer", branch: "develop"),
        .package(url: "https://github.com/Quick/Quick", exact: "7.4.0"),
        .package(url: "https://github.com/Quick/Nimble", exact: "13.2.0"),
        .package(url: "https://github.com/SVProgressHUD/SVProgressHUD", exact: "2.3.1"),
        // Has missing resources and its own resource bundle accessors
        .package(url: "https://github.com/urbanairship/ios-library.git", .exact("17.7.3")),
        // Has an umbrella header where moduleName must be sanitized
        .package(url: "https://github.com/gonzalezreal/swift-markdown-ui", from: "2.2.0"),
        .package(url: "https://github.com/googleads/swift-package-manager-google-mobile-ads", from: "11.1.0"),
        .package(url: "https://github.com/apple/swift-testing", .upToNextMajor(from: "0.6.0")),
        .package(path: "../LocalSwiftPackage"),
        .package(path: "../StringifyMacro"),
        .package(url: "https://github.com/kishikawakatsumi/UICKeyChainStore", exact: "2.2.1"),
<<<<<<< HEAD
        .package(url: "https://github.com/QMUI/LookinServer", from: "1.2.8"),
=======
        // Has XCTest API in a non-test target. Tuist will add Test Search path to support it
        .package(url: "https://github.com/Brightify/Cuckoo.git", exact: "1.10.4"),
>>>>>>> 77acd40b
    ]
)<|MERGE_RESOLUTION|>--- conflicted
+++ resolved
@@ -41,11 +41,8 @@
         .package(path: "../LocalSwiftPackage"),
         .package(path: "../StringifyMacro"),
         .package(url: "https://github.com/kishikawakatsumi/UICKeyChainStore", exact: "2.2.1"),
-<<<<<<< HEAD
         .package(url: "https://github.com/QMUI/LookinServer", from: "1.2.8"),
-=======
         // Has XCTest API in a non-test target. Tuist will add Test Search path to support it
         .package(url: "https://github.com/Brightify/Cuckoo.git", exact: "1.10.4"),
->>>>>>> 77acd40b
     ]
 )