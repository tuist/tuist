--- conflicted
+++ resolved
@@ -297,11 +297,7 @@
         script: mise x -- tuist install
       - name: Run tests
         working_directory: $CM_BUILD_DIR/app
-<<<<<<< HEAD
-        script: mise x -- tuist test -- CODE_SIGN_IDENTITY="" CODE_SIGNING_REQUIRED=NO
-=======
         script: mise x -- tuist test -- CODE_SIGN_IDENTITY="" CODE_SIGNING_REQUIRED=NO CODE_SIGNING_ALLOWED=NO
->>>>>>> cb4979bd
     triggering:
       << : *branch_triggering
   warm_app_cache:
